<<<<<<< HEAD
#### 5.100.3 - 29.09.2017
* BUGFIX: Add MonoAndroid v8 - https://github.com/fsprojects/Paket/issues/2800

#### 5.100.2 - 22.09.2017
=======
#### 5.100.2 - 2017-09-22
>>>>>>> 916b1e02
* BUGFIX: Removed V3 -> V2 fallback - https://github.com/fsprojects/Paket/pull/2782

#### 5.100.1 - 2017-09-22
* BUGFIX: Sign paket.exe and paket.bootstrapper.exe again

#### 5.99.1 - 2017-09-21
* BUGFIX: Disable NU1603 - https://github.com/NuGet/Home/issues/5913

#### 5.99.0 - 2017-09-21
* Adding feature to verify the URL and credential correctness before storing them in paket.config - https://github.com/fsprojects/Paket/pull/2781

#### 5.98.0 - 2017-09-21
* BUGFIX: Properly extract cli tools to NuGet user folder - https://github.com/fsprojects/Paket/issues/2784
* BUGFIX: Use "--references-file" instead of "--references-files" in paket.targets - https://github.com/fsprojects/Paket/pull/2780

#### 5.97.0 - 2017-09-18
* BUGFIX: Do not evaluate all templates with --template switch - https://github.com/fsprojects/Paket/pull/2769
* BUGFIX: fix incorrect runtime assemblies - https://github.com/fsprojects/Paket/pull/2772
* BUGFIX: fix for #2755 - https://github.com/fsprojects/Paket/pull/2770
* BUGFIX: #2716 Duplicates appear in generated scripts. - https://github.com/fsprojects/Paket/pull/2767
* BUILD: do not export the MSBuild env-var to the outer shell - https://github.com/fsprojects/Paket/pull/2754
* BUGFIX: support proxy in netstandard - https://github.com/fsprojects/Paket/pull/2738
* BUGFIX: Make the resolver request only sources returned by GetVersion - https://github.com/fsprojects/Paket/pull/2771
* BUGFIX: Fix special cases with include-referenced-projects - https://github.com/fsprojects/Paket/issues/1848
* BUGFIX: Proper filter by target framework - https://github.com/fsprojects/Paket/issues/2759

#### 5.96.0 - 2017-09-13
* USABILITY: Print package version in "paket why" - https://github.com/fsprojects/Paket/pull/2760

#### 5.95.0 - 2017-09-12
* Allow to add packages without running the resolver - https://github.com/fsprojects/Paket/issues/2756

#### 5.94.0 - 2017-09-12
* Allow to set "redirects: force" on group level - https://github.com/fsprojects/Paket/pull/2666
* BUGFIX: Trim target frameworks for .NET cli - https://github.com/fsprojects/Paket/issues/2749

#### 5.93.0 - 2017-09-10
* BUGFIX: Don't depend on restore cache when using paket.local or force switch - https://github.com/fsprojects/Paket/pull/2734
* BUGFIX: MSBuild now tracks Paket.Restore.targets for incremental builds - https://github.com/fsprojects/Paket/pull/2742
* BUGFIX: Removed default 100sec timeout for Http dependencies download - https://github.com/fsprojects/Paket/pull/2737
* BUGFIX: Fixing root cause for casing issue in #2676 - https://github.com/fsprojects/Paket/pull/2743
* BUGFIX: Temporary fix for casing issue in #2676 - https://github.com/fsprojects/Paket/pull/2743
* BUGFIX: calculate hashfile after signing the assembly. - https://github.com/fsprojects/Paket/pull/27
* BUGFIX: always allow partial restore - https://github.com/fsprojects/Paket/pull/2724
* BUGFIX: always call GetVersions before GetDetails - https://github.com/fsprojects/Paket/pull/2721
* BUGFIX: Fix a crash when using `storage: package` in-line - https://github.com/fsprojects/Paket/pull/2713
* BOOTSTRAPPER: Add support for IgnoreCache to app.config - https://github.com/fsprojects/Paket/pull/2696
* DOCS: Fix GitHub project dependency description - https://github.com/fsprojects/Paket/pull/2707
* BUGFIX: Fix V3 implementation - https://github.com/fsprojects/Paket/pull/2708
* BUGFIX: Don't use the global cache when paket.local is given - https://github.com/fsprojects/Paket/pull/2709
* BUGFIX: Ignore unknown packages in fix-nuspec - https://github.com/fsprojects/Paket/pull/2710

#### 5.92.0 - 2017-08-30
* BUGFIX: Fix new restore cache - https://github.com/fsprojects/Paket/pull/2684
* PERFORMANCE: Make restore faster - https://github.com/fsprojects/Paket/pull/2675
* BUGFIX: Incorrect warnings on restore - https://github.com/fsprojects/Paket/pull/2687
* PERFORMANCE: Make install faster - https://github.com/fsprojects/Paket/pull/2688

#### 5.92.0-beta003 - 2017-08-30
* Paket comes as signed lib for better antivir support
* BUGFIX: Fix new restore cache - https://github.com/fsprojects/Paket/pull/2684

#### 5.92.0-alpha001 - 2017-08-26
* PERFORMANCE: Make restore faster - https://github.com/fsprojects/Paket/pull/2675

#### 5.91.0 - 2017-08-26
* BUGFIX: fix a bug in the runtime parser - https://github.com/fsprojects/Paket/pull/2665
* BUGFIX: Add props to correct Paket.Restore.targets - https://github.com/fsprojects/Paket/pull/2665
* Make packages folder optional - https://github.com/fsprojects/Paket/pull/2638

#### 5.90.1 - 2017-08-25
* Support for NTLM auth - https://github.com/fsprojects/Paket/pull/2658
* BUGFIX: fix-nuspecs should break at ; - https://github.com/fsprojects/Paket/issues/2661
* BUGFIX: V3 normalization fix for https://github.com/fsprojects/Paket/issues/2652
* BUGFIX: fix crash when a package contains an invalid file - https://github.com/fsprojects/Paket/pull/2644

#### 5.89.0 - 2017-08-21
* BUGFIX: dotnet sdk: disable implicitly adding system.valuetuple and fsharp.core - https://github.com/fsprojects/Paket/pull/2528

#### 5.87.0 - 2017-08-21
* BUGFIX: NuGet v3 protocol fixes - https://github.com/fsprojects/Paket/pull/2632
* BUGFIX: Restore Failure on Mono: System.Exception: Expected an result at this place - https://github.com/fsprojects/Paket/issues/2639

#### 5.86.0 - 2017-08-19
* BUGFIX: Fixed feed Warnings and added blacklisting - https://github.com/fsprojects/Paket/pull/2582
* BUGFIX: Special case System.Net.Http - https://github.com/fsprojects/Paket/pull/2628

#### 5.85.8 - 2017-08-18
* BUGFIX: No file links were created when using File: references in .NET Core projects - https://github.com/fsprojects/Paket/issues/2622

#### 5.85.7 - 2017-08-17
* BUGFIX: Small fixes in PCL detection - https://github.com/fsprojects/Paket/pull/2609

#### 5.85.5 - 2017-08-17
* BUGFIX: Simplify references in groups - https://github.com/fsprojects/Paket/pull/2619

#### 5.85.4 - 2017-08-17
* BUGFIX: Don't change BOM for existing project files - https://github.com/fsprojects/Paket/pull/2575
* BUGFIX: Don't call paket if not necessary on dotnet pack - https://github.com/fsprojects/Paket/pull/2624

#### 5.85.3 - 2017-08-16
* BUGFIX: Don't fail on myget
* USABILITY: Friendlier warnings about obsolete syntax - https://github.com/fsprojects/Paket/pull/2610

#### 5.85.1 - 2017-08-11
* Support for DevExpress feed

#### 5.85.0 - 2017-08-10
* PERFORMANCE: Do not scan packages folders for restore
* PERFORMANCE: Faster lookup in ProGet

#### 5.84.0 - 2017-07-30
* Better error reporting for conflicts that appear late in resolution
* Protecting Paket.Restore.targets against changes in dotnet template - https://github.com/fsprojects/Paket/pull/2569

#### 5.83.1 - 2017-07-29
* Paket allows to resolve prereleases in a transitive way - https://github.com/fsprojects/Paket/pull/2559
* BUGFIX: Fixed download of multiple HTTP resources - https://github.com/fsprojects/Paket/issues/2566
* Update to FSharp.Core 4.2.2

#### 5.82.0 - 2017-07-28
* The outdated command now allows to pass the -f flag
* BUGFIX: Fixed exception when paket outdated runs on a repo with a http zip dependency - https://github.com/fsprojects/Paket/pull/2565
* BUGFIX: Fixed edge case with endsWithIgnoreCase - https://github.com/fsprojects/Paket/pull/2562
* BUGFIX: Fixed push for large packages - https://github.com/fsprojects/Paket/pull/2555
* BUGFIX: Fixed generate-load-scripts case sensitivity - https://github.com/fsprojects/Paket/issues/2547

#### 5.81.0 - 2017-07-21
* BUGFIX: Pass along empty arguments in bootstrapper - https://github.com/fsprojects/Paket/issues/2551

#### 5.80.0 - 2017-07-20
* BUGFIX: Fixed find-packages - https://github.com/fsprojects/Paket/issues/2545
* BUGFIX: zsh completion: support paths with spaces - https://github.com/fsprojects/Paket/pull/2546
* BUGFIX: Allow feed element in getbyid response - https://github.com/fsprojects/Paket/pull/2541
* BUGFIX: Multi-Target support for new MSBuild - https://github.com/fsprojects/Paket/issues/2496#issuecomment-316057881
* BUGFIX: Version in path and load scripts should work together
* USABILITY: Check that we printed an error
* USABILITY: Do not spam script generation messages (these are no under -v)

#### 5.78.0 - 2017-07-18
* Support Xamarin.tvOS and Xamarin.watchOS - https://github.com/fsprojects/Paket/pull/2535
* BUGFIX: Version in path and load scripts should work together - https://github.com/fsprojects/Paket/issues/2534
* BUGFIX: Detect subfolders like "Lib" - https://github.com/fsprojects/Paket/issues/2533

#### 5.7.0 - 2017-07-17
* BUGFIX: Multi-Target support for new MSBuild (needs paket install to update the Paket.Restore.targets)
* NuGet convert can detect cli tools - https://github.com/fsprojects/Paket/issues/2518
* BUGFIX: Unescape urls in odata response - https://github.com/fsprojects/Paket/issues/2504
* BUGFIX: Fix nuspecs only if we use nuspecs
* BUGFIX: Better tracing while downloading packages and licenses
* BUGFIX: Carefuly handle cases when the .paket folder is present in .sln file, not present, or is empty - https://github.com/fsprojects/Paket/pull/2513
* BUGFIX: Better tracing around download link - https://github.com/fsprojects/Paket/issues/2508
* BUGFIX: Work around Proget perf issue - https://github.com/fsprojects/Paket/issues/2466
* BUGFIX: Work around sonatype bug - https://github.com/fsprojects/Paket/issues/2320
* BUGFIX: Work around https://github.com/NuGet/NuGetGallery/issues/4315
* BUGFIX: Check result of PutAsync - https://github.com/fsprojects/Paket/pull/2502
* BUGFIX: Fixed push command
* REVERT "Fixed NugetV2 querying"

#### 5.6.0 - 2017-07-10
* PERFORMANCE: Fixed access to multiple sources (performance) - https://github.com/fsprojects/Paket/pull/2499
* BUGFIX: Improved penalty system https://github.com/fsprojects/Paket/pull/2498
* BUGFIX: Trace warnings to stdout instead of stderr
* USABILITY: Convert-From-NuGet tries to restore into magic mode
* USABILITY: Better error message when references file parsing fails

#### 5.5.0 - 2017-07-07
* Support for dotnet cli tools with clitools keyword in paket.dependencies - https://fsprojects.github.io/Paket/nuget-dependencies.html#Special-case-dotnet-cli-tools
* GNU-compatible command line - https://github.com/fsprojects/Paket/pull/2429
* Add Tizen framework (v3 and v4) - https://github.com/fsprojects/Paket/pull/2492
* USABILITY: find-package-versions now includes default source to match behavior of find-packages - https://github.com/fsprojects/Paket/pull/2493

#### 5.4.8 - 2017-07-06
* BUGFIX: Added default NuGet source back to find-packages - https://github.com/fsprojects/Paket/pull/2489
* BUGFIX: Fixed NugetV2 querying - https://github.com/fsprojects/Paket/pull/2485
* BUGFIX: Show stack trace only in verbose mode - https://github.com/fsprojects/Paket/pull/2481
* BUGFIX: find-packages doesn't require paket.dependencies to be present - https://github.com/fsprojects/Paket/pull/2483
* BUGFIX: Fixed for usage of the new csproj with targetFramework - https://github.com/fsprojects/Paket/pull/2482
* BUGFIX: Fixed off-by-one error when inserting lines in already-existing .paket folder in sln file - https://github.com/fsprojects/Paket/pull/2484
* BUGFIX: Allow any whitespace to precede a comment, not only space in the references file - https://github.com/fsprojects/Paket/pull/2479
* BUGFIX: Doesn't always print the 'warning' message - https://github.com/fsprojects/Paket/pull/2463

#### 5.4.0 - 2017-07-01
* Allow comments in the references file - https://github.com/fsprojects/Paket/pull/2477
* BUGFIX: Allowed empty framework conditionals in paket.template - https://github.com/fsprojects/Paket/pull/2476
* BUGFIX: find-package-versions doesn't require paket.dependencies to be present as long as a source is explicitly specified - https://github.com/fsprojects/Paket/pull/2478

#### 5.3.0 - 2017-06-30
* BUGFIX: Ignoring pre-release status when deps file requested prerelease - https://github.com/fsprojects/Paket/pull/2474 
* BUGFIX: Don't remove placeholder from file view - https://github.com/fsprojects/Paket/issues/2469
* BUGFIX: Automatic restore in VS should also work with bootstraper
* BUGFIX: Do not add old myget sources during NuGet convert
* BUGFIX: Increase download timeout - https://github.com/fsprojects/Paket/pull/2456

#### 5.2.0 - 2017-06-25
* BUGFIX: Paket init in "magic" mode deleted paket.exe - https://github.com/fsprojects/Paket/issues/2451
* BUGFIX: Take xamarin.*.csharp.targets into account when finding location - https://github.com/fsprojects/Paket/pull/2460
* BUGFIX: Fixed Package targetFramework for netstandard - https://github.com/fsprojects/Paket/pull/2453
* BUGFIX: Fixed the warning reported in #2440 - https://github.com/fsprojects/Paket/pull/2449
* BUGFIX: Paket.pack: Fixed another issue with duplicate files - https://github.com/fsprojects/Paket/issues/2445
* BUGFIX: Disable AutoRestore features for MSBuild 15 - https://github.com/fsprojects/Paket/issues/2446
* BUGFIX: Add proper versioning of MonoAndroid framework - https://github.com/fsprojects/Paket/pull/2427
* BUGFIX: Paket.pack: Fixed another issue with duplicate files - https://github.com/fsprojects/Paket/issues/2445

#### 5.1.0 - 2017-06-18
* Paket.pack: support for NuGet dependencies conditional on target framework - https://github.com/fsprojects/Paket/pull/2428
* BUGFIX: Overwrite target file when link option is false - https://github.com/fsprojects/Paket/pull/2433
* BUGFIX: Fixed interactive package search - https://github.com/fsprojects/Paket/pull/2424
* USABILITY: Better task cancellation - https://github.com/fsprojects/Paket/pull/2439
* DOGFOODING: Use latest bootstrapper in magic mode

#### 5.0.0 - 2017-06-16
* Live release from NDC room 4
* Support for Fable 1.1
* Using NuGet's new SemVer 2 support - https://github.com/fsprojects/Paket/pull/2402
* Xamarin targets integrate with netstandard - https://github.com/fsprojects/Paket/pull/2396
* Support for SpecificVersion attribute on assembly references - https://github.com/fsprojects/Paket/pull/2413
* New command `paket generate-nuspec`
* New command: `FixNuspecs` - Can fix a list of nuspec files now
* New restriction system - https://github.com/fsprojects/Paket/pull/2336
  * Paket is now more accurate in calculating restrictions and referencing libraries
  * Paket will convert (lock-)files to a new syntax (but still understands the old syntax)
  * This should fix a bunch of edge cases and invalid behavior in combination with portable profiles and netstandard
  * Add support for net403 (required for some portable profiles)
* BREAKING CHANGE: Paket simplify no longer support simplifying restrictions - https://github.com/fsprojects/Paket/pull/2336
* BREAKING CHANGE: Paket.PowerShell is no longer supported
* BREAKING CHANGE: `InstallModel` API changed and Paket.Core.dll users might need to adapt
* PERFORMANCE: Improved performance by pre-loading requests - https://github.com/fsprojects/Paket/pull/2336
* PERFORMANCE: Report performance in a more detailed way - https://github.com/fsprojects/Paket/pull/2336
* PERFORMANCE: Improved performance for some edge case - https://github.com/fsprojects/Paket/pull/2299
* PERFORMANCE: Limit the number of concurrent requests to 7 - https://github.com/fsprojects/Paket/pull/2362
* PERFORMANCE: Report how often the pre-loading feature worked - https://github.com/fsprojects/Paket/pull/2362
* PERFORMANCE: Request queue can now re-prioritize on-demand - https://github.com/fsprojects/Paket/pull/2362
* PERFOMANCE: Much faster paket pack https://github.com/fsprojects/Paket/pull/2409
* DEPRECATED: `FixNuspec` function is now obsolete, use `FixNuspecs` instead
* DEPRECATED: /package-versions API was deprecated for lookup from NuGet team - https://github.com/fsprojects/Paket/pull/2420
* BUGFIX: Better hash checks in bootstrapper - https://github.com/fsprojects/Paket/pull/2368
* BUGFIX: Improved C++ support
* BUGFIX: Fix Conditional Group Dependencies not working as expected - https://github.com/fsprojects/Paket/pull/2335
* BUGFIX: Treat runtime dependencies as transitive deps - https://github.com/fsprojects/Paket/issues/2334
* BUGFIX: Sort dependencies on obj/references files - https://github.com/fsprojects/Paket/issues/2310
* BUGFIX: Support .NET moniker ">= monoandroid" - https://github.com/fsprojects/Paket/issues/2246
* BUGFIX: Paket pack was placing two copies of the project binary to the package - https://github.com/fsprojects/Paket/issues/2421
* BUGFIX: Better dependencies file parser errors
* BUGFIX: "Dotnet restore" failed on .netstandard projects under 1.6 - https://github.com/fsprojects/Paket/issues/2243
* BUGFIX: Paket now accepts multiple nuspec files in fix-nuspec - https://github.com/fsprojects/Paket/pull/2296
* BUGFIX: Fixed pinning of .NETSTANDARD 1.6 packages - https://github.com/fsprojects/Paket/pull/2307
* BUGFIX: Fixed bug with ignored argument of getPackageDetails - https://github.com/fsprojects/Paket/pull/2293
* BUGFIX: HTTP dependency - strip query string to detect a file name - https://github.com/fsprojects/Paket/pull/2295
* BUGFIX: Proper encoding "+" in package download url - https://github.com/fsprojects/Paket/pull/2288
* BUGFIX: Paket failed when group is removed (or renamed) - https://github.com/fsprojects/Paket/pull/2281
* BUGFIX: Filter .targets / .props earlier - https://github.com/fsprojects/Paket/pull/2286
* BUGFIX: Downgrade to tooling 1.0 - https://github.com/fsprojects/Paket/pull/2380
* BUGFIX: Paket added too many targets and props - https://github.com/fsprojects/Paket/pull/2388
* BUGFIX: Paket failed with: String cannot be of zero length - https://github.com/fsprojects/Paket/pull/2407
* BOOTSTRAPPER: Don't crash in DownloadHashFile - https://github.com/fsprojects/Paket/pull/2376
* BOOTSTRAPPER: Search harder for the paket.dependencies file - https://github.com/fsprojects/Paket/pull/2384
* USABILITY: Don't let build continue when paket failed - https://github.com/fsprojects/Paket/pull/2302
* Cleanup https://github.com/fsprojects/Paket/pull/2412 https://github.com/fsprojects/Paket/pull/2410
* Internals: Started proper dotnetcore integration (disabled by default, can be enabled via setting `PAKET_DISABLE_RUNTIME_RESOLUTION` to `false`):
  * Paket now properly understands runtime and reference assemblies
  * Paket now understands the runtime graph and restores runtime dependencies
  * New API `InstallModel.GetRuntimeAssemblies` and `InstallModel.GetRuntimeLibraries` can be used to retrieve the correct assets for a particular RID and TFM

#### 4.8.8 - 2017-06-11
* paket adds too many targets and props - https://github.com/fsprojects/Paket/pull/2388

#### 4.8.6 - 2017-05-23
* USABILITY: Better error reporting - https://github.com/fsprojects/Paket/pull/2349

#### 4.8.5 - 2017-05-08
* BUGFIX: Support .NET moniker ">= monoandroid" - https://github.com/fsprojects/Paket/issues/2246

#### 4.8.4 - 2017-04-26
* BUGFIX: Proper encoding "+" in package download url - https://github.com/fsprojects/Paket/pull/2288

#### 4.8.3 - 2017-04-26
* BUGFIX: Paket failed when group is removed (or renamed) - https://github.com/fsprojects/Paket/pull/2281

#### 4.8.2 - 2017-04-26
* BUGFIX: Filter .targets / .props earlier - https://github.com/fsprojects/Paket/pull/2286

#### 4.8.1 - 2017-04-25
* BREAKING CHANGE: Made pushing changes from Git dependency repositories easier - https://github.com/fsprojects/Paket/pull/2226
    - Paket now clones git dependencies as bare repositories and configures clones under `paket-files` differently. Because of these incompatible changes, it is necessary to manually clear Paket local temp directory (under `%USERPROFILE%\.paket\git\db`) and respective `paket-files` directories after upgrading.

#### 4.7.0 - 2017-04-25
* Bootstrapper: Support NugetSource app-setting key - https://github.com/fsprojects/Paket/pull/2229
* Unity3d support - https://github.com/fsprojects/Paket/pull/2268

#### 4.6.1 - 2017-04-24
* Support for SourceLink v2 - https://github.com/fsprojects/Paket/pull/2200
* BUGFIX: Framework restriction was lost for global build folder - https://github.com/fsprojects/Paket/pull/2272
* BUGFIX: Fixed error when parsing version="*" - https://github.com/fsprojects/Paket/issues/2266

#### 4.5.0 - 2017-04-20
* Support Netstandard 2.0, Netframework 4.7, Netcore 2.0
* Encode '+' in Urls
* BUGFIX: Fix nuspec version attributes so that nuget.org is happy

#### 4.4.0 - 2017-04-12
* BUGFIX: Import .props/.targets better - https://github.com/fsprojects/Paket/pull/2234
* BUGFIX: Don't download boostrapper in auto-restore magic mode - https://github.com/fsprojects/Paket/pull/2235
* BUGFIX: Only include dlls in analyzers - https://github.com/fsprojects/Paket/pull/2236
* USABILITY: Fix rotating app.config entries when generating redirects - https://github.com/fsprojects/Paket/pull/2230

#### 4.3.0 - 2017-04-10
* BUGFIX: Check if a references file exists on disk - https://github.com/fsprojects/Paket/pull/2224

#### 4.2.0 - 2017-04-09
* BUGFIX: Improved output of the outdated warning and fix underlying bug - https://github.com/fsprojects/Paket/pull/2223
* BUGFIX: Make Paket.Restore.targets be called in more situations
* BUGFIX: Fix to handle weird malformed portable-only libraries - https://github.com/fsprojects/Paket/pull/2215
* BUGFIX: Detect changes in redirects settings
* BUGFIX: Workaround for TFS dependency resolution - https://github.com/fsprojects/Paket/pull/2214

#### 4.1.3 - 2017-03-30
* Support for dotnet pack
* BUGFIX: Handle empty references files for .NET Core
* BUGFIX: Better framework node detection
* BUGFIX: Better redirects for project dependent references files
* BUGFIX: Out-of-Sync check should work with auto-detection of framework settings
* BUGFIX: Convert from nuget with wildcard version - https://github.com/fsprojects/Paket/issues/2185
* BUGFIX: Support load script generation in restore
* BUGFIX: framework: auto-detect didn't work with Paket 4 - https://github.com/fsprojects/Paket/issues/2188
* USABILITY: Convert packages that do not have version specified
* COSMETICS: Use latest FSharp.Core

#### 4.0.0 - 2017-03-15
* Make Paket compatible with DotNet SDK / MSBuild 15 / Visual Sudio 2017
* Tail Recursive Package Resolution - https://github.com/fsprojects/Paket/pull/2066
* Reorganized resolver - https://github.com/fsprojects/Paket/pull/2039
* USABILITY: Added option to have paket restore fail on check failure - https://github.com/fsprojects/Paket/pull/1963
* USABILITY: Collect multiple install errors before failing - https://github.com/fsprojects/Paket/pull/2177
* Generate load scripts on install abidding to new paket.dependencies option - https://fsprojects.github.io/Paket/dependencies-file.html#Generate-load-scripts

#### 3.37.0 - 2017-03-15
* BUGFIX: auto-detect no longer causes Out of sync warning - https://github.com/fsprojects/Paket/issues/2096
* BUGFIX: Allow to add package when sources are splitted - https://github.com/fsprojects/Paket.VisualStudio/issues/137
* USABILITY: Remove confusing yellow diagnostics in pack - https://github.com/fsprojects/Paket/issues/2164
* USABILITY: Support TLS > 1.0 - https://github.com/fsprojects/Paket/issues/2174
* USABILITY: old bootstrapper did not work

#### 3.36.0 - 2017-02-25
* BUGFIX: Lower case group folder name - https://github.com/fsprojects/Paket/pull/2150
* BUGFIX: Fix resolver for Strategy.Min - https://github.com/fsprojects/Paket/issues/2148
* BUGFIX: Fix TFS-on-premise - https://github.com/fsprojects/Paket/pull/2147
* BUGFIX: Add a workaround for https://github.com/fsprojects/Paket/issues/2145
* BUGFIX: Ignore unknown frameworks - https://github.com/fsprojects/Paket/pull/2132
* COSMETICS: Do not spam "unlisted" - https://github.com/fsprojects/Paket/issues/2149
* USABILITY: Link to documentation on how to resolve a conflict - https://github.com/fsprojects/Paket/pull/2155

#### 3.35.0 - 2017-01-30
* Added "netcoreapp1.1" support - https://github.com/fsprojects/Paket/pull/2129
* BUGFIX: Ensures that boostrapper --help always work - https://github.com/fsprojects/Paket/pull/2128
* USABILITY: Reports broken project dependencies properly - https://github.com/fsprojects/Paket/pull/2131
* USABILITY: Added details for "clear-cache" in --verbose mode - https://github.com/fsprojects/Paket/pull/2130

#### 3.34.0 - 2017-01-29
* BUGFIX: Support GitHub dependencies with spaces - https://github.com/fsprojects/Paket/pull/2127
* BUGFIX: Convert from nuget: Local package source gave false error - https://github.com/fsprojects/Paket/pull/2112
* BUGFIX: Make config writer use XmlWriter for disk write - https://github.com/fsprojects/Paket/pull/2110
* BUGFIX: Ensure case when getting packages from nuget feed - https://github.com/fsprojects/Paket/pull/2106
* BUGFIX: Ensure stable ordering of references

#### 3.33.0 - 2017-01-06
* USABILITY: Ensure stable ordering of references in the same ItemGroup - https://github.com/fsprojects/Paket/pull/2105
* BUGFIX: Template with multiparagraph description was not working with LF line endings - https://github.com/fsprojects/Paket/issues/2104

#### 3.32.0 - 2017-01-02
* paket outdated: group -parameter added - https://github.com/fsprojects/Paket/pull/2097
* BUGFIX: Fix "directory doesn't exist" in NuGet v2 - https://github.com/fsprojects/Paket/pull/2102
* BUGFIX: Correctly escape no_proxy domains for bootstraper - https://github.com/fsprojects/Paket/pull/2100
* BUGFIX: Don't print incorrect warning in bootstraper - https://github.com/fsprojects/Paket/pull/2098
* BUGFIX: Update Argu to 3.6.1
* BUGFIX: Revert argu update
* BUGFIX: If we have ref and lib files then we prefer lib
* BUGFIX: Don't remove group with only remote files - https://github.com/fsprojects/Paket/pull/2089
* BUGFIX: Fix displayed package name for packages found in another group - https://github.com/fsprojects/Paket/pull/2088
* BUGFIX: Avoid infinite recursive calls in followODataLink - https://github.com/fsprojects/Paket/pull/2081
* BUGFIX: One of the file writes was missing a Directory.Create() - https://github.com/fsprojects/Paket/pull/2080
* BUGFIX: NuGetV2-OData: retrieve versions in descending order for artifactory - https://github.com/fsprojects/Paket/pull/2073
* BUGFIX: Default address of NuGet v3 stream points to https - https://github.com/fsprojects/Paket/pull/2071

#### 3.31.0 - 2016-12-04
* Added monoandroid70 moniker (Android 7 Nougat) - https://github.com/fsprojects/Paket/pull/2065
* BUGFIX: Package names are compared using non-linguistic Ordinal comparison - https://github.com/fsprojects/Paket/pull/2067
* BUGFIX: Fixed Git dependency change detection - https://github.com/fsprojects/Paket/pull/2061
* BUGFIX: Relax prerelease condition for --keep-patch - https://github.com/fsprojects/Paket/issues/2048
* BUGFIX: Allow specify auto-detect in specific groups - https://github.com/fsprojects/Paket/issues/2011

#### 3.30.0 - 2016-11-22
* Allow override of NuGetCacheFolder location through environment variable - https://github.com/fsprojects/Paket/pull/2035
* BUGFIX: Add authorization headers to Paket Push - https://github.com/fsprojects/Paket/pull/2034
* BUGFIX: Fix package name displayed when package is found in different group - https://github.com/fsprojects/Paket/issues/2031
* BUGFIX: Report which nuspec file is invalid when the nuspec cannot be loaded - https://github.com/fsprojects/Paket/issues/2026

#### 3.29.0 - 2016-11-18
* BUGFIX: Paket adds stricter prerelease dependencies to make NuGet happy - https://github.com/fsprojects/Paket/issues/2024

#### 3.28.0 - 2016-11-17
* BUGFIX: Optimize deps to make #2020 work - https://github.com/fsprojects/Paket/pull/2020
* BUGFIX: Added missing tolower() - https://github.com/fsprojects/Paket/pull/2023
* BUGFIX: Fix broken condition in WhenNode - https://github.com/fsprojects/Paket/pull/2022
* REVERT: NuGetV2-OData: retrieve versions in descending order - https://github.com/fsprojects/Paket/pull/2008
* BUGFIX: Git Dependency failed to install when space exists in User Folder name - https://github.com/fsprojects/Paket/pull/2015

#### 3.27.0 - 2016-11-09
* Verbose bootstrapper - https://github.com/fsprojects/Paket/pull/2007
* BUGFIX: NuGetV2-OData: retrieve versions in descending order - https://github.com/fsprojects/Paket/pull/2008
* BUGFIX: Paket doesn't reference libs for UWP apps - https://github.com/fsprojects/Paket/issues/2001
* BUGFIX: Version constraint was missing on referenced projects packed separately - https://github.com/fsprojects/Paket/issues/1976
* BUGFIX: Make download loop to terminate in max N=5 iterations - https://github.com/fsprojects/Paket/pull/1999

#### 3.26.0 - 2016-10-31
* New Command: paket why - http://theimowski.com/blog/2016/10-30-paket-why-command/index.html
* BUGFIX: Do not remove main group - https://github.com/fsprojects/Paket/issues/1950
* BUGFIX: Fix out-of-date-check
* BUGFIX: Be more conservative during paket add and paket remove - https://github.com/fsprojects/Paket/issues/1652

#### 3.25.0 - 2016-10-28
* Allow to put required paket version into the paket.dependencies file - https://github.com/fsprojects/Paket/pull/1983
* BUGFIX: Custom print for NugetSourceAuthentication types - https://github.com/fsprojects/Paket/pull/1985
* BUGFIX: DependenciesFileParser now tracks inner exceptions for package sources - https://github.com/fsprojects/Paket/pull/1987

#### 3.24.1 - 2016-10-25
* USABILITY: New magic mode bootstrapper - https://github.com/fsprojects/Paket/pull/1961
* USABILITY: Specify Chessie version - https://github.com/fsprojects/Paket/issues/1958
* REVERT: Support long paths for NTFS - https://github.com/fsprojects/Paket/pull/1944

#### 3.23.0 - 2016-10-10
* BUGFIX: Support long paths for NTFS - https://github.com/fsprojects/Paket/pull/1944

#### 3.22.0 - 2016-10-10
* BUGFIX: generate-include-scripts: don't check dll order when it can be skipped - https://github.com/fsprojects/Paket/pull/1945
* BUGFIX: generate-include-script doesn't not #r FSharp.Core.dll anymore - https://github.com/fsprojects/Paket/pull/1946
* BUGFIX: Paket failed to get packages from feed with credentials - https://github.com/fsprojects/Paket/pull/1947
* BUGFIX: Fix public API
* BUGFIX: Set network credentials - https://github.com/fsprojects/Paket/issues/1941
* BUGFIX: Swapped parameters of FindVersionsForPackage
* BUGFIX: Transforming wildcard syntax to regex, which is used by WebProxy for NoProxy bypassing - https://github.com/fsprojects/Paket/pull/1939
* BUGFIX: Work around dependencies issue in VSTS - https://github.com/fsprojects/Paket/issues/1798
* COSMETICS: XML paket.config is now beautified - https://github.com/fsprojects/Paket/pull/1954

#### 3.21.0 - 2016-10-04
* Added MsBuild reserved properties - https://github.com/fsprojects/Paket/pull/1934
* BUGFIX: Make VisualStudio.com nuget feed behave like nuget.org - https://github.com/fsprojects/Paket/issues/1798
* BUGFIX: Generate binding redirect that covers entire range of possible assembly versions - https://github.com/fsprojects/Paket/pull/1932
* COSMETICS: Paket shows context for missing references - https://github.com/fsprojects/Paket/issues/1936

#### 3.20.2 - 2016-09-29
* BUGFIX: Fix dependency compression issue - https://github.com/fsprojects/Paket/issues/1929
* BUGFIX: Calling `Paket.Dependencies.GetInstalledPackageModel` with wrong casing on mono failed - https://github.com/fsprojects/Paket/issues/1928
* BUGFIX: Convert from nuget with analyzers - https://github.com/fsprojects/Paket/pull/1922
* BUGFIX: Don't fail on restore - https://github.com/fsprojects/Paket/pull/1923
* BUGFIX: Fix double space encoding during pack - https://github.com/fsprojects/Paket/issues/1837
* BUGFIX: Try to resolve "$(TargetFrameworkIdentifier) == 'true'" issue
* BUGFIX: Push correct Paket.Core - https://github.com/fsprojects/Paket/pull/1911

#### 3.19.0 - 2016-09-04
* NEW Dotnetcore build for Paket.Core - https://github.com/fsprojects/Paket/pull/1785
* BUGFIX: Allow to overwrite copy_local settings for ref files
* BUGFIX: Fixed invalid Cache Folder when Current Directory is different - https://github.com/fsprojects/Paket/issues/1910

#### 3.18.0 - 2016-09-02
* BUGFIX: Fixed issues around .NET Standard resolution
* BUGFIX: Fixed toLower > tolower for odata url parameter - https://github.com/fsprojects/Paket/pull/1906
* BUGFIX: Fix deduplication condition
* Revert fix for #1898

#### 3.17.0 - 2016-08-29
* Added Add MonoAndroid44 moniker - https://github.com/fsprojects/Paket/pull/1897
* Notified about missing libs will only be shown on direct packages (too many false positives)
* Fixed props import for fsproj/cspro - https://github.com/fsprojects/Paket/issues/1898
* BUGFIX: Do not copy ref files to output dir - https://github.com/fsprojects/Paket/issues/1895
* BUGFIX: Scan group folder for packages
* BUGFIX: Better NuGet V3 API and async caching - https://github.com/fsprojects/Paket/pull/1892
* BUGFIX: Resolving .net standard depedencies for net46 - https://github.com/fsprojects/Paket/issues/1883
* BUGFIX: Change project file condition handling to be case-insensitive - https://github.com/fsprojects/Paket/pull/1890

#### 3.16.3 - 2016-08-25
* BUGFIX: Don't remove non-duplicate framework dependencies - https://github.com/fsprojects/Paket/pull/1888

#### 3.16.2 - 2016-08-25
* BUGFIX: Fixed lowest_matching constraint - https://github.com/fsprojects/Paket/pull/1882

#### 3.16.1 - 2016-08-25
* Allow printing of version number through command-line option - https://github.com/fsprojects/Paket/pull/1878
* BUGFIX: Async cache fix in multi-thread-environment for GitHub downloads - https://github.com/fsprojects/Paket/pull/1880

#### 3.16.0 - 2016-08-24
* Allow to use github access token from environment variable for github dependencies - http://fsprojects.github.io/Paket/github-dependencies.html#Using-a-GitHub-auth-key-from-environment-variable
* BUGFIX: Look for OutDir in .vcxproj - https://github.com/fsprojects/Paket/issues/1870
* USABILITY: Skip invalid meta-data in cpp projects - https://github.com/fsprojects/Paket/issues/1870
* USABILITY: Add better tracing during resolve - https://github.com/fsprojects/Paket/issues/1871
* USABILITY: Use .dll as default during pack - https://github.com/fsprojects/Paket/issues/1870

#### 3.15.0 - 2016-08-23
* When converting from Nuget Paket removes NuGetPackageImportStamp - https://github.com/fsprojects/Paket/pull/1865
* BUGFIX: Fixed strange issue during directory cleanup
* BUGFIX: Fallback to LocalApplicationData if we don't have UserProfile avaulable - https://github.com/fsprojects/Paket/issues/1863
* BUGFIX: Fixed octokit parsing - https://github.com/fsprojects/Paket/issues/1867
* BUGFIX: Faulty conditions were generated when using condition attributes - https://github.com/fsprojects/Paket/issues/1860

#### 3.14.0 - 2016-08-22
* Show message when a package version is not installed because it is unlisted
* BUGFIX: Bootstrapper had issues with partial download - https://github.com/fsprojects/Paket/pull/1859
* BUGFIX: Use ConcurrentDictionary correctly - https://github.com/fsprojects/Paket/pull/1853

#### 3.13.0 - 2016-08-12
* Allow to pack referenced projects by setting paket.template switch - https://github.com/fsprojects/Paket/issues/1851

#### 3.12.0 - 2016-08-12
* BUGFIX: Paket doesn't add duplicate references to framework assemblies anymore - https://github.com/fsprojects/Paket/issues/1333
* BUGFIX: Run resolver after convert
* BUGFIX: Selective paket update doesn't ignore paket.dependencies rules anymore - https://github.com/fsprojects/Paket/issues/1841
* BUGFIX: Update with any of the --keep-?? flags didn't honour redirects:on in paket.dependencies - https://github.com/fsprojects/Paket/issues/1844

#### 3.11.0 - 2016-08-04
* Allow Pack to pin only project references - https://github.com/fsprojects/Paket/issues/1649

#### 3.10.0 - 2016-08-03
* Allow to specify nupkg version for source override in paket.local file - https://github.com/fsprojects/Paket/issues/1803
* BUGFIX: Allow "auto-restore on" to be done twice - https://github.com/fsprojects/Paket/issues/1836
* BUGFIX: be careful with distinction between .NET 4.0 client and .NET 4.0 full profile - https://github.com/fsprojects/Paket/issues/1830
* BUGFIX: Don't allow empty string as description in template file - https://github.com/fsprojects/Paket/pull/1831
* BUGFIX: Respect comments in dependencies file

#### 3.9.0 - 2016-07-22
* Don't create runtime references for CoreClr anymore - new concept coming soon
* BUGFIX: Allow to install packages that have "native" in package name - https://github.com/fsprojects/Paket/issues/1829
* PERFORMANCE: Much faster computation of the InstallModel

#### 3.8.0 - 2016-07-18
* Paket automatically packs localized assemblies - https://github.com/fsprojects/Paket/pull/1816
* BUGFIX: Fix possible null ref when processing a vcxproj file - https://github.com/fsprojects/Paket/issues/1814
* BUGFIX: Changing NuGet uri from http to https in paket.dependencies don't causes error any more - https://github.com/fsprojects/Paket/issues/1820
* BUGFIX: Paket 'pack' should exclude 'project' template files correctly - https://github.com/fsprojects/Paket/issues/1818
* PERFORMANCE: Do not scan node_modules path for project files - https://github.com/fsprojects/Paket/issues/1782
* Exposed license url in public namespace - https://github.com/fsprojects/Paket/pull/1811

#### 3.7.0 - 2016-07-14
* Paket automatically packs localized assemblies - https://github.com/fsprojects/Paket/pull/1807
* BUGFIX: Fixed incorrect CopyRuntimeDependencies.ProjectFile causing 'Could not find paket.dependencies' - https://github.com/fsprojects/Paket/pull/1802

#### 3.6.0 - 2016-07-12
* Generate include script for each group - https://github.com/fsprojects/Paket/pull/1787
* USABILITY: Improve error messages for dependency groups - https://github.com/fsprojects/Paket/pull/1797

#### 3.5.0 - 2016-07-12
* Support for .NET 4.6.3 and .NET Standard 1.6
* Using Argu 3
* Support groups in paket.local - https://github.com/fsprojects/Paket/pull/1788
* Paket config can be run from everywhere - https://github.com/fsprojects/Paket/pull/1781
* BUGFIX: Install older frameworks if things don't work out - https://github.com/fsprojects/Paket/issues/1779
* BUGFIX: Fixed detection of framework version with spaces - https://github.com/fsprojects/Paket/pull/1791
* BUGFIX: Fixed error with local sources and run convert-from-nuget - https://github.com/fsprojects/Paket/pull/1795

#### 3.4.0 - 2016-06-30
* Inaccessible caches are excluded for the duration of running a command - https://github.com/fsprojects/Paket/pull/1770
* BUGFIX: NuGet OData search is now case-insensitive - https://github.com/fsprojects/Paket/issues/1775
* BUGFIX: Allows to use colons in git build argument - https://github.com/fsprojects/Paket/issues/1773
* BUGFIX: auto-restore on fixes old targets file references - https://github.com/fsprojects/Paket/issues/1768
* BUGFIX: Added handling for cache not being accessible - https://github.com/fsprojects/Paket/pull/1764
* BUGFIX: Fixed out-of-date check for remote files - https://github.com/fsprojects/Paket/issues/1760  https://github.com/fsprojects/Paket/issues/1762 https://github.com/fsprojects/Paket/issues/1766
* BUGFIX: Using network cache with invalid credentials should not fail restore - https://github.com/fsprojects/Paket/issues/1758
* BUGFIX: Make the copy task more robust if we can't parse target framework - https://github.com/fsprojects/Paket/issues/1756
* BUGFIX: Paket warns on dependencies file that has same package twice in same group - https://github.com/fsprojects/Paket/issues/1757
* USABILITY: Show out-of-sync warning message if paket.lock is not matching paket.dependencies - https://github.com/fsprojects/Paket/issues/1750
* COSMETICS: Don't trace download of remote files twice

#### 3.3.0 - 2016-06-25
* Paket fails on dependencies file that has same package twice in same group - https://github.com/fsprojects/Paket/issues/1757
* Paket.SemVer.Parse is now in PublicAPI.fs - https://github.com/fsprojects/Paket/pull/1754
* BUGFIX: Automatic repair of broken file paths in NuGet packages - https://github.com/fsprojects/Paket/issues/1755
* BUGFIX: Fixed out-of-date check for auto-detection of frameworks - https://github.com/fsprojects/Paket/issues/1750

#### 3.2.0 - 2016-06-24
* Show out-of-sync error message if paket.lock is not matching paket.dependencies - https://github.com/fsprojects/Paket/issues/1750
* BUGFIX: Dependency resolution for .NETFramework4.5 and .NETPortable0.0-wp8+netcore45+net45+wp81+wpa81 fixed - https://github.com/fsprojects/Paket/issues/1753
* BUGFIX: Don't report warnings for packages that are not installed for current target framework - https://github.com/fsprojects/Paket/issues/1693
* BUGFIX: Runtime deps are copied based on TargetFramework - https://github.com/fsprojects/Paket/issues/1751
* BUGFIX: Do not take over control over manual nodes - https://github.com/fsprojects/Paket/issues/1746
* BUGFIX: Better error message when log file is missing - https://github.com/fsprojects/Paket/issues/1743
* BUGFIX: Create folder if needed during package extraction - https://github.com/fsprojects/Paket/issues/1741
* BUGFIX: Simplify works with auto-detected target frameworks - https://github.com/fsprojects/Paket/pull/1740
* BUGFIX: Make sure Guid in project reference is parsed well - https://github.com/fsprojects/Paket/pull/1738
* BUGFIX: Added a username and password option scripting - https://github.com/fsprojects/Paket/pull/1736
* BUGFIX: Trailing slash will be removed from credentials - https://github.com/fsprojects/Paket/pull/1735
* COSMETICS: Add condition to AfterBuild target to unbreak nCrunch - https://github.com/fsprojects/Paket/pull/1734
* BUGFIX: Ignore case in aliases dll names - https://github.com/fsprojects/Paket/pull/1733

#### 3.1.0 - 2016-06-16
* Paket pack doesn't allow empty string as authors and description metadata - https://github.com/fsprojects/Paket/pull/1728
* Made Name and Guid in ProjectRefrence optional - https://github.com/fsprojects/Paket/issues/1729
* BUGFIX: Prerelease version range are working with ~> again
* BUGFIX: Filter empty When conditions - https://github.com/fsprojects/Paket/issues/1727
* BUGFIX: Do not garbage collect packages with version in path

#### 3.0.0 - 2016-06-15
* Allow to reference git repositories - http://fsprojects.github.io/Paket/git-dependencies.html
* Allow to run build commands on git repositories - http://fsprojects.github.io/Paket/git-dependencies.html#Running-a-build-in-git-repositories
* Allow to use git repositories as NuGet source - http://fsprojects.github.io/Paket/git-dependencies.html#Using-Git-repositories-as-NuGet-source
* Allow to override package sources in paket.local - http://fsprojects.github.io/Paket/local-file.html http://theimowski.com/blog/2016/05-19-paket-workflow-for-testing-new-nuget-package-before-release/index.html
* NEW COMMAND: "paket generate-include-scripts" creates package include scripts for F# Interactive - http://fsprojects.github.io/Paket/paket-generate-include-scripts.html
* Additional local caches - http://fsprojects.github.io/Paket/caches.html
* Garbage collection in packages folder - https://github.com/fsprojects/Paket/pull/1491
* Allows to exclude dll references from a NuGet package - http://fsprojects.github.io/Paket/references-files.html#Excluding-libraries
* Allows to use aliases for libraries - http://fsprojects.github.io/Paket/references-files.html#Library-aliases
* Create Choose nodes for .NET Standard
* Remove command removes empty group when removing last dependency - https://github.com/fsprojects/Paket/pull/1706
* New bootstrapper option --max-file-age - http://fsprojects.github.io/Paket/bootstrapper.html
* USABILITY: Removed "specs:" from paket.lock since it was copied from Bundler and had no meaning in Paket - https://github.com/fsprojects/Paket/pull/1608
* BREAKING CHANGE: "lib", "runtimes" are not allowed as group names
* BREAKING CHANGE: Removed --hard parameter from all commands.
    - Paket threads all commands as if --hard would have been set - https://github.com/fsprojects/Paket/pull/1567
    - For the --hard use in the binding redirects there is a new parameter --clean-redirects - https://github.com/fsprojects/Paket/pull/1692

#### 2.66.10 - 2016-06-15
* BUGFIX: Paket update failed on silverlight projects - https://github.com/fsprojects/Paket/pull/1719

#### 2.66.9 - 2016-06-03
* BUGFIX: Automatic prerelease expansion should not be done if explicit prereleases are requested - https://github.com/fsprojects/Paket/issues/1716 https://github.com/fsprojects/Paket/issues/1714

#### 2.66.6 - 2016-05-31
* BUGFIX: Groups with different sources should not resolve to wrong packages - https://github.com/fsprojects/Paket/issues/1711

#### 2.66.5 - 2016-05-30
* BUGFIX: Don't remove trailing zero if version is in package path - https://github.com/fsprojects/Paket/issues/1708

#### 2.66.4 - 2016-05-26
* BUGFIX: Optimization of local dependencies - https://github.com/fsprojects/Paket/issues/1703

#### 2.66.3 - 2016-05-24
* BUGFIX: Use utf-8 to download strings - https://github.com/fsprojects/Paket/pull/1702

#### 2.66.2 - 2016-05-23
* BUGFIX: Update with any of the --keep-major flag didn't honour content:none in paket.dependencies - https://github.com/fsprojects/Paket/issues/1701

#### 2.66.0 - 2016-05-23
* Package groups be excluded in a paket.template file - https://github.com/fsprojects/Paket/pull/1696
* BUGFIX: Fallback from portable to net45 must be conversative - https://github.com/fsprojects/Paket/issues/1117

#### 2.65.0 - 2016-05-18
* BUGFIX: Fixed compatibility issues with nuget.org and myget - https://github.com/fsprojects/Paket/pull/1694
* BUGFIX: DateTime in package should not be in the future
* BUGFIX: Don't push non existing files - https://github.com/fsprojects/Paket/pull/1688
* BUGFIX: Paket should imports build targets from packages in build dependency groups - https://github.com/fsprojects/Paket/pull/1674
* BUGFIX: Framework resolution strategy for Google.Apis.Oauth2.v2 - https://github.com/fsprojects/Paket/issues/1663
* BUGFIX: Blacklisting install.xdt and uninstall.xdt files - https://github.com/fsprojects/Paket/pull/1667

#### 2.64.0 - 2016-05-05
* Implemented support for NativeReference - https://github.com/fsprojects/Paket/issues/1658
* Added monoandroid60 to be matched as Some MonoAndroid - https://github.com/fsprojects/Paket/pull/1659
* BUGFIX: Understand InterprojectDependencies without Name - https://github.com/fsprojects/Paket/issues/1657
* BUGFIX: Fix path issue on linux - https://github.com/fsprojects/Paket/pull/1644/files
* BUGFIX: Don't pack template files in packages or paket-files

#### 2.63.0 - 2016-04-22
* Added monoandroid43 to be matched as Some MonoAndroid - https://github.com/fsprojects/Paket/pull/1631
* Added support for MonoAndroid22 and MonoAndroid23 - https://github.com/fsprojects/Paket/pull/1628
* BUGFIX: allow directory names with + in paket.template
* BUGFIX: Generates binding redirect for references targeting different profiles - https://github.com/fsprojects/Paket/pull/1634
* EXPERIMENTAL: paket resolves runtime dependency libs - https://github.com/fsprojects/Paket/pull/1626
* USABILITY: remove command restricts install to the specified group only - https://github.com/fsprojects/Paket/pull/1612

#### 2.62.0 - 2016-04-17
* Refactoring Bootstrapper to introduce better coverage and testing - https://github.com/fsprojects/Paket/pull/1603

#### 2.61.0 - 2016-04-17
* Support .NET platform standard packages - https://github.com/fsprojects/Paket/issues/1614
* Support .NET 4.6.2 - https://github.com/fsprojects/Paket/issues/1614
* BUGFIX: Don't set CopyToOutputDirectory for Compile items - https://github.com/fsprojects/Paket/issues/1592
* BUGFIX: Allow to pack packages with ReflectedDefinition - https://github.com/fsprojects/Paket/pull/1602

#### 2.60.0 - 2016-04-12
* Various performance optimizations - https://github.com/fsprojects/Paket/pull/1599
* BUGFIX: Fix CleanDir function - https://github.com/fsprojects/Paket/commit/1c2250ed5fae51a5f086325347fecefe16bba27a#commitcomment-17064085
* BUGFIX: Detect net30 moniker

#### 2.59.0 - 2016-04-12
* BUGFIX: Remove process should remove packages from specified groups - https://github.com/fsprojects/Paket/issues/1596
* BUGFIX: Compare full filename for pack with template file - https://github.com/fsprojects/Paket/issues/1594
* BUGFIX: Dependencies file should not take shortened versions - https://github.com/fsprojects/Paket/issues/1591
* BUGFIX: Breaking some parallism and trying to prevent race conditions - https://github.com/fsprojects/Paket/issues/1589
* BUGFIX: "paket.exe pack" with "include-referenced-projects" and "minimum-from-lock-file" did not work when project references have a paket.template file - https://github.com/fsprojects/Paket/issues/1586
* BUGFIX: Property Definitions are placed after FSharp Targets - https://github.com/fsprojects/Paket/issues/1585
* BUGFIX: Redirects for assemblies in the GAC were removed - https://github.com/fsprojects/Paket/issues/1574
* BUGFIX: Paket.dependency with version ranges failed when package has pinned dependency and that version is unlisted - https://github.com/fsprojects/Paket/issues/1579
* BUGFIX: Github dependencies reference transitive NuGet packages to projects - https://github.com/fsprojects/Paket/issues/1578
* BUGFIX: Add "*.fsi" files as <Compile> by default - https://github.com/fsprojects/Paket/pull/1573
* BUGFIX: Touch feature disabled by default in Add, Update, Install; enabled with --touch-affected-refs - https://github.com/fsprojects/Paket/pull/1571
* BUGFIX: Property Definitions: placed after csharp targets - https://github.com/fsprojects/Paket/pull/1522
* BUGFIX: Create folder for all source file dependencies
* USABILITY: Using saved api key credentials for the push operation - https://github.com/fsprojects/Paket/pull/1570
* USABILITY: Paket update supports combining filter with specific version - https://github.com/fsprojects/Paket/pull/1580

#### 2.57.0 - 2016-03-30
* BUGFIX: Property Definitions: placed after non-paket imports if they directly follow the top property groups - https://github.com/fsprojects/Paket/pull/1561
* BUGFIX: Fixed inconsistent condition generation in paket.lock file - https://github.com/fsprojects/Paket/issues/1552
* BUGFIX: Removing transitive dependencies from dependencies list during pack - https://github.com/fsprojects/Paket/pull/1547
* USABILITY: Better WPF support - https://github.com/fsprojects/Paket/pull/1550

#### 2.56.0 - 2016-03-24
* BUGFIX: Move props definitions further up in project files - https://github.com/fsprojects/Paket/issues/1537
* BUGFIX: Fixed missing src files when packing with symbols on Linux - https://github.com/fsprojects/Paket/pull/1545
* BUGFIX: Ensuring that dependent dll's are not included in the package when usng include-referenced-projects - https://github.com/fsprojects/Paket/pull/1543
* BUGFIX: Global redirects:false is not disabling everything below anymore - https://github.com/fsprojects/Paket/issues/1544

#### 2.55.0 - 2016-03-23
* Correct src folder structure for packing with symbols - https://github.com/fsprojects/Paket/pull/1538
* Fix resolver bug spotted by property based testing - https://github.com/fsprojects/Paket/issues/1524

#### 2.54.0 - 2016-03-21
* It's possible to influence the CopyToOutputDirectory property for content references in project files - http://fsprojects.github.io/Paket/nuget-dependencies.html#CopyToOutputDirectory-settings
* BUGFIX: Fix regression where paket skipped packages with name ending in lib - https://github.com/fsprojects/Paket/issues/1531
* USABILITY: Unknown package settings are now reported
* USABILITY: Improve warning text on conflict - https://github.com/fsprojects/Paket/pull/1530

#### 2.53.0 - 2016-03-19
* Allow to restore recursively from remote dependencies file - https://github.com/fsprojects/Paket/issues/1507
* BUGFIX: Fix mixed mode solutions with Native - https://github.com/fsprojects/Paket/issues/1523
* BUGFIX: Do not generate useless true conditions for Native - https://github.com/fsprojects/Paket/issues/1523
* BUGFIX: Native settings are filtered correctly - https://github.com/fsprojects/Paket/issues/1523
* BUGFIX: Force resolver to look into deeper levels - https://github.com/fsprojects/Paket/issues/1520
* COSMETICS: Emit net40-full moniker instead of net-40
* COSMETICS: Simplify single when conditions with single true statement
* USABILITY: Improved error message when paket.dependencies can't be found - https://github.com/fsprojects/Paket/pull/1519
* USABILITY: Automatically retry with force flag if we can't get package details for a given version - https://github.com/fsprojects/Paket/issues/1526
* USABILITY: Better error message when paket.lock an paket.dependencies are out of sync.
* USABILITY: Content:once doesn't add paket flags to the csproj file in order to make Orleans tools happy - https://github.com/fsprojects/Paket/issues/1513
* USABILITY: Be more robust in paket.references files - https://github.com/fsprojects/Paket/issues/1514
* USABILITY: Improved stability in lock acquiring process - https://github.com/fsprojects/Paket/issues/858

#### 2.52.0 - 2016-03-10
* Allow to restore dll from remote dependencies file - https://github.com/fsprojects/Paket/issues/1507
* Prevent paket holding locks on assemblies during binding redirects - https://github.com/fsprojects/Paket/pull/1492
* ProjectFile.save with forceTouch to only modify the last write time without content if unchanged - https://github.com/fsprojects/Paket/pull/1493
* BUGFIX: Don't accept "Unsupported0.0" as full framework - https://github.com/fsprojects/Paket/issues/1494
* BUGFIX: Revert 1487 - https://github.com/fsprojects/Paket/issues/1487
* BUGFIX: Fall back to v2 for VSTS - https://github.com/fsprojects/Paket/issues/1496
* BUGFIX: Fixed duplicate frameworks during auto-detection - https://github.com/fsprojects/Paket/issues/1500
* BUGFIX: Fixed conditional references created for group dependencies - https://github.com/fsprojects/Paket/issues/1505
* BUGFIX: Fixed parsing error in lock file parser - https://github.com/fsprojects/Paket/issues/1500
* BUGFIX: Merge Chessie into PowerShell package - https://github.com/fsprojects/Paket/issues/1499
* BUGFIX: Make v3 API more robust
* BUGFIX: Do not install packages with same version from different groups twice - https://github.com/fsprojects/Paket/issues/1458
* BUGFIX: When adding framework specification to paket.dependencies .props include was moved to the bottom of csproj file - https://github.com/fsprojects/Paket/issues/1487
* BUGFIX: Allow to use LOCKEDVERSION with packages that are not in main group - https://github.com/fsprojects/Paket/issues/1483
* USABILITY: only complain about missing references if there are references at all

#### 2.51.0 - 2016-02-29
* Experimental Visual C++ support in binding redirects - https://github.com/fsprojects/Paket/issues/1467
* Restore: optional --touch-affected-refs to touch refs affected by a restore - https://github.com/fsprojects/Paket/pull/1485
* BUGFIX: fixed group transitive dependency checking - https://github.com/fsprojects/Paket/pull/1479
* BUGFIX: Do not try to pack output folder - https://github.com/fsprojects/Paket/issues/1473
* BUGFIX: Fix StackOverflow from https://github.com/fsprojects/Paket/issues/1432
* BUGFIX: Do not pack absolute paths - https://github.com/fsprojects/Paket/issues/1472
* BUGFIX: Keep Auth from dependencies file for fast path - https://github.com/fsprojects/Paket/issues/1469
* BUGFIX: Fix Platform matching bug in CPP projects - https://github.com/fsprojects/Paket/issues/1467
* USABILITY: Touch project files when paket.lock changed in order to support incremental builds with MsBuild - https://github.com/fsprojects/Paket/issues/1471
* USABILITY: Prevent paket holding locks on assemblies during binding redirects
* USABILITY: Don't fail when we can't turn on auto-restote during convert

#### 2.50.0 - 2016-02-09
* Experimental Visual C++ support - https://github.com/fsprojects/Paket/issues/1467
* BUGFIX: Install packages that end in .dll - https://github.com/fsprojects/Paket/issues/1466
* BUGFIX: Prevent race condition - https://github.com/fsprojects/Paket/issues/1460
* BUGFIX: Download of HTTP dependencies should delete folder before we unzip
* BUGFIX: Do not touch project files in packages folder - https://github.com/fsprojects/Paket/issues/1455
* BUGFIX: Keep versions locked for dependencies during pack - https://github.com/fsprojects/Paket/issues/1457
* BUGFIX: Do not fail on auth check for remote dependencies file - https://github.com/fsprojects/Paket/issues/1456
* WORKAROUND: Don't use v3 getPackageDetails on nuget.org or myget

#### 2.49.0 - 2016-02-03
* Added paket pack switch minimum-from-lock-file - http://fsprojects.github.io/Paket/paket-pack.html#Version-ranges
* Automatic framework detection - http://fsprojects.github.io/Paket/dependencies-file.html#Automatic-framework-detection
* BUGFIX: Work around auth issues with VSTS feed - https://github.com/fsprojects/Paket/issues/1453
* USABILITY: Show warning if a dependency is installed for wrong target framework - https://github.com/fsprojects/Paket/pull/1445

#### 2.48.0 - 2016-01-28
* New lowest_matching option that allows to use lowest matching version of direct dependencies - http://fsprojects.github.io/Paket/dependencies-file.html#Lowest-matching-option
* BUGFIX: Fix convert-from-nuget command - https://github.com/fsprojects/Paket/pull/1437
* BUGFIX: paket pack with enabled include-referenced-projects flag doesn't throwh NRE - https://github.com/fsprojects/Paket/issues/1434
* BUGFIX: Fixed pack package dependencies for dependent projects - https://github.com/fsprojects/Paket/issues/1429
* BUGFIX: Fixed pack package dependencies for dependent projects - https://github.com/fsprojects/Paket/pull/1417
* BUGFIX: Pack with concrete template file should work for type project - https://github.com/fsprojects/Paket/issues/1414
* BUGFIX: Don't use symbol packages when using filesystem source with symbol package - https://github.com/fsprojects/Paket/issues/1413

#### 2.46.0 - 2016-01-19
* BootStrapper caches paket.exe in NuGet cache - https://github.com/fsprojects/Paket/pull/1400
* Case insensitive autocomplete for NuGet v2 protocol - https://github.com/fsprojects/Paket/pull/1410

#### 2.45.0 - 2016-01-18
* Initial support for autocomplete of private sources - https://github.com/fsprojects/Paket/issues/1298
* Allow to set project url in paket pack
* Added include-pdbs switch in paket.template files - https://github.com/fsprojects/Paket/pull/1403
* BUGFIX: Fixed symbol sources creation on projects that contain linked files - https://github.com/fsprojects/Paket/pull/1402
* BUGFIX: Fixed inter project dependencies
* BUGFIX: Reduce pressure from call stack - https://github.com/fsprojects/Paket/issues/1392
* BUGFIX: Symbols package fix for projects that contained linked files - https://github.com/fsprojects/Paket/pull/1390

#### 2.44.0 - 2016-01-14
* Paket pack for symbols packages allows for pulling in referenced projects. - https://github.com/fsprojects/Paket/pull/1383

#### 2.43.0 - 2016-01-14
* BUGFIX: Use registration data from normalized NuGet version - https://github.com/fsprojects/Paket/issues/1387
* BUGFIX: $(SolutionDir) in ProjectReference include attribute will be parsed - https://github.com/fsprojects/Paket/issues/1377
* BUGFIX: Restore groups sequentially - https://github.com/fsprojects/Paket/issues/1371
* PERFORMANCE: Fix issue with bad performance - https://github.com/fsprojects/Paket/issues/1387
* PERFORMANCE: Try relaxed resolver only when there is a chance to succeed
* USABILITY: Fail if credentials are invalid - https://github.com/fsprojects/Paket/issues/1382

#### 2.42.0 - 2016-01-10
* Nemerle projects support
* BUGFIX: Incorrect package dependencies graph resolution with prereleases - https://github.com/fsprojects/Paket/pull/1359
* BUGFIX: NuGetV2: avoid revealing password also if more than one source is defined - https://github.com/fsprojects/Paket/pull/1357

#### 2.41.0 - 2016-01-07
* Allow to reference dlls from HTTP resources - https://github.com/fsprojects/Paket/issues/1341
* BUGFIX: Fixed prerelease comparision - https://github.com/fsprojects/Paket/issues/1316
* BUGFIX: Fixed problem with prerelease versions during pack - https://github.com/fsprojects/Paket/issues/1316
* BUGFIX: Do not copy dlls from paket-files - https://github.com/fsprojects/Paket/issues/1341
* BUGFIX: Fixed problem with @ char in paths during pack - https://github.com/fsprojects/Paket/pull/1351
* BUGFIX: Allow to reference dlls from HTTP resources on mono - https://github.com/fsprojects/Paket/pull/1349
* PERFORMANCE: Don't parse lock file in FullUpdate mode
* WORKAROUND: ConfigFile password encryption did not work on specific machines - https://github.com/fsprojects/Paket/pull/1347
* USABILITY: Show warning when paket.references is used in nupkg content - https://github.com/fsprojects/Paket/issues/1344
* USABILITY: Report group name in download trace - https://github.com/fsprojects/Paket/issues/1337
* USABILITY: Be more robust against flaky NuGet feeds

#### 2.40.0 - 2015-12-29
* BUGFIX: Better packaging of prerelease dependencies - https://github.com/fsprojects/Paket/issues/1316
* BUGFIX: Allow to overwrite versions in template files without id - https://github.com/fsprojects/Paket/issues/1321
* BUGFIX: Accept dotnet54 as moniker
* BUGFIX: Download file:/// to paket-files/localhost
* BUGFIX: Compare normalized Urls
* BUGFIX: Call OnCompleted in Observable.flatten - https://github.com/fsprojects/Paket/pull/1330
* BUGFIX: Allow to restore packages from private feeds - https://github.com/fsprojects/Paket/issues/1326
* PERFORMANCE: Cache which source contains versions in GetVersions - https://github.com/fsprojects/Paket/pull/1327
* PERFORMANCE: Prefer package-versions protocol for nuget.org and myget.org

#### 2.38.0 - 2015-12-22
* Support new NuGet version range for empty restrictions
* USABILITY: Don't use /odata for nuget.org or myget.org
* BUGFIX: paket pack ignored specific-version parameter - https://github.com/fsprojects/Paket/issues/1321
* COSMETICS: Better error messages in GetVersions
* COSMETICS: Normalize NuGet source feeds in lock files
* PERFORMANCE: Keep traffic for GetVersions and GetPackageDetails low

#### 2.37.0 - 2015-12-21
* New "clear-cache" command allows to clear the NuGet cache - http://fsprojects.github.io/Paket/paket-clear-cache.html
* Paket checks PackageDetails only for sources that responded with versions for a package - https://github.com/fsprojects/Paket/issues/1317
* Implemented support for specifying per-template versions in paket pack - https://github.com/fsprojects/Paket/pull/1314
* Added support for relative src link to package content - https://github.com/fsprojects/Paket/pull/1311
* BUGFIX: Fix NullReferenceException - https://github.com/fsprojects/Paket/issues/1307
* BUGFIX: Check that cached NuGet package belongs to requested package
* BUGFIX: NuGet packages with FrameworkAssembly nodes did not work - https://github.com/fsprojects/Paket/issues/1306
* Paket install did an unnecessary update when framework restriction were present - https://github.com/fsprojects/Paket/issues/1305
* COSMETICS: No need to show cache warnings

#### 2.36.0 - 2015-12-10
* Getting assembly metadata without loading the assembly - https://github.com/fsprojects/Paket/pull/1293

#### 2.35.0 - 2015-12-09
* "redirects off" skips binding redirects completely - https://github.com/fsprojects/Paket/pull/1299

#### 2.34.0 - 2015-12-07
* BootStrapper uses named temp files - https://github.com/fsprojects/Paket/pull/1296
* Making user prompts work with stdin - https://github.com/fsprojects/Paket/pull/1292

#### 2.33.0 - 2015-12-04
* Option to force a binding redirects - https://github.com/fsprojects/Paket/pull/1290
* Use GetCustomAttributesData instead of GetCustomAttributes - https://github.com/fsprojects/Paket/issues/1289
* Don't touch app.config if we don't logically change it - https://github.com/fsprojects/Paket/issues/1248
* Normalize versions in lock file for nuget.org - https://github.com/fsprojects/Paket/issues/1282
* Using AssemblyTitle if no title is specified in a project template - https://github.com/fsprojects/Paket/pull/1285
* Binding redirects should work with multiple groups - https://github.com/fsprojects/Paket/issues/1284
* Resolver is more tolerant with prereleases - https://github.com/fsprojects/Paket/issues/1280

#### 2.32.0 - 2015-12-02
* Provided more user-friendly messages for bootstrapper - https://github.com/fsprojects/Paket/pull/1278
* EXPERIMENTAL: Added ability to create symbol/source packages - https://github.com/fsprojects/Paket/pull/1275
* BUGFIX: Fixed coreProps root element in generated nuspec - https://github.com/fsprojects/Paket/pull/1276

#### 2.31.0 - 2015-12-01
* Add options to force Nuget source and use local file paths with bootstrapper - https://github.com/fsprojects/Paket/pull/1268
* Implement exclude parameter for pack - https://github.com/fsprojects/Paket/pull/1274
* Handle different platforms in ProjectFile.GetOutputPath - https://github.com/fsprojects/Paket/pull/1269
* Support local read-only .nupkg-files - https://github.com/fsprojects/Paket/pull/1272

#### 2.30.0 - 2015-12-01
* Switched to using Chessie Nuget package - https://github.com/fsprojects/Paket/pull/1266
* Adding .NET 4.6.1 support - https://github.com/fsprojects/Paket/issues/1270

#### 2.29.0 - 2015-11-27
* Allow specifying Nuget Source and provide option to specify parameters with config file in bootstrapper - https://github.com/fsprojects/Paket/pull/1261
* BUGFIX: Do not normalize versions since it might break Klondike - https://github.com/fsprojects/Paket/issues/1257
* COSMETICS: Better error message when lock file doesn't contain version pin - https://github.com/fsprojects/Paket/issues/1256
* COSMETICS: Show a warning when the resolver selects an unlisted version - https://github.com/fsprojects/Paket/pull/1258

#### 2.28.0 - 2015-11-25
* Reuse more of the NuGet v3 API for protocol selection
* Using new NuGet v3 protocol to retrieve unlisted packages - https://github.com/fsprojects/Paket/issues/1254
* Created installer demo - https://github.com/fsprojects/Paket/issues/1251
* Adding monoandroid41 framework moniker - https://github.com/fsprojects/Paket/pull/1245
* BUGFIX: Specifying prereleases did not work with pessimistic version constraint - https://github.com/fsprojects/Paket/issues/1252
* BUGFIX: Unlisted property get properly filled from NuGet v3 API - https://github.com/fsprojects/Paket/issues/1242
* BUGFIX: Bootstrapper compares version per SemVer - https://github.com/fsprojects/Paket/pull/1236
* PERFORMANCE: Avoid requests to teamcity that lead to server error
* USABILITY: If parsing of lock file fails Paket reports the lock file filename - https://github.com/fsprojects/Paket/issues/1247

#### 2.27.0 - 2015-11-19
* Binding redirects get cleaned during install - https://github.com/fsprojects/Paket/pull/1235
* BUGFIX: Bootstrapper compares version per SemVer - https://github.com/fsprojects/Paket/pull/1236
* BUGFIX: Do not print feed password to output - https://github.com/fsprojects/Paket/pull/1238
* USABILITY: Always write non-version into lock file to keep ProGet happy - https://github.com/fsprojects/Paket/issues/1239

#### 2.26.0 - 2015-11-18
* BUGFIX: Better parsing of framework restrictions - https://github.com/fsprojects/Paket/issues/1232
* BUGFIX: Fix props files - https://github.com/fsprojects/Paket/issues/1233
* BUGFIX: Detect AssemblyName from project file name if empty - https://github.com/fsprojects/Paket/issues/1234
* BUGFIX: Fixed issue with V3 feeds doing api requests even when the paket.lock is fully specified - https://github.com/fsprojects/Paket/pull/1231
* BUGFIX: Update ProjectFile.GetTargetProfile to work with conditional nodes - https://github.com/fsprojects/Paket/pull/1227
* BUGFIX: Putting .targets import on correct location in project files - https://github.com/fsprojects/Paket/issues/1226
* BUGFIX: Putting braces around OData conditions to work around ProGet issues - https://github.com/fsprojects/Paket/issues/1225
* USABILITY: Always write nomalized version into lock file to keep the lockfile as stable as possible
* USABILITY: Always try 3 times to download and extract a package
* USABILITY: Sets default resolver strategy for convert from nuget to None - https://github.com/fsprojects/Paket/pull/1228

#### 2.25.0 - 2015-11-13
* Unified cache implementation for V2 and V3 - https://github.com/fsprojects/Paket/pull/1222
* BUGFIX: Putting .props and .targets import on correct location in project files - https://github.com/fsprojects/Paket/issues/1219
* BUGFIX: Propagate framework restriction correctly - https://github.com/fsprojects/Paket/issues/1213
* BUGFIX: Match auth - https://github.com/fsprojects/Paket/issues/1210
* BUGFIX: Better error message when something goes wrong during package download

#### 2.24.0 - 2015-11-11
* Support for feeds that only provide NuGet v3 API - https://github.com/fsprojects/Paket/pull/1205
* BUGFIX: Made PublicAPI.ListTemplateFiles more robust - https://github.com/fsprojects/Paket/pull/1209
* BUGFIX: Allow to specify empty file patterns in paket.template
* BUGFIX: Filter excluded dependencies in template files - https://github.com/fsprojects/Paket/issues/1208
* BUGFIX: Framework dependencies were handled too strict - https://github.com/fsprojects/Paket/issues/1206

#### 2.23.0 - 2015-11-09
* Allow to exclude dependencies in template files - https://github.com/fsprojects/Paket/issues/1199
* Exposed TemplateFile types and Dependencies member - https://github.com/fsprojects/Paket/pull/1203
* Paket uses lock free version of Async.Choice
* Paket generates and parses strategy option in lock file - https://github.com/fsprojects/Paket/pull/1196
* BUGFIX: Fixed version requirement parse issue noticed in FsBlog
* USABILITY: Paket shows parsing errors in app.config files - https://github.com/fsprojects/Paket/issues/1195

#### 2.22.0 - 2015-11-05
* Paket adds binding redirect only for applicable assemblies - https://github.com/fsprojects/Paket/issues/1187
* BUGFIX: Add missing transitive dependencies after paket update - https://github.com/fsprojects/Paket/issues/1190
* BUGFIX: Work around issue with # in file names on mono - https://github.com/fsprojects/Paket/issues/1189
* USABILITY: Better error reporting when prereleases are involved - https://github.com/fsprojects/Paket/issues/1186

#### 2.21.0 - 2015-11-01
* Adding LOCKEDVERSION placeholder to templatefile - https://github.com/fsprojects/Paket/issues/1183

#### 2.20.0 - 2015-10-30
* Allow filtered updates of packages matching a regex - https://github.com/fsprojects/Paket/pull/1178
* Search for paket.references in startup directory (auto-restore feature) - https://github.com/fsprojects/Paket/pull/1179
* BUGFIX: Framework filtering for transisitve packages - https://github.com/fsprojects/Paket/issues/1182

#### 2.19.0 - 2015-10-29
* Resolver changed to breadth first search to escape more quickly from conflict situations - https://github.com/fsprojects/Paket/issues/1174
* Paket init downloads stable version of bootstraper - https://github.com/fsprojects/Paket/issues/1040
* BUGFIX: SemVer updates were broken

#### 2.18.0 - 2015-10-28
* Use branch and bound strategy to escape quickly from conflict situations - https://github.com/fsprojects/Paket/issues/1169
* Queries all feeds in parallel for package details
* New moniker monoandroid50 - https://github.com/fsprojects/Paket/pull/1171
* Reintroduced missing public API functions for docs
* USABILITY: Improved paket's conflict reporting during resolution time - https://github.com/fsprojects/Paket/pull/1168

#### 2.17.0 - 2015-10-24
* Global "oldest matching version" resolver strategy option - http://fsprojects.github.io/Paket/dependencies-file.html#Strategy-option
* Convert-from-nuget and simplify commands simplify framework restrictions if possible - https://github.com/fsprojects/Paket/pull/1159
* BUGFIX: Queries every NuGet feed in parallel and combines the results - https://github.com/fsprojects/Paket/pull/1163
* USABILITY: Give better error message when a file can't be found on a github repo - https://github.com/fsprojects/Paket/issues/1162

#### 2.16.0 - 2015-10-21
* Check that download http status code was 200
* Try to report better error when file is blocked by Firewall - https://github.com/fsprojects/Paket/pull/1155
* BUGFIX: Fixed loading of Project files on mono - https://github.com/fsprojects/Paket/pull/1149
* PERFORMANCE: Caching proxy scheme - https://github.com/fsprojects/Paket/pull/1153
* USABILITY: If caching fails Paket should recover - https://github.com/fsprojects/Paket/issues/1152

#### 2.15.1 - 2015-10-17
* BUGFIX: Fixed framework restriction filter - https://github.com/fsprojects/Paket/pull/1146
* BUGFIX: Fixed parsing of framework restrictions in lock file - https://github.com/fsprojects/Paket/pull/1144
* BUGFIX: Add monoandroid403 to be matched as Some MonoAndroid - https://github.com/fsprojects/Paket/pull/1140
* PERFORMANCE: Use locked version as prefered version when resolver strategy is min - https://github.com/fsprojects/Paket/pull/1141
* COSMETICS: Better error messages when resolver finds no matching version.
* COSMETICS: Fix error message when resolver already resolved to GlobalOverride - https://github.com/fsprojects/Paket/issues/1142

#### 2.14.0 - 2015-10-15
* BUGFIX: Handle silverlight framework identifiers comparison - https://github.com/fsprojects/Paket/pull/1138

#### 2.13.0 - 2015-10-14
* Show-Groups command - http://fsprojects.github.io/Paket/paket-show-groups.html
* BUGFIX: Fixed combine operation for framework restrictions - https://github.com/fsprojects/Paket/issues/1137
* BUGFIX: Lockfile-Parser did not to parse framework restrictions and therefore paket install could lead to wrong lock file - https://github.com/fsprojects/Paket/issues/1135
* USABILITY: Non-SemVer InformationalVersion are now allowed for paket pack - https://github.com/fsprojects/Paket/issues/1134
* USABILITY: Dependencies file parser should detects comma between install settings - https://github.com/fsprojects/Paket/issues/1129
* COSMETICS: Don't show the pin notice if dependency is transitive
* COSMETICS: Don't allow negative numbers in SemVer

#### 2.12.0 - 2015-10-12
* Better SemVer update by adding --keep-major, --keep-minor, --keep-patch to the CLI
* EXPERIMENTAL: Support for WiX installer projects

#### 2.11.0 - 2015-10-09
* Skip unchanged groups during install

#### 2.10.0 - 2015-10-08
* Make resolver to evaluate versions lazily
* BUGFIX: Paket.Pack was broken on filesystems with forward slash seperator - https://github.com/fsprojects/Paket/issues/1119
* BUGFIX: Wrong paket ProjectRefences name causes incorrect packaging - https://github.com/fsprojects/Paket/issues/1113

#### 2.9.0 - 2015-10-05
* Allow to use GitHub tokens to access GitHub files - http://fsprojects.github.io/Paket/paket-config.html
* Allow to update a single group
* BUGFIX: Resolver needs to consider Microsoft.Bcl.Build

#### 2.8.0 - 2015-10-03
* BUGFIX: Selective update needs to consider remote files
* BUGFIX: Ignore disabled upstream feeds - https://github.com/fsprojects/Paket/pull/1105
* BUGFIX: Don't forget to add settings from root dependencies
* COSMETICS: Do not write unnecessary framework restrictions into paket.lock

#### 2.7.0 - 2015-10-02
* Support for private GitHub repos - http://fsprojects.github.io/Paket/github-dependencies.html#Referencing-a-private-github-repository
* BUGFIX: Find the mono binary on OSX 10.11 - https://github.com/fsprojects/Paket/pull/1103

#### 2.6.0 - 2015-10-01
* Allow "content:once" as a package setting - http://fsprojects.github.io/Paket/nuget-dependencies.html#No-content-option
* BUGFIX: Don't add -prerelease to nuspec dependency nodes for project references - https://github.com/fsprojects/Paket/issues/1102
* BUGFIX: Do not create prerelease identifiers for transitive dependencies - https://github.com/fsprojects/Paket/issues/1099
* PERFORMANCE: Do not parse remote dependencies file twice - https://github.com/fsprojects/Paket/issues/1101
* PERFORMANCE: Check if we already downloaded paket.dependencies file for remote files in order to reduce stress on API limit - https://github.com/fsprojects/Paket/issues/1101
* PERFORMANCE: Run all calls against different NuGet protocols in parallel and take the fastest - https://github.com/fsprojects/Paket/issues/1085
* PERFORMANCE: Exclude duplicate NuGet feeds - https://github.com/fsprojects/Paket/issues/1085
* COSMETICS: Cache calls to GitHub in order to reduce stress on API limit - https://github.com/fsprojects/Paket/issues/1101

#### 2.5.0 - 2015-09-29
* Remove all Paket entries from projects which have no paket.references - https://github.com/fsprojects/Paket/issues/1097
* Allow to format VersionRequirements in NuGet syntax
* BUGFIX: Fix KeyNotFoundException when project is net4.0-client - https://github.com/fsprojects/Paket/issues/1095
* BUGFIX: Put prerelease requirement into NuSpec during paket pack - https://github.com/fsprojects/Paket/issues/1088
* BUGFIX: Inconsistent framework exclusion in paket.dependencies - https://github.com/fsprojects/Paket/issues/1093
* BUGFIX: Commands add/remove stripped link:false from file references - https://github.com/fsprojects/Paket/issues/1089
* BUGFIX: Do not create double prerelease identifiers - https://github.com/fsprojects/Paket/issues/1099
* COSMETICS: Only fixup dates in zip archive under Mono - https://github.com/fsprojects/Paket/pull/1094
* PERFORMANCE: Skip asking for versions if only a specific version is requested
* PERFORMANCE: Check if a feed supports a protocol and never retry if not - https://github.com/fsprojects/Paket/issues/1085

#### 2.4.0 - 2015-09-28
* BUGFIX: Paket does not touch config files when the list of binding redirects to add is empty - https://github.com/fsprojects/Paket/pull/1092
* BUGFIX: Fix unsupported https scheme in web proxy - https://github.com/fsprojects/Paket/pull/1080
* BUGFIX: Ignore DotNET 5.0 framework when TargetFramework 4 is specified - https://github.com/fsprojects/Paket/issues/1066
* BUGFIX: Paket failed with: The input sequence was empty - https://github.com/fsprojects/Paket/issues/1071
* BUGFIX: NullReferenceException in applyBindingRedirects during "update nuget package" - https://github.com/fsprojects/Paket/issues/1074
* COSMETICS: Improve error message for bootstrapper if download of Paket.exe fails - https://github.com/fsprojects/Paket/pull/1091

#### 2.3.0 - 2015-09-21
* Binding redirects from target platform only - https://github.com/fsprojects/Paket/pull/1070
* Allow to enable redirects per package - http://fsprojects.github.io/Paket/nuget-dependencies.html#redirects-settings
* BUGFIX: Install command without a lockfile failed when using groups - https://github.com/fsprojects/Paket/issues/1067
* BUGFIX: Only create packages.config entries for referenced packages - https://github.com/fsprojects/Paket/issues/1065
* BUGFIX: Paket update added an app.config to every project - https://github.com/fsprojects/Paket/issues/1068
* BUGFIX: Use commit w/gist download in RemoteDownload.downloadRemoteFiles - https://github.com/fsprojects/Paket/pull/1069

#### 2.1.0 - 2015-09-16
* Added support for custom internet proxy credentials with env vars - https://github.com/fsprojects/Paket/pull/1061
* Removed microsoft.bcl.build.targets from backlist and instead changed "import_targets" default for that package
* Fix handling of packages.config

#### 2.0.0 - 2015-09-15
* Support for `Dependency groups` in paket.dependencies files - http://fsprojects.github.io/Paket/groups.html
* Support for Roslyn-based analyzers - http://fsprojects.github.io/Paket/analyzers.html
* Support for reference conditions - https://github.com/fsprojects/Paket/issues/1026

#### 1.39.10 - 2015-09-13
* Fixed a bug where install and restore use different paths when specifying a project spec on a HTTP link - https://github.com/fsprojects/Paket/pull/1054
* Fix parsing of output path when condition has no spaces - https://github.com/fsprojects/Paket/pull/1058

#### 1.39.1 - 2015-09-08
* Eagerly create app.config files and add to all projects - https://github.com/fsprojects/Paket/pull/1044

#### 1.39.0 - 2015-09-08
* New Bootstrapper with better handling of Paket prereleases

#### 1.37.0 - 2015-09-07
* Support for authentication and complex hosts for HTTP dependencies - https://github.com/fsprojects/Paket/pull/1052
* Always redirect to the Redirect.Version - https://github.com/fsprojects/Paket/pull/1023
* Improvements in the BootStrapper - https://github.com/fsprojects/Paket/pull/1022

#### 1.34.0 - 2015-08-27
* Paket warns about pinned packages only when a new version is available - https://github.com/fsprojects/Paket/pull/1014
* Trace NuGet package URL if download fails
* Fallback to NuGet v2 feed if no version is found in v3

#### 1.33.0 - 2015-08-23
* Paket handles dynamic OutputPath - https://github.com/fsprojects/Paket/pull/942
* Paket warns when package is pinned - https://github.com/fsprojects/Paket/pull/999

#### 1.32.0 - 2015-08-19
* BUGFIX: Fixed compatibility issues with Klondike NuGet server - https://github.com/fsprojects/Paket/pull/997
* BUGFIX: Escape file names in a NuGet compatible way - https://github.com/fsprojects/Paket/pull/996
* BUGFIX: Paket now fails if an update of a nonexistent package is requested - https://github.com/fsprojects/Paket/pull/995

#### 1.31.0 - 2015-08-18
* BUGFIX: Delete old nodes from proj files - https://github.com/fsprojects/Paket/issues/992
* COSMETICS: Better conflict reporting - https://github.com/fsprojects/Paket/pull/994

#### 1.30.0 - 2015-08-18
* BUGFIX: Include prereleases when using NuGet3 - https://github.com/fsprojects/Paket/issues/988
* paket.template allows comments with # or // - https://github.com/fsprojects/Paket/pull/991

#### 1.29.0 - 2015-08-17
* Xamarin iOS + Mac Support - https://github.com/fsprojects/Paket/pull/980
* Handling fallbacks mainly for Xamarin against PCLs - https://github.com/fsprojects/Paket/pull/980
* Removed supported platforms for MonoTouch and MonoAndroid - https://github.com/fsprojects/Paket/pull/980
* Paket only creates requirements from lock file when updating a single package - https://github.com/fsprojects/Paket/pull/985

#### 1.28.0 - 2015-08-13
* Selective update shows better error message on conflict - https://github.com/fsprojects/Paket/pull/980
* Paket init adds default feed - https://github.com/fsprojects/Paket/pull/981
* Show better error message on conflict - https://github.com/fsprojects/Paket/issues/534
* Make option names for paket find-package-versions consistent with the other commands - https://github.com/fsprojects/Paket/issues/890
* Update specifying version does not pin version in paket.dependencies - https://github.com/fsprojects/Paket/pull/979

#### 1.27.0 - 2015-08-13
* Version range semantics changed for `>= x.y.z prerelease` - https://github.com/fsprojects/Paket/issues/976
* BUGFIX: Version trace got lost - https://twitter.com/indy9000/status/631201649219010561
* BUGFIX: copy_local behaviour was broken - https://github.com/fsprojects/Paket/issues/972

#### 1.26.0 - 2015-08-10
* BUGFIX: Paket mixed responses and downloads - https://github.com/fsprojects/Paket/issues/966

#### 1.25.0 - 2015-08-10
* Fix case-sensitivity of boostrapper on mono
* Reactive NuGet v3
* Check for conflicts in selective update - https://github.com/fsprojects/Paket/pull/964
* BUGFIX: Escape file names - https://github.com/fsprojects/Paket/pull/960

#### 1.23.0 - 2015-08-04
* BUGFIX: Selective update resolves the graph for selected package - https://github.com/fsprojects/Paket/pull/957

#### 1.22.0 - 2015-07-31
* Use FSharp.Core 4.0
* Fix build exe path which includes whitespace - https://github.com/fsprojects/ProjectScaffold/pull/185
* Preserve encoding upon saving solution - https://github.com/fsprojects/Paket/pull/940
* BUGFIX: If we specify a templatefile in paket pack it still packs all templates - https://github.com/fsprojects/Paket/pull/944
* BUGFIX: If we specify a type project templatefile in paket pack it should find the project - https://github.com/fsprojects/Paket/issues/945
* BUGFIX: Paket pack succeeded even when there're missing files - https://github.com/fsprojects/Paket/issues/948
* BUGFIX: FindAllFiles should handle paths that are longer than 260 characters - https://github.com/fsprojects/Paket/issues/949

#### 1.21.0 - 2015-07-23
* Allow NuGet packages to put version in the path - https://github.com/fsprojects/Paket/pull/928

#### 1.20.0 - 2015-07-21
* Allow to get version requirements from paket.lock instead of paket.dependencies - https://github.com/fsprojects/Paket/pull/924
* Add new ASP.NET 5.0 monikers - https://github.com/fsprojects/Paket/issues/921
* BUGFIX: Paket crashed with Null Ref Exception for MBrace - https://github.com/fsprojects/Paket/issues/923
* BUGFIX: Exclude submodules from processing - https://github.com/fsprojects/Paket/issues/918

#### 1.19.0 - 2015-07-13
* Support Odata query fallback for package details with /odata prefix - https://github.com/fsprojects/Paket/pull/922
* Establish beta-level comatibility with Klondike nuget server - https://github.com/fsprojects/Paket/pull/907
* BUGFIX: Improved SemVer parser - https://github.com/fsprojects/Paket/pull/920
* BUGFIX: Added fix for windows-style network source-paths in dependencies parser - https://github.com/fsprojects/Paket/pull/903
* BUGFIX: Settings for dependent packages are now respected - https://github.com/fsprojects/Paket/pull/919
* BUGFIX: `--force` option is working for install/update/restore remote files too
* BUGFIX: Delete cached errors if all sources fail - https://github.com/fsprojects/Paket/issues/908
* BUGFIX: Use updated globbing for paket.template
* COSMETICS: Better error message when package doesn't exist
* COSMETICS: Show better error message when a package is used in `paket.references` but not in `paket.lock`

#### 1.18.0 - 2015-06-22
* Exclusion syntax for paket.template files - https://github.com/fsprojects/Paket/pull/882
* BUGFIX: Issue with `paket pack` and multiple paket.template files fixed - https://github.com/fsprojects/Paket/issues/893

#### 1.17.0 - 2015-06-22
* Tab completion for installed packages in Paket.PowerShell - https://github.com/fsprojects/Paket/pull/892
* BUGFIX: Find-package-versions did not work - https://github.com/fsprojects/Paket/issues/886
* BUGFIX: Find-packages did not work - https://github.com/fsprojects/Paket/issues/888 https://github.com/fsprojects/Paket/issues/889
* COSMETICS: Improved the documentation for the commands - https://github.com/fsprojects/Paket/pull/891

#### 1.16.0 - 2015-06-21
* Make sure retrieved versions are ordered by version with latest version first - https://github.com/fsprojects/Paket/issues/886
* PowerShell argument tab completion for Paket-Add - https://github.com/fsprojects/Paket/pull/887
* Detection of DNX and DNXCore frameworks
* BUGFIX: Exceptions were not logged to command line - https://github.com/fsprojects/Paket/pull/885

#### 1.15.0 - 2015-06-18
* Paket.PowerShell support for Package Manager Console - https://github.com/fsprojects/Paket/pull/875
* Fix download of outdated files - https://github.com/fsprojects/Paket/issues/876

#### 1.14.0 - 2015-06-14
* Chocolatey support for Paket.PowerShell - https://github.com/fsprojects/Paket/pull/872
* BUGFIX: Single version in deps file created invalid dependend package- https://github.com/fsprojects/Paket/issues/871

#### 1.13.0 - 2015-06-12
* Paket.PowerShell support - https://github.com/fsprojects/Paket/pull/839
* EXPERIMENTAL: Allow link:false settings for file references in `paket.references` files
* BUGFIX: `paket update` did not pick latest prerelease version of indirect dependency - https://github.com/fsprojects/Paket/issues/866

#### 1.12.0 - 2015-06-09
* BUGFIX: Paket add should not update the package if it's already there
* BUGFIX: "copy_local" was not respected for indirect dependencies - https://github.com/fsprojects/Paket/issues/856
* BUGFIX: Suggest only packages from the installed sources - https://github.com/fsprojects/Paket.VisualStudio/issues/57
* BUGFIX: Trace license warning only in verbose mode - https://github.com/fsprojects/Paket/issues/862
* BUGFIX: Fix ./ issues during pack
* BUGFIX: Serialize != operator correctly - https://github.com/fsprojects/Paket/issues/857
* COSMETICS: Don't save the `paket.lock` file if it didn't changed

#### 1.11.0 - 2015-06-08
* Support for cancelling bootstrapper - https://github.com/fsprojects/Paket/pull/860
* Increase timeout for restricted access mode - https://github.com/fsprojects/Paket/issues/858

#### 1.10.0 - 2015-06-02
* `paket init` puts Paket binaries into the project path - https://github.com/fsprojects/Paket/pull/853
* Do not duplicate files in the nupkg - https://github.com/fsprojects/Paket/issues/851
* Pack command reuses project version if directly given - https://github.com/fsprojects/Paket/issues/837
* BUGFIX: `paket install` was not respecting `content:none` - https://github.com/fsprojects/Paket/issues/854

#### 1.9.0 - 2015-05-30
* Paket pack allows to specify current nuget version as dependency - https://github.com/fsprojects/Paket/issues/837
* BUGFIX: Fix long version of --silent flag - https://github.com/fsprojects/Paket/pull/849

#### 1.8.0 - 2015-05-28
* Implement --no-install and --redirects for "paket update" - https://github.com/fsprojects/Paket/pull/847
* BUGFIX: Fix inconsistent parameter names - https://github.com/fsprojects/Paket/pull/846

#### 1.7.2 - 2015-05-28
* New `--only-referenced` parameter for restore - https://github.com/fsprojects/Paket/pull/843
* Make the output path relative to the dependencies file - https://github.com/fsprojects/Paket/issues/829
* Analyze content files with case insensitive setting - https://github.com/fsprojects/Paket/issues/816
* BUGFIX: Parse NuGet package prerelease versions containing "-" - https://github.com/fsprojects/Paket/issues/841

#### 1.6.0 - 2015-05-26
* Paket init - init dependencies file with default NuGet source
* Allow to init paket in given directory
* Automatically query all package feeds in "Find packages"
* Allow to override install settings in 'paket.dependencies' with values from 'paket.references' - https://github.com/fsprojects/Paket/issues/836
* BUGFIX: `paket install` fails if package version doesn't match .nupkg file - https://github.com/fsprojects/Paket/issues/834
* BUGFIX: Try to work around issue with mono zip functions - https://github.com/fsharp/FAKE/issues/810

#### 1.5.0 - 2015-05-21
* Property tests for dependencies files parser - https://github.com/fsprojects/Paket/pull/807
* EXPERIMENTAL: Query NuGet feeds in parallel
* Allow to specify the directory for `convert-to-nuget` in PublicAPI
* Expose project Guids from project files
* Allow simplify on concrete dependencies file
* Allow to specify a concrete template file for `paket pack`
* Add overload in PublicAPI for default Restore
* Better tracing during "update package"
* Allow to register trace functions
* Allow to specify a source feed for Find-Packages and Find-Package-Versions command
* BUGFIX: Fix dates in local nuget packages
* BUGFIX: NullReferenceException in `convert-from-nuget` - https://github.com/fsprojects/Paket/pull/831
* BUGFIX: `Convert-from-nuget` quotes source feeds - https://github.com/fsprojects/Paket/pull/833
* BUGFIX: Observable.ofAsync fires OnCompleted - https://github.com/fsprojects/Paket/pull/835
* BUGFIX: Work around issue with CustomAssemblyAttributes during `paket pack` - https://github.com/fsprojects/Paket/issues/827
* BUGFIX: Fix dates after creating a package
* BUGFIX: Always trim package names from command line
* BUGFIX: Always show default nuget stream in completion

#### 1.4.0 - 2015-05-08
* EXPERIMENTAL: Find-Packages command - http://fsprojects.github.io/Paket/paket-find-packages.html
* EXPERIMENTAL: Find-Package-Versions command - http://fsprojects.github.io/Paket/paket-find-package-versions.html
* EXPERIMENTAL: Show-Installed-Packages command - http://fsprojects.github.io/Paket/paket-show-installed-packages.html
* Expose GetDefinedNuGetFeeds in Public API
* Expose GetSources in Public API
* BUGFIX: NuGet Convert works with empty version strings - https://github.com/fsprojects/Paket/pull/821
* BUGFIX: Don't shortcut conflicting addition
* BUGFIX: Better pin down behaviour during "Smart Update""
* BUGFIX: Only replace nuget package during add if the old one had no version
* BUGFIX: Put fixed packages to the end - https://github.com/fsprojects/Paket/issues/814
* BUGFIX: Fix `paket add` if package is already there - https://github.com/fsprojects/Paket/issues/814
* BUGFIX: Fix `paket add` for very first dependency - https://github.com/fsprojects/Paket/issues/814
* BUGFIX: Paket pack had issues with \ in subfolders - https://github.com/fsprojects/Paket/issues/812
* BZGFIX: Use https://api.nuget.org/v3/index.json for Autocomplete
* BUGFIX: Set exit code to 1 if the command line parser finds error
* BUGFIX: Windows restrictions were not parsed from lockfile - https://github.com/fsprojects/Paket/issues/810
* BUGFIX: Paket tries to keep the alphabetical order when using `paket add`
* BUGFIX: Do not generate entries for empty extensions in nupkg
* BUGFIX: Portable framework restrictions were not parsed from lockfile - https://github.com/fsprojects/Paket/issues/810
* COSMETICS: "Done" message in bootstrapper
* COSMETICS: -s parameter for Bootstrapper
* COSMETICS: Don't perform unnecessary installs during `paket add`
* COSMETICS: Always print the command on command parser error

#### 1.3.0 - 2015-04-30
* Paket keeps paket.dependencies as stable as possible during edits - https://github.com/fsprojects/Paket/pull/802
* `paket push` doesn't need a dependencies file any more - https://github.com/fsprojects/Paket/issues/800
* Added `--self` for self update of bootstrapper - https://github.com/fsprojects/Paket/issues/791
* BUGFIX: `convert-from-nuget` doen`t duplicate sources anymore - https://github.com/fsprojects/Paket/pull/804

#### 1.2.0 - 2015-04-24
* Add Paket.BootStrapper NuGet package - https://github.com/fsprojects/Paket/issues/790

#### 1.1.3 - 2015-04-24
* Fix StackOverflowException when using local path - https://github.com/fsprojects/Paket/issues/795

#### 1.1.2 - 2015-04-24
* `paket add` should not change dependencies file if the package is misspelled - https://github.com/fsprojects/Paket/issues/798

#### 1.1.1 - 2015-04-24
* Support developmentDependency nuget dependencies - https://github.com/fsprojects/Paket/issues/796

#### 1.1.0 - 2015-04-23
* Pack command is able to detect portable frameworks - https://github.com/fsprojects/Paket/issues/797

#### 1.0.2 - 2015-04-23
* `Convert-from-nuget` removes custom import and targets - https://github.com/fsprojects/Paket/pull/792

#### 1.0.1 - 2015-04-20
* New bootstrapper protects paket.exe from incomplete github downloads - https://github.com/fsprojects/Paket/pull/788

#### 1.0.0 - 2015-04-17
* Big release from fsharpex

#### 0.42.1 - 2015-04-17
* BUGFIX: Smart Install is no longer adding dependencies to paket.dependencies if specified in paket.references but not in paket.dependencies - https://github.com/fsprojects/Paket/issues/779
* BUGFIX: Fix smart install when we add a pinned version - https://github.com/fsprojects/Paket/issues/777
* Trace NuGet server response in verbose mode - https://github.com/fsprojects/Paket/issues/775
* BUGFIX: Fixing wrong local path detection with `paket install` - https://github.com/fsprojects/Paket/pull/773
* BUGFIX: Fixed zip opening on mono - https://github.com/fsprojects/Paket/pull/774

#### 0.41.0 - 2015-04-13
* New Testimonials page - http://fsprojects.github.io/Paket/testimonials.html
* New `PAKET.VERSION` environment variable for bootstraper - https://github.com/fsprojects/Paket/pull/771
* `convert-from-nuget` aggregates target framework from packages.config files - https://github.com/fsprojects/Paket/pull/768
* Improved config file formatting with indented binding redirects - https://github.com/fsprojects/Paket/pull/769
* BUGFIX: Fixed home path detection - https://github.com/fsprojects/Paket/pull/770
* COSMETICS: Better error message when `paket.dependencies` is missing - https://github.com/fsprojects/Paket/issues/764

#### 0.40.0 - 2015-04-09
* Try to fix dates in Nuget packages - https://github.com/fsprojects/Paket/issues/761
* `convert-from-nuget` reads target framework from packages.config files - https://github.com/fsprojects/Paket/pull/760
* Allow . in target file names for pack - https://github.com/fsprojects/Paket/issues/756

#### 0.39.0 - 2015-04-08
* Upgrading to .NET 4.5
* Removing DotNetZip and using the .NET 4.5 Zip APIs instead - https://github.com/fsprojects/Paket/pull/732
* Boostrapper download without `nuget.exe` - https://github.com/fsprojects/Paket/pull/734
* Added frameworkAssemblies to nuspec templating - https://github.com/fsprojects/Paket/issues/740
* BUGFIX: Only pick up project output files for pack that exactly match assembly filename - https://github.com/fsprojects/Paket/issues/752
* BUGFIX: Detect Silverlight version in csproj files - https://github.com/fsprojects/Paket/issues/751
* BUGFIX: Fix mono timeout during license download - https://github.com/fsprojects/Paket/issues/746
* BUGFIX: Detect `sl` as Silverlight - https://github.com/fsprojects/Paket/issues/744

#### 0.38.0 - 2015-03-30
* The restore process downloads package licenses automatically - https://github.com/fsprojects/Paket/pull/737

#### 0.37.0 - 2015-03-28
* Fallback to NuGet.exe if the bootstrapper fails to download from GitHub - https://github.com/fsprojects/Paket/pull/733
* COSMETICS: Display the file name if Paket crashes on some invalid file - https://github.com/fsprojects/Paket/pull/730

#### 0.36.0 - 2015-03-27
* Allow to add references section to paket.template file - https://github.com/fsprojects/Paket/issues/721
* Allow to compute libraries for specific framework - https://github.com/fsprojects/Paket/issues/723
* Detect .NET 4.6 - https://github.com/fsprojects/Paket/issues/727
* SemVer allows "number + build metadata" format - https://github.com/fsprojects/Paket/issues/704
* `paket push` shows status information - https://github.com/fsprojects/Paket/pull/695
* BUGFIX: Maintain order of content file items - https://github.com/fsprojects/Paket/pull/722
* BUGFIX: `Convert-from-nuget` ignores disabled NuGet feeds - https://github.com/fsprojects/Paket/pull/720
* BUGFIX: Smart install should not remove sources from `paket.dependencies` - https://github.com/fsprojects/Paket/pull/726
* BUGFIX: Smart install should create paket.lock if we have references files - https://github.com/fsprojects/Paket/pull/725
* COSMETICS: better tracing of intermediate resolution conflicts

#### 0.34.0 - 2015-03-12
* `paket pack` pretty-prints it's nuspec - https://github.com/fsprojects/Paket/issues/691
* Paket packs .MDBs docs into the nupkg - https://github.com/fsprojects/Paket/issues/693
* paket pack / paket.template support wildcard patterns - https://github.com/fsprojects/Paket/issues/690
* Allow empty lines in `paket.template` and report file name if parser fails - https://github.com/fsprojects/Paket/issues/692
* BUGFIX: paket.template - file type respects dir without slash at the end - https://github.com/fsprojects/Paket/issues/698
* BUGFIX: paket-files folder is alwaays relative to `paket.dependencies` - https://github.com/fsprojects/Paket/issues/564
* BUGFIX: `paket install` respects manual paket nodes - https://github.com/fsprojects/Paket/issues/679

#### 0.33.0 - 2015-03-10
* Paket packs XML docs into the nupkg - https://github.com/fsprojects/Paket/issues/689
* BUGFIX: Install settings from `paket.dependencies` should override package settings - https://github.com/fsprojects/Paket/issues/688

#### 0.32.0 - 2015-03-09
* PERFORMANCE: If resolver runs into conflict then use Warnsdorff's rule - https://github.com/fsprojects/Paket/pull/684
* BUGFIX: Fixed Linux install scripts - https://github.com/fsprojects/Paket/pull/681
* Support for WinExe output type - https://github.com/fsprojects/Paket/pull/675
* BUGFIX: Fix Nuget compat issue with leading zeros - https://github.com/fsprojects/Paket/pull/672
* BUGFIX: Detect inter project dependencies without matching package id - https://github.com/fsprojects/Paket/pull/671
* BUGFIX: Parse prerelease numbers into bigint since ints might overflow - https://github.com/fsprojects/Paket/pull/667
* BUGFIX: Optional fields in template files are read correctly - https://github.com/fsprojects/Paket/pull/666
* BUGFIX: Better url and endpoint handling in `paket push` - https://github.com/fsprojects/Paket/pull/663
* COSMETICS: Better tracing when resolver runs into conflict - https://github.com/fsprojects/Paket/pull/684
* COSMETICS: Better error message when a package is listed twice in `paket.references` - https://github.com/fsprojects/Paket/pull/686
* COSMETICS: Use Chessie for ROP - https://github.com/fsprojects/Chessie

#### 0.31.2 - 2015-02-26
* BUGFIX: Robust and much faster template file parser - https://github.com/fsprojects/Paket/pull/660

#### 0.31.1 - 2015-02-25
* Use latest FAKE tasks

#### 0.31.0 - 2015-02-25
* BUGFIX: Fix help for init command - https://github.com/fsprojects/Paket/pull/654
* BUGFIX: Allow non-standard API endpoint for push - https://github.com/fsprojects/Paket/pull/652
* BUGFIX: Special case nuget.org
* BUGFIX: paket add/remove with just project name - https://github.com/fsprojects/Paket/pull/650
* BUGFIX: Uploading packages as multiform content type - https://github.com/fsprojects/Paket/pull/651
* BUGFIX: Handle transient dependencies better in pack command - https://github.com/fsprojects/Paket/pull/649
* BUGFIX: Only load custom attributes if not given in TemplateFile or cmd parameter
* BUGFIX: Detect .NET 4.5.1 - https://github.com/fsprojects/Paket/pull/647

#### 0.30.0 - 2015-02-23
* New command: `paket pack` - http://fsprojects.github.io/Paket/paket-pack.html
* New command: `paket push` - http://fsprojects.github.io/Paket/paket-push.html
* Improved command line help - https://github.com/fsprojects/Paket/pull/639
* BUGFIX: fix no_auto_restore option parsing - https://github.com/fsprojects/Paket/issues/632

#### 0.29.0 - 2015-02-18
* Allow local NuGet sources with spaces in `paket.dependencies` - https://github.com/fsprojects/Paket/issues/616
* Streamlined install options in `paket.dependencies` and `paket.references` - https://github.com/fsprojects/Paket/issues/587
* Allow to opt-out of targets import - https://github.com/fsprojects/Paket/issues/587
* New option to add/remove packages for a single project - https://github.com/fsprojects/Paket/pull/610
* BUGFIX: Blacklisted Microsoft.Bcl.Build.targets - https://github.com/fsprojects/Paket/issues/618
* BUGFIX: Selective update doesn't add package twice from `paket.references` anymore
* BUGFIX: `paket install` installs GitHub source files
* COSMETICS: Respect home directories on mono - https://github.com/fsprojects/Paket/issues/612
* COSMETICS: `paket add` inserts the new package in alphabetical position - https://github.com/fsprojects/Paket/issues/596

#### 0.28.0 - 2015-02-16
* Add a simple API which allows to retrieve NuGet v3 autocomplete
* Allow unix-style comments in `paket.dependencies` file
* BUGFIX: `paket restore` does not fail on missing `paket.version` files - https://github.com/fsprojects/Paket/issues/600
* BUGFIX: Parsing of conditional dependencies should detect portable case - https://github.com/fsprojects/Paket/issues/594
* BUGFIX: Prerelease requirements in `paket.dependencies` should override package dependencies - https://github.com/fsprojects/Paket/issues/607
* BUGFIX: Try to ease the pain with mono bug in Process class - https://github.com/fsprojects/Paket/issues/599
* BUGFIX: `paket restore` does not re-download http references - https://github.com/fsprojects/Paket/issues/592
* BUGFIX: Make DeletePaketNodes more robust - https://github.com/fsprojects/Paket/issues/591
* BUGFIX: Install content files on mono - https://github.com/fsprojects/Paket/issues/561
* BUGFIX: Install process doesn't duplicate Imports of targets files any more - https://github.com/fsprojects/Paket/issues/588
* BUGFIX: Don't remove comments from `paket.dependencies` file - https://github.com/fsprojects/Paket/issues/584
* COSMETICS: Paket should not reformat app/web.config files while changing assembly redirects - https://github.com/fsprojects/Paket/issues/597

#### 0.27.0 - 2015-02-07
* Install process will reference `.props` and `.targets` files from NuGet packages - https://github.com/fsprojects/Paket/issues/516
* Don't internalize in paket.exe during ILMerge
* Allow to download from pre-authenticated MyGet feed - https://github.com/fsprojects/Paket/issues/466
* BUGFIX: Fix `paket install --hard` for FSharp.Core - https://github.com/fsprojects/Paket/issues/579
* BUGFIX: `paket convert-from-nuget` ignores casing when looking for nuget.targets - https://github.com/fsprojects/Paket/issues/580
* BUGFIX: `paket install` correctly parses HTTP references - https://github.com/fsprojects/Paket/pull/571
* BUGFIX: `paket.dependencies` parser now fails if tokens are not valid
* COSMETICS: Prerelease strings are checked that they don't contain operators
* COSMETICS: Create an install function in the API which takes a `paket.dependencies` file as text - https://github.com/fsprojects/Paket/issues/576

#### 0.26.0 - 2015-01-31
* Allow to opt-out of old frameworks in `paket.dependencies` - http://fsprojects.github.io/Paket/nuget-dependencies.html#Framework-restrictions
* Allow `copy_local` settings in `paket.references` - http://fsprojects.github.io/Paket/references-files.html#copy_local-settings
* COSMETICS: `paket.lock` beautification for HTTP specs - https://github.com/fsprojects/Paket/pull/571

#### 0.25.0 - 2015-01-25
* BUGFIX: If more than one TargetFramework-specific dependency to the same package exist, we take the latest one - https://github.com/fsprojects/Paket/pull/567
* BUGFIX: Removes interactive-shell-check on `add auth` - https://github.com/fsprojects/Paket/pull/565
* BUGFIX: Can parse open NuGet ranges in brackets - https://github.com/fsprojects/Paket/issues/560
* BUGFIX: Detect `net35-client` - https://github.com/fsprojects/Paket/issues/559
* BUGFIX: Show help for `auto-restore` command - https://github.com/fsprojects/Paket/pull/558

#### 0.24.0 - 2015-01-19
* Allow to disable Visual Studio NuGet package restore - http://fsprojects.github.io/Paket/paket-auto-restore.html
* BUGFIX: Probe for unnormalized and normalized versions in local NuGet feeds - https://github.com/fsprojects/Paket/issues/556

#### 0.23.0 - 2015-01-15
* Refactored `init` & `init auto restore` to Railway Oriented Programming - https://github.com/fsprojects/Paket/pull/533
* Refactored FindRefs to Railway Oriented Programming - https://github.com/fsprojects/Paket/pull/529
* BUGFIX: paket.bootstrapper.exe and paket.exe use better proxy detection - https://github.com/fsprojects/Paket/pull/552
* BUGFIX: `paket add` offered to add dependencies even when they are already added - https://github.com/fsprojects/Paket/issues/550
* BUGFIX: Detect `Net20-client` - https://github.com/fsprojects/Paket/issues/547
* BUGFIX: Give better error message when package is not found in a local feed - https://github.com/fsprojects/Paket/issues/545
* BUGFIX: Don't download gists that are up-to-date - https://github.com/fsprojects/Paket/issues/513
* BUGFIX: fix parsing of longer http links - https://github.com/fsprojects/Paket/pull/536
* BUGFIX: Detect correct `paket.references` filenames during convert-from-nuget
* BUGFIX: If no package source is found during convert-from-nuget we use the default NuGet feed
* COSMETICS: Config file is only saved when needed
* COSMETICS: Ignore completely empty lib folders
* COSMETICS: `paket convert-from-nuget` warns if it can't find a NuGet feed - https://github.com/fsprojects/Paket/issues/548
* COSMETICS: Remove icon from bootstrapper to make file size much smaller

#### 0.22.0 - 2015-01-05
* Bootstrapper avoids github API - https://github.com/fsprojects/Paket/issues/510
* Refactoring to Railwal Oriented Programming - http://fsharpforfunandprofit.com/rop/
* Always trim line end in lockfile
* Improved binding redirects detection - https://github.com/fsprojects/Paket/pull/507
* Don't catch NullReferenceExceptions for now - https://github.com/fsprojects/Paket/issues/505
* BUGFIX: Paket update nuget X doesn't work - https://github.com/fsprojects/Paket/issues/512

#### 0.21.0 - 2015-01-02
* New `--log-file` parameter allows to trace into logfile - https://github.com/fsprojects/Paket/pull/502
* Trace stacktrace on all NullReferenceExceptions - https://github.com/fsprojects/Paket/issues/500
* Paket.locked file has 2 minute timeout
* BUGFIX: Detect the version of a GitHub gist correctly - https://github.com/fsprojects/Paket/issues/499
* BUGFIX: Dependencies file saves http and gist links correctly - https://github.com/fsprojects/Paket/issues/498
* BUGFIX: Don't relax "OverrideAll" conditions during `paket install`
* BUGFIX: fix priority of parsing atom nuget feed for package Id - https://github.com/fsprojects/Paket/issues/494
* BUGFIX: fix JSON deserializer and reactivate cache - https://github.com/fsprojects/Paket/pull/495
* BUGFIX: Make the file search for app.config and web.config case insensitive - https://github.com/fsprojects/Paket/issues/493
* BUGFIX: Don't add duplicate lines in `packet.dependencies` - https://github.com/fsprojects/Paket/issues/492
* BUGFIX: Keep framework restrictions in `paket install`- https://github.com/fsprojects/Paket/issues/486
* WORKAROUND: Do not fail on BadCrcException during unzip and only show a warning - https://github.com/fsprojects/Paket/issues/484
* WORKAROUND: Disable NuGet v3 feed for now - seems to be unreliable.
* PERFORMANCE: Don't parse project files twice - https://github.com/fsprojects/Paket/issues/487
* PERFORMANCE: Cache platform penalty calculation - https://github.com/fsprojects/Paket/issues/487
* PERFORMANCE: Use StringBuilder for path replacement - https://github.com/fsprojects/Paket/issues/487
* PERFORMANCE: Cache feed errors - https://github.com/fsprojects/Paket/issues/487
* PERFORMANCE: Put feed url into cache filename - https://github.com/fsprojects/Paket/issues/487
* PERFORMANCE: Relax prerelease requirements for pinned versions - https://github.com/fsprojects/Paket/issues/487
* PERFORMANCE: Don't enumerate all files, since we only need lib files - https://github.com/fsprojects/Paket/issues/487
* PERFORMANCE: Pin sourcefile dependencies - https://github.com/fsprojects/Paket/issues/487
* PERFORMANCE: Cache path penalty calculation - https://github.com/fsprojects/Paket/issues/487
* PERFORMANCE: Cache path extraction - https://github.com/fsprojects/Paket/issues/487

#### 0.20.1 - 2014-12-30
* COSMETICS: Trim end of line in lockfile.

#### 0.20.0 - 2014-12-29
* `paket install` performs a selective update based on the changes in the dependencies file - http://fsprojects.github.io/Paket/lock-file.html#Performing-updates
* Paket.exe acquires a lock for all write processes - https://github.com/fsprojects/Paket/pull/469
* New command to add credentials - http://fsprojects.github.io/Paket/paket-config.html#Add-credentials
* Smarter conditional NuGet dependencies - https://github.com/fsprojects/Paket/pull/462
* If environment auth variables are empty a fallback to the config is used- https://github.com/fsprojects/Paket/pull/459
* Better handling for multiple files from same GitHub repository - https://github.com/fsprojects/Paket/pull/451
* Extend Public API for plugin
* BUGFIX: Remove parsing of invalid child element of ProjectReference - https://github.com/fsprojects/Paket/pull/453
* BUGFIX: Don't add NuGet packages twice to a references file - https://github.com/fsprojects/Paket/pull/460
* BUGFIX: Use Max strategy for `paket outdated --ingore-constraints` - https://github.com/fsprojects/Paket/pull/463
* BUGFIX: Don't delete downloaded github zip file
* BUGFIX: Cannot install nuget packages from local TeamCity feeds due to proxy - https://github.com/fsprojects/Paket/pull/482
* BUGFIX: Don't touch framework assemblies if not needed
* BUGFIX: Check versions file synchronously
* BUGFIX: Restore console color after handling exception - https://github.com/fsprojects/Paket/pull/467
* COSMETICS: `>= 0` version range simplified to empty string - https://github.com/fsprojects/Paket/pull/449
* COSMETICS: Paket.exe and paket.bootstrapper.exe have a logo - https://github.com/fsprojects/Paket/pull/473

#### 0.18.0 - 2014-12-09
* Show command help on `--help` - https://github.com/fsprojects/Paket/pull/437
* Allow to opt in to BindingRedirects - https://github.com/fsprojects/Paket/pull/436
* Don't run simplify in strict mode - https://github.com/fsprojects/Paket/pull/443
* Allow to remove NuGet packages in interactive mode - https://github.com/fsprojects/Paket/pull/432
* Added auto-unzip of downloaded archives - https://github.com/fsprojects/Paket/pull/430
* Allow to reference binary files via http reference - https://github.com/fsprojects/Paket/pull/427
* Faster BindingRedirects - https://github.com/fsprojects/Paket/pull/414
* Using a different FSharp.Core NuGet package - https://github.com/fsprojects/Paket/pull/416
* Find the paket.references file in upper directories - https://github.com/fsprojects/Paket/pull/409
* Allow `paket.references` files in upper directories - https://github.com/fsprojects/Paket/pull/403
* Clear failure message for `paket simplify`, when lock file is outdated - https://github.com/fsprojects/Paket/pull/403
* BUGFIX: `Selective update` updates only dependent packages - https://github.com/fsprojects/Paket/pull/410
* BUGFIX: If there are only prereleases we should just take these
* BUGFIX: `paket update nuget <name>` fails if <name> was not found in lockfile - https://github.com/fsprojects/Paket/issues/404
* BUGFIX: Unescape library filename - https://github.com/fsprojects/Paket/pull/412
* BUGFIX: Allow to reference multiple files from same repository directory - https://github.com/fsprojects/Paket/pull/445
* BUGFIX: Don't reference satellite assemblies - https://github.com/fsprojects/Paket/pull/444
* BUGFIX: Binding redirect version is picked from highest library version - https://github.com/fsprojects/Paket/pull/422
* BUGFIX: Handle numeric part of PreRelease identifiers correctly - https://github.com/fsprojects/Paket/pull/426
* BUGFIX: Fixed casing issue in selective update - https://github.com/fsprojects/Paket/pull/434
* BUGFIX: Parse http links from lockfile
* BUGFIX: Calculate dependencies file name for http resources - https://github.com/fsprojects/Paket/pull/428

#### 0.17.0 - 2014-11-29
* FrameworkHandling: Support more portable profiles and reduce the impact in the XML file
* FrameworkHandling: support extracting Silverlight5.0 and NetCore4.5 - https://github.com/fsprojects/Paket/pull/389
* New command `paket init` - http://fsprojects.github.io/Paket/paket-init.html
* Better error message for missing files in paket.lock file - https://github.com/fsprojects/Paket/pull/402
* BUGFIX: Crash on 'install' when input seq was empty - https://github.com/fsprojects/Paket/pull/395
* BUGFIX: Handle multiple version results from NuGet - https://github.com/fsprojects/Paket/pull/393

#### 0.16.0 - 2014-11-23
* Integrate BindingRedirects into Paket install process - https://github.com/fsprojects/Paket/pull/383
* BUGFIX: Download of GitHub files should clean it's own directory - https://github.com/fsprojects/Paket/issues/385
* BUGFIX: Don't remove custom framework references - https://github.com/fsprojects/Paket/issues/376
* BUGFIX: Path to dependencies file is now relative after `convert-from-nuget` - https://github.com/fsprojects/Paket/pull/379
* BUGFIX: Restore command in targets file didn't work with spaces in paths - https://github.com/fsprojects/Paket/issues/375
* BUGFIX: Detect FrameworkReferences without restrictions in nuspec file and install these
* BUGFIX: Read sources even if we don't find packages - https://github.com/fsprojects/Paket/issues/372

#### 0.15.0 - 2014-11-19
* Allow to use basic framework restrictions in NuGet packages - https://github.com/fsprojects/Paket/issues/307
* Support feeds that don't support NormalizedVersion - https://github.com/fsprojects/Paket/issues/361
* BUGFIX: Use Nuget v2 as fallback
* BUGFIX: Accept and normalize versions like 6.0.1302.0-Preview - https://github.com/fsprojects/Paket/issues/364
* BUGFIX: Fixed handling of package dependencies containing string "nuget" - https://github.com/fsprojects/Paket/pull/363

#### 0.14.0 - 2014-11-14
* Uses Nuget v3 API, which enables much faster resolver
* BUGFIX: Keep project file order similar to VS order
* Support unlisted dependencies if nothing else fits - https://github.com/fsprojects/Paket/issues/327

#### 0.13.0 - 2014-11-11
* New support for general HTTP dependencies - http://fsprojects.github.io/Paket/http-dependencies.html
* New F# Interactive support - http://fsprojects.github.io/Paket/reference-from-repl.html
* New `paket find-refs` command - http://fsprojects.github.io/Paket/paket-find-refs.html
* Migration of NuGet source credentials during `paket convert-from-nuget` - http://fsprojects.github.io/Paket/paket-convert-from-nuget.html#Migrating-NuGet-source-credentials
* Bootstrapper uses .NET 4.0 - https://github.com/fsprojects/Paket/pull/355
* Adding --ignore-constraints to `paket outdated` - https://github.com/fsprojects/Paket/issues/308
* PERFORMANCE: If `paket add` doesn't change the `paket.dependencies` file then the resolver process will be skipped
* BUGFIX: `paket update nuget [PACKAGENAME]` should use the same update strategy as `paket add` - https://github.com/fsprojects/Paket/issues/330
* BUGFIX: Trailing whitespace is ignored in `paket.references`

#### 0.12.0 - 2014-11-07
* New global paket.config file - http://fsprojects.github.io/Paket/paket-config.html
* Trace warning when we replace NuGet.exe with NuGet.CommandLine - https://github.com/fsprojects/Paket/issues/320
* Allow to parse relative NuGet folders - https://github.com/fsprojects/Paket/issues/317
* When paket skips a framework install because of custom nodes it shows a warning - https://github.com/fsprojects/Paket/issues/316
* Remove the namespaces from the nuspec parser - https://github.com/fsprojects/Paket/pull/315
* New function which extracts the TargetFramework of a given projectfile.
* New function which calculates dependencies for a given projectfile.
* Project output type can be detected from a project file
* Allow to retrieve inter project dependencies from a project file
* BUGFIX: Exclude unlisted NuGet packages in Resolver - https://github.com/fsprojects/Paket/issues/327
* BUGFIX: Detect Lib vs. lib folder on Linux - https://github.com/fsprojects/Paket/issues/332
* BUGFIX: Paket stopwatch was incorrect - https://github.com/fsprojects/Paket/issues/326
* BUGFIX: Paket failed on generating lockfile for LessThan version requirement - https://github.com/fsprojects/Paket/pull/314
* BUGFIX: Don't match suffixes in local NuGet packages - https://github.com/fsprojects/Paket/issues/317
* BUGFIX: Don't fail with NullReferenceException when analyzing nuget.config - https://github.com/fsprojects/Paket/issues/319

#### 0.11.0 - 2014-10-29
* Build a merged install model with all packages - https://github.com/fsprojects/Paket/issues/297
* `paket update` command allows to set a version - http://fsprojects.github.io/Paket/paket-update.html#Updating-a-single-package
* `paket.targets` is compatible with specific references files - https://github.com/fsprojects/Paket/issues/301
* BUGFIX: Paket no longer leaves transitive dependencies in lockfile after remove command - https://github.com/fsprojects/Paket/pull/306
* BUGFIX: Don't use "global override" for selective update process - https://github.com/fsprojects/Paket/issues/310
* BUGFIX: Allow spaces in quoted parameter parsing - https://github.com/fsprojects/Paket/pull/311

#### 0.10.0 - 2014-10-24
* Initial version of `paket remove` command - http://fsprojects.github.io/Paket/paket-remove.html
* Paket add doesn't fail on second attempt - https://github.com/fsprojects/Paket/issues/295
* Report full paths when access is denied - https://github.com/fsprojects/Paket/issues/242
* Visual Studio restore only restores for the current project
* BUGFIX: Selective update keeps all other versions
* BUGFIX: Install process accepts filenames with `lib`
* BUGFIX: Fix !~> resolver
* BUGFIX: Use normal 4.0 framework libs when we only specify net40
* BUGFIX: Fix timing issue with paket install --hard - https://github.com/fsprojects/Paket/issues/293
* BUGFIX: Fix namespace handling in nuspec files
* BUGFIX: Add default nuget source to dependencies file if original project has no source

#### 0.9.0 - 2014-10-22
* Allow to restore packages from paket.references files - http://fsprojects.github.io/Paket/paket-restore.html
* Detect local nuspec with old XML namespace - https://github.com/fsprojects/Paket/issues/283
* `paket add` command tries to keep all other packages stable.
* Added another profile mapping for Profile136 - https://github.com/fsprojects/Paket/pull/262
* More portable profiles - https://github.com/fsprojects/Paket/issues/281
* Added net11 to framework handling - https://github.com/fsprojects/Paket/pull/269
* Create references for Win8 - https://github.com/fsprojects/Paket/issues/280
* Detect VS automatic nuget restore and create paket restore - http://fsprojects.github.io/Paket/paket-convert-from-nuget.html#Automated-process
* `paket convert-from-nuget` doesn't duplicate paket solution items - https://github.com/fsprojects/Paket/pull/286
* BUGFIX: Paket removes old framework references if during install - https://github.com/fsprojects/Paket/issues/274
* BUGFIX: Don't let the bootstrapper fail if we already have a paket.exe
* BUGFIX: Use the Id property when NuGet package name and id are different - https://github.com/fsprojects/Paket/issues/265

#### 0.8.0 - 2014-10-15
* Smarter install in project files
* Paket handles .NET 4.5.2 and .NET 4.5.3 projects - https://github.com/fsprojects/Paket/issues/260
* New command: `paket update nuget <package id>` - http://fsprojects.github.io/Paket/paket-update.html#Updating-a-single-package
* BUGFIX: Do not expand auth when serializing dependencies file - https://github.com/fsprojects/Paket/pull/259
* BUGFIX: Create catch all case for unknown portable frameworks

#### 0.7.0 - 2014-10-14
* Initial support for referencing full github projects - http://fsprojects.github.io/Paket/http-dependencies.html#Referencing-a-GitHub-repository
* Allow to use all branches in GitHub sources - https://github.com/fsprojects/Paket/pull/249
* Initial support for frameworkAssemblies from nuspec - https://github.com/fsprojects/Paket/issues/241
* Download github source files with correct encoding - https://github.com/fsprojects/Paket/pull/248
* Add FSharp.Core.Microsoft.Signed as dependency
* Install model uses portable versions for net40 and net45 when package doesn't contain special versions
* Install command displays existing versions if constraint does not match any version
* Restore command doesn't calc install model.
* Use https in DefaultNugetStream - https://github.com/fsprojects/Paket/pull/251
* BUGFIX: Paket only deletes files which will are downloaded by init-auto-restore process - https://github.com/fsprojects/Paket/pull/254
* BUGFIX: Paket convert-from-nuget failed when package source keys contain invalid XML element chars - https://github.com/fsprojects/Paket/issues/253

#### 0.6.0 - 2014-10-11
* New restore command - http://fsprojects.github.io/Paket/paket-restore.html
* Report if we can't find packages for top level dependencies.
* Faster resolver
* Try /FindPackagesById before /Packages for nuget package version no. retrieval
* New Paket.Core package on NuGet - https://www.nuget.org/packages/Paket.Core/
* BUGFIX: Prefer full platform builds over portable builds

#### 0.5.0 - 2014-10-09
* Bootstrapper will only download stable releases by default - http://fsprojects.github.io/Paket/bootstrapper.html
* New installer model allows better compatibility with NuGet and should be much faster
* Supporting dot for references file - http://fsprojects.github.io/Paket/http-dependencies.html
* Supporting pagination for long NuGet feeds - https://github.com/fsprojects/Paket/issues/223
* Create a "use exactly this version" operator in order to override package conflicts - http://fsprojects.github.io/Paket/nuget-dependencies.html#Use-exactly-this-version-constraint
* New `content none` mode in paket.dependencies - http://fsprojects.github.io/Paket/dependencies-file.html#No-content-option
* Allow source files in content folder of NuGet packages
* No -D needed for Linux installer - https://github.com/fsprojects/Paket/pull/210
* Content files like `_._`, `*.transform` and `*.pp` are ignored - https://github.com/fsprojects/Paket/issues/207
* The `convert-from-nuget` command adds .paket folder to the sln - https://github.com/fsprojects/Paket/issues/206
* Removed duplicate transitive dependencies from lock file - https://github.com/fsprojects/Paket/issues/200
* If the package download failed Paket retries with force flag
* The `convert-from-nuget` commands sorts the dependencies file
* Use credentials from nuget.config on paket convert-from-nuget - https://github.com/fsprojects/Paket/issues/198
* Deploy fixed targets file - https://github.com/fsprojects/Paket/issues/172
* New [--pre] and [--strict] modes for paket outdated - http://fsprojects.github.io/Paket/paket-outdated.html
* New --no-auto-restore option for `convert-from-nuget` command - http://fsprojects.github.io/Paket/paket-convert-from-nuget.html#Automated-process
* Adding support for new portable profiles
* paket.exe is now signed
* Allow to reference .exe files from NuGet packages
* Use default proxy in paket.exe and bootstrapper.exe - https://github.com/fsprojects/Paket/issues/226
* Keep order of sources in paket.dependencies - https://github.com/fsprojects/Paket/issues/233
* BREAKING CHANGE: Removed --dependencies-file option - from now on it's always paket.dependencies
* BUGFIX: Bootstrapper will not throw NullReferenceException on broken paket.exe downloads
* BUGFIX: Authentication information will not be put in cache
* BUGFIX: Fixes cache issue when using multiple NuGet sources
* BUGFIX: Fixes potential casing issue on Windows
* BUGFIX: paket-files need to go to the top of a project file
* BUGFIX: Do not look for MinimalVisualStudioVersion when adding paket folder to solution - https://github.com/fsprojects/Paket/pull/221
* COSMETICS: Throw better error message if we don't get any versions from NuGet source

#### 0.4.0 - 2014-09-28
* Resolve dependencies for github modules - http://fsprojects.github.io/Paket/http-dependencies.html#Remote-dependencies
* New [--interactive] mode for paket simplify - http://fsprojects.github.io/Paket/paket-simplify.html
* Don't use version in path for github files.
* Better error message when a package resolution conflict arises.

#### 0.3.0 - 2014-09-25
* New command: paket add [--interactive] - http://fsprojects.github.io/Paket/paket-add.html
* New command: paket simplify - http://fsprojects.github.io/Paket/paket-simplify.html
* Better Visual Studio integration by using paket.targets file - http://fsprojects.github.io/Paket/paket-auto-restore.html
* Support for NuGet prereleases - http://fsprojects.github.io/Paket/nuget-dependencies.html#PreReleases
* Support for private NuGet feeds - http://fsprojects.github.io/Paket/nuget-dependencies.html#NuGet-feeds
* New NuGet package version constraints - http://fsprojects.github.io/Paket/nuget-dependencies.html#Further-version-constraints
* Respect case sensitivity for package paths for Linux - https://github.com/fsprojects/Paket/pull/137
* Improved convert-from-nuget command - http://fsprojects.github.io/Paket/paket-convert-from-nuget.html
* New paket.bootstrapper.exe (7KB) allows to download paket.exe from github.com - http://fsprojects.github.io/Paket/paket-auto-restore.html
* New package resolver algorithm
* Better verbose mode - use -v flag
* Version info is shown at paket.exe start
* paket.lock file is sorted alphabetical (case-insensitive)
* Linked source files now all go underneath a "paket-files" folder.
* BUGFIX: Ensure the NuGet cache folder exists
* BUGFIX: Async download fixed on mono

#### 0.2.0 - 2014-09-17
* Allow to directly link GitHub files - http://fsprojects.github.io/Paket/http-dependencies.html
* Automatic NuGet conversion - http://fsprojects.github.io/Paket/paket-convert-from-nuget.html
* Cleaner syntax in paket.dependencies - https://github.com/fsprojects/Paket/pull/95
* Strict mode - https://github.com/fsprojects/Paket/pull/104
* Detecting portable profiles
* Support content files from nuget - https://github.com/fsprojects/Paket/pull/84
* Package names in Dependencies file are no longer case-sensitive - https://github.com/fsprojects/Paket/pull/108

#### 0.1.4 - 2014-09-16
* Only vbproj, csproj and fsproj files are handled

#### 0.1.3 - 2014-09-15
* Detect FSharpx.Core in packages

#### 0.1.2 - 2014-09-15
* --hard parameter allows better transition from NuGet.exe

#### 0.1.0 - 2014-09-12
* We are live - yay!<|MERGE_RESOLUTION|>--- conflicted
+++ resolved
@@ -1,11 +1,7 @@
-<<<<<<< HEAD
-#### 5.100.3 - 29.09.2017
+#### 5.100.3 - 2017-09-29
 * BUGFIX: Add MonoAndroid v8 - https://github.com/fsprojects/Paket/issues/2800
 
-#### 5.100.2 - 22.09.2017
-=======
 #### 5.100.2 - 2017-09-22
->>>>>>> 916b1e02
 * BUGFIX: Removed V3 -> V2 fallback - https://github.com/fsprojects/Paket/pull/2782
 
 #### 5.100.1 - 2017-09-22
