--- conflicted
+++ resolved
@@ -1,12 +1,10 @@
-<<<<<<< HEAD
-#### 6.0.0-alpha040 - 2020-07-25
+#### 6.0.0-alpha041 - 2020-08-06
 * Full .NET Core / SDK compatible version
 * Support for XCode
 * Support for .netcoreapp5.0
-=======
+
 #### 5.249.1 - 2020-08-06
 * BUGFIX: Do not include buildTransitve/buildMultiTargeting - https://github.com/fsprojects/Paket/pull/3891
->>>>>>> 4d83d2c9
 
 #### 5.249.0 - 2020-07-25
 * Add support for props and target files in root of file - https://github.com/fsprojects/Paket/pull/3889
