--- conflicted
+++ resolved
@@ -1,16 +1,8 @@
-<<<<<<< HEAD
-#### 5.204.0-alpha001 - 2019-05-06
-* Remove FSharp.Compiler.Tools so that we can build inside of VS 2019
-
-#### 5.204.0-alpha001 - 2019-05-06
-* REVERT: Reverted lockfile parse error - https://github.com/fsprojects/Paket/pull/3568
-=======
 #### 5.205.0 - 2019-05-07
 * BUGFIX: Fix issues with lock file simplification - https://github.com/fsprojects/Paket/pull/3570
 
 #### 5.204.3 - 2019-05-07
 * Allow to parse DNXCore in lock file and be backwards compatible again
->>>>>>> 923d7345
 
 #### 5.203.2 - 2019-04-15
 * BUGFIX: Fixed #3459, #3418 and #3375 - https://github.com/fsprojects/Paket/pull/3554
