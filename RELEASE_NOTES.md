--- conflicted
+++ resolved
@@ -1,16 +1,12 @@
-<<<<<<< HEAD
-#### 6.0.0-alpha042 - 2020-08-19
+#### 6.0.0-alpha043 - 2020-10-21
 * Full .NET Core / SDK compatible version
 * Support for XCode
 * Support for .net5.0
 
-#### 5.249.1 - 2020-08-06
-=======
-#### 5.250.0 - 2020-10-05
+#### 5.250.0 - 2020-10-21
 * Allow net5.0 moniker
 
 #### 5.249.2 - 2020-08-06
->>>>>>> d77c3100
 * BUGFIX: Do not include buildTransitve/buildMultiTargeting - https://github.com/fsprojects/Paket/pull/3891
 
 #### 5.249.0 - 2020-07-25
