--- conflicted
+++ resolved
@@ -1,11 +1,7 @@
-<<<<<<< HEAD
 #### 6.0.0-alpha001 - 2019-12-02
 * Full .NET Core / SDK compatible version
 
-#### 5.238.1 - 2019-11-26
-=======
 #### 5.238.2 - 2019-11-26
->>>>>>> 226962f3
 * Exclude top-level linux folders for docker support - https://github.com/fsprojects/Paket/issues/3123
 * More verbose logging
 
