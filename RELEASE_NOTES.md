--- conflicted
+++ resolved
@@ -1,11 +1,7 @@
-<<<<<<< HEAD
-#### 6.0.0-alpha010 - 2019-12-22
+#### 6.0.0-alpha011 - 2019-12-22
 * Full .NET Core / SDK compatible version
 
-#### 5.241.3 - 2019-12-22
-=======
 #### 5.241.5 - 2019-12-22
->>>>>>> 65f9102a
 * BUGFIX: Fixed #3763 partially extracted nugets - https://github.com/fsprojects/Paket/pull/3764
 
 #### 5.241.2 - 2019-12-12
