<<<<<<< HEAD
#### 5.210.0 - 2019-06-11
* BUGFIX: Fixed native library detection - enables FAKE native library support - https://github.com/fsprojects/Paket/pull/3593
=======
#### 5.209.2-alpha.1 - 2019-06-09
* BUGFIX: Fix native library detection - https://github.com/fsprojects/Paket/pull/3593

#### 5.209.1 - 2019-06-04
>>>>>>> 8fb52a72
* BUGFIX: Allow projects without Guids - https://github.com/fsprojects/Paket/issues/3528

#### 5.209.0 - 2019-05-29
* Relaxed NuGet v3 check. Allows URLs that does not end with /index.json - https://github.com/fsprojects/Paket/pull/3590

#### 5.208.0 - 2019-05-28
* BUGFIX: Rename paket.locked file to paket.processlock to avoid McAfee scanner to evaluate the file as threat - https://github.com/fsprojects/Paket/pull/3586
* BUGFIX: Fixed multiple dotnet pack invocations with different Version property - https://github.com/fsprojects/Paket/pull/3585
* BUGFIX: Nuke project.assets.json files after paket install - https://github.com/fsprojects/Paket/issues/3577
* BUGFIX: Keep casing of packages stable in paket.lock - https://github.com/fsprojects/Paket/issues/3340
* COSMETICS: Improved error message for missing monikers - https://github.com/fsprojects/Paket/pull/3583

#### 5.207.0 - 2019-05-11
* Simplifier removes unsupported frameworks - https://github.com/fsprojects/Paket/pull/3574

#### 5.206.0 - 2019-05-08
* BUGFIX: Paket considers dependencies target framework restrictions in paket pack - https://github.com/fsprojects/Paket/pull/3558

#### 5.205.0 - 2019-05-07
* BUGFIX: Fix issues with lock file simplification - https://github.com/fsprojects/Paket/pull/3570

#### 5.204.3 - 2019-05-07
* Allow to parse DNXCore in lock file and be backwards compatible again

#### 5.203.2 - 2019-04-15
* BUGFIX: Fixed #3459, #3418 and #3375 - https://github.com/fsprojects/Paket/pull/3554

#### 5.203.1 - 2019-04-15
* BUGFIX: Xamarin.Mac supports .Net Standard 2.0 - https://github.com/fsprojects/Paket/pull/3555

#### 5.203.0 - 2019-04-11
* Support for BaseIntermediateOutputPath - https://github.com/fsprojects/Paket/pull/3527

#### 5.202.0 - 2019-04-10
* EMERGENCY-RELEASE

#### 5.201.1 - 2019-04-10
* Adapt PackTask to breaking changes in MSBuild 16 - https://github.com/fsprojects/Paket/pull/3542
* BUGFIX: Simplify Fix Extra Settings - https://github.com/fsprojects/Paket/pull/3538
* BUGFIX: Always try and extract Paket.Restore.targets even if up to date - https://github.com/fsprojects/Paket/pull/3524
* Adding support for multiple target frameworks to the pack command - https://github.com/fsprojects/Paket/pull/3534
* New setting that shields packages from simplifier - https://github.com/fsprojects/Paket/pull/3523
* BUGFIX: Fixed symlinks on linux - https://github.com/fsprojects/Paket/pull/3372

#### 5.200.0 - 2019-04-02
* Support for .NET Standard 2.1 and .NET 4.8
* Removed .NET 5.0 moniker because it was never released
* Removed the old temporary monikers for dnxcore and dnx

#### 5.198.0 - 2019-02-22
* PERFORMANCE: Speedup for paket restore - https://github.com/fsprojects/Paket/pull/3512
* BUGFIX: Do not run in StackOverflow during ReleaseLock
* BUGFIX: Paket install writed restore cache file -https://github.com/fsprojects/Paket/issues/3508

#### 5.197.0 - 2019-02-18
* BUGFIX: Restore SDK projects during paket install - https://github.com/fsprojects/Paket/pull/3503

#### 5.196.2 - 2019-02-04
* BUGFIX: Fixed constant warn about new syntax - https://github.com/fsprojects/Paket/pull/3497

#### 5.196.1 - 2019-02-03
* New option to control interproject references version constraint - https://github.com/fsprojects/Paket/pull/3473
* BUGFIX: Fixedpack transitive dependencies with --include-referenced-projects - https://github.com/fsprojects/Paket/pull/3469
* BUGFIX: uri unescape when read project property - https://github.com/fsprojects/Paket/pull/3470
* BUGFIX: Added PaketRestoreDisabled when NCrunch enabled in targets - https://github.com/fsprojects/Paket/pull/3479
* BUGFIX: dotnet --no-restore was still doing a restore - https://github.com/fsprojects/Paket/pull/3486
* BUGFIX: Set AllowExplicitVersion to true for PackageReference in Paket.Restore.targets - https://github.com/fsprojects/Paket/pull/3482
* BUGFIX: Apply paket github api token on github requests - https://github.com/fsprojects/Paket/pull/3484
* BUGFIX: Do not change the AutoGenerateBindingRedirects for exe output type - https://github.com/fsprojects/Paket/pull/3471

#### 5.195.0 - 2019-01-10
* SQL project support - https://github.com/fsprojects/Paket/pull/3474
* BUGFIX: Fixed RestrictionsChanged Detection - https://github.com/fsprojects/Paket/pull/3464
* BUGFIX: Use the correct request header for paket push - https://github.com/fsprojects/Paket/pull/3466
* BUGFIX: Fixed zsh completer for clear-cache - https://github.com/fsprojects/Paket/pull/3457

#### 5.194.0 - 2018-12-08
* BUGFIX: Fixed conflict between native local-path style with global install style - https://github.com/fsprojects/Paket/pull/3451

#### 5.193.0 - 2018-12-02
* Zsh completion update - https://github.com/fsprojects/Paket/pull/3440

#### 5.192.0 - 2018-12-02
* Making Paket.Restore.targets work with Paket as a global tool - https://github.com/fsprojects/Paket/pull/3445

#### 5.191.0 - 2018-12-01
* BUGFIX: Fix bindingredirects - https://github.com/fsprojects/Paket/issues/3444

#### 5.190.0 - 2018-11-26
* BUGFIX: Allow Username/password to be UTF8 - https://github.com/fsprojects/Paket/pull/3431
* BUGFIX: Fixed handling of DotNetCoreAppVersion.V3_0 - https://github.com/fsprojects/Paket/pull/3437
 - 2018-11-17
* NuGet pack compat for SDK 2.1.500 - https://github.com/fsprojects/Paket/issues/3427
* Adjustable timeouts for NuGet - https://github.com/fsprojects/Paket/pull/3383
* REVERT: Retry automatically when a request times out - https://github.com/fsprojects/Paket/pull/3424

#### 5.187.0 - 2018-11-13
* Create a gitignore around paket's .cached file - https://github.com/fsprojects/Paket/issues/3060 
* Paket template checks if restored with 5.185.3 or later - https://github.com/fsprojects/Paket/issues/3404
* BUGFIX: Remove ReadOnly flag before writing to files - https://github.com/fsprojects/Paket/issues/3410 
* BUGFIX: Added compat fallback in case of older cache files - https://github.com/fsprojects/Paket/pull/3417
* BUGFIX: Used lowest_matching for paket's own FSharp.Core dependency - https://github.com/fsprojects/Paket/pull/3415
* BUGFIX: Retry automatically when a request times out - https://github.com/fsprojects/Paket/pull/3420

#### 5.184.0 - 2018-10-30
* REVERT: Adjustable timeouts for NuGet - https://github.com/fsprojects/Paket/pull/3383

#### 5.183.0 - 2018-10-30
* Add namespace to load scripts - https://github.com/fsprojects/Paket/pull/3396

#### 5.182.1 - 2018-10-30
* Adjustable timeouts for NuGet - https://github.com/fsprojects/Paket/pull/3383
* Full .NET Core support - https://github.com/fsprojects/Paket/pull/3183
* BUGFIX: generate-load-scripts ignored targetFramework constraint in frameworkAssembly config (.nuspec file) https://github.com/fsprojects/Paket/pull/3385

#### 5.181.1 - 2018-09-20
* BUGFIX: copy local had no effect when opening project in vs2017 - https://github.com/fsprojects/Paket/pull/3356

#### 5.181.0 - 2018-09-20
* Support for netcore3.0 moniker - https://github.com/fsprojects/Paket/pull/3367
* BUGFIX: Paket pack with `--template` failed trying to load the dependencies of templates who should be ignored instead - https://github.com/fsprojects/Paket/pull/3363

#### 5.180.0 - 2018-09-17
* Added .NETCoreApp2.2 moniker

#### 5.179.1 - 2018-09-14
* BUGFIX: Fixed potential race condition when redirecting output - https://github.com/fsprojects/Paket/pull/3359

#### 5.179.0 - 2018-09-12
* Added NuGet packaging output details to paket pack output - https://github.com/fsprojects/Paket/pull/3357

#### 5.178.0 - 2018-09-12
* Added MonoAndroid9.0 + compatibility between .NET Standard 2.0 and MonoAndroid8.0/XamariniOS - https://github.com/fsprojects/Paket/pull/3354
* BUGFIX: `copy_local: false` had no effect in paket.references (.NET SDK) - https://github.com/fsprojects/Paket/issues/3186
* TEMPORARY WORKAROUND: Do not reference Microsoft.Azure.WebJobs.Script.ExtensionsMetadataGenerator - https://github.com/fsprojects/Paket/issues/3345

#### 5.177.0 - 2018-08-30
* BUGFIX: fix 'Value cannot be null' with TFS feed - https://github.com/fsprojects/Paket/pull/3341
* BUGFIX: Fixed authentication problem in netcore (fake 5) - https://github.com/fsprojects/Paket/pull/3342
* BUGFIX: Fixed 'Value cannot be null' with TFS feed - https://github.com/fsprojects/Paket/pull/3341
* BUGFIX: netcoreapp2.0 packages are compatibile with netcoreapp2.1 - https://github.com/fsprojects/Paket/pull/3336
* BUGFIX: Paket uses ToLowerInvariant instead of ToLower when forming registrationUrl - https://github.com/fsprojects/Paket/pull/3330
* BUGFIX: Removed faulty creation of directories during `generate-load-scripts` - https://github.com/fsprojects/Paket/pull/3319

#### 5.176.0 - 2018-07-31
* paket pack with p2p dependencies and multitargeting - https://github.com/fsprojects/Paket/pull/3317
* BUGFIX: Revert impact of https://github.com/dotnet/corefx/issues/31098 by using WinHttpHandler - https://github.com/fsprojects/Paket/pull/3307

#### 5.175.0 - 2018-07-30
* Allow addition of <EmbedInteropTypes> for NuGet packages - https://github.com/fsprojects/Paket/pull/3314
* BUGFIX: "-T" switch removed when isMacOS, because it is not valid on OSX - https://github.com/fsprojects/Paket/pull/3298
* BUGFIX: Fixed exception during restore when accessing missing folders - https://github.com/fsprojects/Paket/pull/3293
* BUGFIX: Reports NuGet download time correctly - https://github.com/fsprojects/Paket/pull/3304
* BUGFIX: Accept netstandard20 in Visual Studion integration - https://github.com/fsprojects/Paket/issues/3284

#### 5.174.0 - 2018-07-06
* NEW FEATURE: Improved Visual Studio integration - https://github.com/fsprojects/Paket/pull/3273
* BUGFIX: Paket doesn't add Compile tags for packages when new project format ius used - https://github.com/fsprojects/Paket/issues/3269
* BUGFIX: Paket packs localized assemblies with new .csproj - https://github.com/fsprojects/Paket/pull/3276
* BUGFIX: Extended NuGetV3 source detection with Artifactory feed format - https://github.com/fsprojects/Paket/pull/3267
* BUGFIX: Paket add only runs update on the touched group - https://github.com/fsprojects/Paket/issues/3259
* COSMETICS: group parameter for outdated works like everywhere else - https://github.com/fsprojects/Paket/pull/3280

#### 5.173.0 - 2018-06-20
* BUGFIX: Don't serialize individual settings that match group settings in lock file - https://github.com/fsprojects/Paket/issues/3257

#### 5.172.4 - 2018-06-18
* BUGFIX: Fixed invalid syntax in packages config  - https://github.com/fsprojects/Paket/pull/3253

#### 5.172.3 - 2018-06-18
* BUGFIX: Fixed infinite recursion when handling errors - https://github.com/fsprojects/Paket/pull/3251

#### 5.172.2 - 2018-06-11
* BUGFIX: Report only transitive settings changes - https://github.com/fsprojects/Paket/issues/3218

#### 5.172.1 - 2018-06-10
* PERFORMANCE: Add support for dotnet SDK fallback folder - https://github.com/fsprojects/Paket/pull/3242

#### 5.171.0 - 2018-06-07
* PERFORMANCE: Improved binding redirects performance by removing mono.cecil - https://github.com/fsprojects/Paket/pull/3239
* BUGFIX: paket template semver support fixes - https://github.com/fsprojects/Paket/pull/3230
* BUGFIX: Improved restore behavior - https://github.com/fsprojects/Paket/pull/3237

#### 5.170.0 - 2018-06-05
* PERFORMANCE: Fixed filtered update performance - https://github.com/fsprojects/Paket/pull/3233
* PERFORMANCE: Check if everything is up-to-date after aquiring lock
* BUGFIX: Regression from semver2 support in paket tempates - https://github.com/fsprojects/Paket/pull/3229 
* USABILITY: Always trace on early restore exit

#### 5.169.0 - 2018-05-26
* Ignore .git and .fable folder when scanning for projects - https://github.com/fsprojects/Paket/issues/3225

#### 5.168.0 - 2018-05-25
* Extended semver2 support in paket.template files - https://github.com/fsprojects/Paket/pull/3184
* BUGFIX: Trace paket version in shortcut routes

#### 5.167.1 - 2018-05-23
* BUGFIX: No longer search for CredentialProviders on an empty path - https://github.com/fsprojects/Paket/pull/3214

#### 5.167.0 - 2018-05-23
* Support slash in GitHub branch name - https://github.com/fsprojects/Paket/pull/3215

#### 5.166.0 - 2018-05-19
* Paket template packagetypes - https://github.com/fsprojects/Paket/pull/3212
* PAKET_DETAILED_ERRORS to print inner stack traces - https://github.com/fsprojects/Paket/pull/3192
* Support pack of global tooks `PackAsTool` - https://github.com/fsprojects/Paket/pull/3208
* PERFORMANCE: Do only one global restore in dotnet restore - https://github.com/fsprojects/Paket/pull/3211

#### 5.165.0 - 2018-05-17
* PERFORMANCE: Do only one global restore in dotnet restore - https://github.com/fsprojects/Paket/pull/3206

#### 5.164.0 - 2018-05-17
* BOOTSTRAPPER: Update magic mode file location - https://github.com/fsprojects/Paket/pull/3197

#### 5.163.2 - 2018-05-15
* PERFORMANCE: Some performance improvements in targets file - https://github.com/fsprojects/Paket/pull/3200

#### 5.162.0 - 2018-05-14
* PERFORMANCE: Some performance improvements - https://github.com/fsprojects/Paket/pull/3173
* BUGFIX: Fixed incorrect framework restrictions in lockfile -  https://github.com/fsprojects/Paket/pull/3176
* BUGFIX: Fixed semver support for v3 - https://github.com/fsprojects/Paket/pull/3179

#### 5.161.3 - 2018-05-08
* BUGFIX: Override versions properly with Update property in ProjectReferences

#### 5.160.0 - 2018-05-08
* Support for net472 - https://github.com/fsprojects/Paket/issues/3188
* Support for UAP10.0.16299 - https://github.com/fsprojects/Paket/issues/3189

#### 5.159.0 - 2018-05-08
* Allows to add git-repositories to paket.lock and paket.references files via CLI - https://github.com/fsprojects/Paket/pull/3125
* BUGFIX: Fixed incorrect framework restrictions in the lockfile - https://github.com/fsprojects/Paket/pull/3176

#### 5.158.0 - 2018-05-08
* BUGFIX: Paket restore silently failed when TargetFramework(s) are specified in Directory.Build.props and not csproj - https://github.com/fsprojects/Paket/pull/3013

#### 5.156.7 - 2018-04-26
* shasum now works when the path has spaces - https://github.com/fsprojects/Paket/pull/3169

#### 5.156.6 - 2018-04-25
* Paket pack works with BuildOutputTargetFolder and AppendTargetFrameworkToOutputPath - https://github.com/fsprojects/Paket/pull/3165

#### 5.156.5 - 2018-04-18
* Keeping direct dependencies distinct from external locks- https://github.com/fsprojects/Paket/pull/3159

#### 5.156.4 - 2018-04-17
* BUGFIX: `copy_local: false` now works with .NET SDK - https://github.com/fsprojects/Paket/issues/3154

#### 5.156.2 - 2018-04-17
* BUGFIX: Work around NuGet v3 SemVer2 issues - https://github.com/fsprojects/Paket/issues/3156

#### 5.156.1 - 2018-04-13
* BUGFIX: Paket convert-from-nuget doesn't crash on NuGet v2 syntax - https://github.com/fsprojects/Paket/issues/3151

#### 5.156.0 - 2018-04-12
* Support monoandroid version 8.1 - https://github.com/fsprojects/Paket/pull/3146

#### 5.155.0 - 2018-03-28
* New external_lock file parser to mitigate Azure Functions dependency trouble - https://fsprojects.github.io/Paket/dependencies-file.html#External-lock-files

#### 5.154.0 - 2018-03-27
* New storage option: symlink - https://github.com/fsprojects/Paket/pull/3128
* BUGFIX: Conditional references in paket.references now work with .NET SDK-style projects - https://github.com/fsprojects/Paket/issues/3091
* BUGFIX: "exclude" now works with new csproj format - https://github.com/fsprojects/Paket/issues/3133

#### 5.153.0 - 2018-03-16
* Adding AutoGenerateBindingRedirects automatically to project file when BindingRedirects are added to a config - https://github.com/fsprojects/Paket/pull/3120

#### 5.152.0 - 2018-03-16
* BUGFIX: Working around parallel restore issues with dotnet sdk 2.1.100-preview  - https://github.com/fsprojects/Paket/pull/3118

#### 5.151.4 - 2018-03-15
* EMERGENCY: Zero-Diff release to work around defender issue - https://github.com/fsprojects/Paket/issues/3121

#### 5.151.3 - 2018-03-14
* REVERT: Add duplicated references and let compiler warn about it - https://github.com/fsprojects/Paket/pull/3107

#### 5.151.2 - 2018-03-14
* REVERT: Working around parallel restore issues with dotnet sdk 2.1.100-preview - https://github.com/fsprojects/Paket/pull/3115

#### 5.151.1 - 2018-03-14
* USABILITY: Add duplicated references and let compiler warn about it - https://github.com/fsprojects/Paket/pull/3107
* BUGFIX: Working around parallel restore issues with dotnet sdk 2.1.100-preview - https://github.com/fsprojects/Paket/pull/3115

#### 5.150.0 - 2018-03-13
* PERFORMANCE: Using latest optimized Argu - https://github.com/fsprojects/Paket/pull/3112
* PERFORMANCE: Fixed the optimization that bypasses Argu - https://github.com/fsprojects/Paket/pull/3113

#### 5.149.0 - 2018-03-12
* BUGFIX: Edge case in resolver fixed where Paket downgraded a direct dependency - https://github.com/fsprojects/Paket/issues/3103

#### 5.148.0 - 2018-03-01
* New command to add GitHub sources in PublicAPI and CLI - https://github.com/fsprojects/Paket/pull/3023

#### 5.147.0 - 2018-03-01
* Added .NETCoreApp2.1 and UAP10.0.16300 TFMs - https://github.com/fsprojects/Paket/pull/3094

#### 5.146.0 - 2018-02-28
* BUGFIX: Fixed UriFormatException for gist references with GitHubApi token - https://github.com/fsprojects/Paket/issues/3086
* BUGFIX: convert-from-nuget fails with ArgumentException - https://github.com/fsprojects/Paket/issues/3089
* BUGFIX: Normalize Home directory (~) everywhere - https://github.com/fsprojects/Paket/pull/3096
* BUGFIX: Safer loading of assemblies during load script generation - https://github.com/fsprojects/Paket/pull/3098
* BUGFIX: Fixed inconsistent pinned version of referenced projects with include-referenced-projects enabled - https://github.com/fsprojects/Paket/issues/3076
* BUGFIX: Fixed repeated conflict detection and introduced optional resolver timeout - https://github.com/fsprojects/Paket/pull/3084
* BUGFIX: Paket pack was putting entire directory into package lib folder when files block contained an empty line - https://github.com/fsprojects/Paket/issues/2949
* BUGFIX: Better error message when a HTTP request fails - https://github.com/fsprojects/Paket/pull/3078
* BUGFIX: generate-load-script was broken - https://github.com/fsprojects/Paket/issues/3080
* PERFORMANCE: Faster "hot" restore - https://github.com/fsprojects/Paket/pull/3092
* USABILITY: Retry HTTP downloads - https://github.com/fsprojects/Paket/issues/3088

#### 5.145.0 - 2018-02-26
* Added support for credential managers - https://github.com/fsprojects/Paket/pull/3069

#### 5.144.0 - 2018-02-26
* BUGFIX: Fix https://github.com/fsharp/FAKE/issues/1744
* BUGFIX: Fix https://github.com/fsharp/FAKE/issues/1778
* BUGFIX: Fixed bug when attempting to pack multi-target frameworks - https://github.com/fsprojects/Paket/pull/3073

#### 5.144.0-alpha.2 - 2018-02-26
* Added support for credential managers - https://github.com/fsprojects/Paket/pull/3069

#### 5.142.0 - 2018-02-24
* BUGFIX: Fixed bootstrapper to handle Github TLS issue
* BUGFIX: Fixed unhandled exception when running 'paket config add-credentials' in Jenkins pipeline - https://github.com/fsprojects/Paket/issues/2884
* BUGFIX: Some NuGet v2 queries fail with normalized filter syntax and are now skipped/blacklisted - https://github.com/fsprojects/Paket/pull/3059
* BUGFIX: Be more robust with custom namespaces in app.config - https://github.com/fsprojects/Paket/issues/1607
* BUGFIX: Fix prerelease selection when having multiple prereleases - https://github.com/fsprojects/Paket/pull/3058
* USABILITY: Update process just ignores groups that where not in lock file - https://github.com/fsprojects/Paket/pull/3054

#### 5.138.0 - 2018-02-16
* Extended SemVer v2 compliance and reliability improvements - https://github.com/fsprojects/Paket/pull/3030
* BUGFIX: Putting local folder clearing under flag in "paket clear-cache" - https://github.com/fsprojects/Paket/issues/3049

#### 5.137.1 - 2018-02-14
* BUGFIX: Allow to use different versions from different groups if they are on different frameworks - https://github.com/fsprojects/Paket/issues/3045
* PERFORMANCE: Much faster "paket clear-cache"
* USABILITY: "paket clear-cache" empties packages folder and paket-files folder - https://github.com/fsprojects/Paket/pull/3043
* COSMETICS: Hide shasum output on osx/linux dotnet restore - https://github.com/fsprojects/Paket/pull/3043

#### 5.136.0 - 2018-02-12
* PERFORMANCE: Check if we already added the current package to the open requirement list - https://github.com/fsprojects/Paket/pull/3037

#### 5.135.0 - 2018-02-10
* BUGFIX: Fixed lowest_matching in transitive deps - https://github.com/fsprojects/Paket/issues/3032

#### 5.134.0 - 2018-02-09
* BUGFIX: Paket update doesn't prefer versions from lock file anymore - https://github.com/fsprojects/Paket/pull/3031

#### 5.133.0 - 2018-01-31
* Added `paket info --paket-dependencies-dir` to locate repo root
* API: Added overload for Dependencies.Init - https://github.com/fsprojects/Paket/pull/3019
* USABILITY: Trace detailed messages for missing package errors - https://github.com/fsprojects/Paket/pull/3001
* PERFORMANCE: Avoid duplicates in package source cache - https://github.com/fsprojects/Paket/pull/2999
* COSMETICS: Only overwrite NuGet metadata cache when needed - https://github.com/fsprojects/Paket/pull/2998
* COSMETICS: Trace not-found and blacklist warnings as actual warnings - https://github.com/fsprojects/Paket/pull/2997

#### 5.132.0 - 2018-01-18
* BUGFIX: Allow NuGet2 async query fallback to skip NotFound/404 - https://github.com/fsprojects/Paket/pull/2993
* COSMETICS: Reduce duplicate warnings for invalid framework requirements - https://github.com/fsprojects/Paket/pull/2996
* COSMETICS: Reduce next-link warning to once per method/endpoint, omitting the query - https://github.com/fsprojects/Paket/pull/2994

#### 5.131.1 - 2018-01-18
* New parameter `--type` for `paket add` - https://github.com/fsprojects/Paket/pull/2990
* WORKAROUND: Disable NuGt.Config to allow runtime deps restore - https://github.com/fsprojects/Paket/issues/2964
* BUGFIX: Fixed PaketExePath with shell script (without extension) - https://github.com/fsprojects/Paket/pull/2989
* BUGFIX: Fixed "Could not parse version range" - https://github.com/fsprojects/Paket/issues/2988

#### 5.130.3 - 2018-01-11
* Use ServiceFabric projects - https://github.com/fsprojects/Paket/issues/2977
* BUGFIX: Handle Nougat compilation (v7/7.1) target for Xamarin.Android when installing Xamarin.Forms - https://github.com/fsprojects/Paket/issues/2809
* BUGFIX: Fix split of target framework monikers - https://github.com/fsprojects/Paket/issues/2970
* BUGFIX: Fixed a few things when framework: lines are parsed in template - https://github.com/fsprojects/Paket/pull/2969

#### 5.129.0 - 2018-01-03
* BUGFIX: CliTools should not be added to redirects - https://github.com/fsprojects/Paket/issues/2955
* BUGFIX: Do not trace warnings for folders starting with _ - https://github.com/fsprojects/Paket/issues/2958
* BUGFIX: Fix auto-detect for multi targeting - https://github.com/fsprojects/Paket/pull/2956
* BUGFIX: Do not generate a dependency group for empty framework-neutral groups - https://github.com/fsprojects/Paket/pull/2954

#### 5.128.0 - 2017-12-31
* Implemented binding LOCKEDVERSION to particular group name - https://github.com/fsprojects/Paket/pull/2943
* BUGFIX: Fixed "Incorrect time metrics" - https://github.com/fsprojects/Paket/pull/2946
* USABILITY: Show parsing errors - https://github.com/fsprojects/Paket/pull/2952/files
* USABILITY: Better tracing if we have IO error in load script generation
* USABILITY: Do not download more than 5 packages at the same time
* USABILITY: Print download times
* USABILITY: Avoid replacing load script files if the contents are the same - https://github.com/fsprojects/Paket/pull/2940
* Update Paket.Restore.targets to deal with private assets

#### 5.126.0 - 2017-12-12
* BUGFIX: Remove possibly nonexistent extension safely - https://github.com/fsprojects/Paket/pull/2901

#### 5.125.1 - 2017-12-05
* Resolution by file order in paket.dependencies instead of alphabetical order (as new tie breaker) - https://github.com/fsprojects/Paket/issues/2898
* BUGFIX: Transitive dependencies should be kept as stable as possible in paket install - https://github.com/fsprojects/Paket/pull/2927
* PERFORMANCE: Boost conflicts and skip the "loop of doom" - https://github.com/fsprojects/Paket/pull/2928
* PERFORMANCE: Preferred versions do not need to query the NuGet server - https://github.com/fsprojects/Paket/pull/2927
* BOOTSTRAPPER: work around fileversion issues
* BOOTSTRAPPER: Don't lock files in the bootstrapper when we are only reading - https://github.com/fsprojects/Paket/pull/2936
* Resolution by file order in paket.dependencies instead of alphabetical order (as new tie breaker) - https://github.com/fsprojects/Paket/issues/2898

#### 5.124.0 - 2017-11-29
* Bootstrapper now correctly access files as ReadWrite only when needed - https://github.com/fsprojects/Paket/pull/2920
* BUGFIX: Fix cache parsing

#### 5.123.1 - 2017-11-27
* PERFORMANCE: Check if lock file has already the package when adding new one
* USABILITY: Delete dotnet core assets file on paket install - https://github.com/fsprojects/Paket/pull/2914

#### 5.122.0 - 2017-11-07
* Support for IronPython - https://github.com/fsprojects/Paket/pull/2885
* PERFORMANCE: Using shasum/awk for comparing hashes on osx and linux - https://github.com/fsprojects/Paket/pull/2870
* USABILITY: Added PAKET_VERSION posix compliant environment variable for bootstrapper - https://github.com/fsprojects/Paket/pull/2857
* USABILITY: Clarified `paket install` command documentation  - https://github.com/fsprojects/Paket/pull/2881

#### 5.120.0 - 2017-10-30
* Move Resource to Paket.Core and Refactorings - https://github.com/fsprojects/Paket/pull/2859
* BUGFIX: generate nuspecs in IntermediateOutputPath - https://github.com/fsprojects/Paket/pull/2871

#### 5.119.9 - 2017-10-27
* BUGFIX: Resolver doesn't fail on locked packages - https://github.com/fsprojects/Paket/issues/2777

#### 5.119.8 - 2017-10-24
* BUGFIX: Ensure directory was created before copying package from cache - https://github.com/fsprojects/Paket/pull/2864

#### 5.119.7 - 2017-10-20
* REVERT: HashSet used in paket why command - https://github.com/fsprojects/Paket/pull/2853
* REVERT: Clitool restore became unstable - https://github.com/fsprojects/Paket/issues/2854

#### 5.118.0 - 2017-10-18
* PERFORMANCE: Paket why command is now much faster - https://github.com/fsprojects/Paket/pull/2853

#### 5.117.0 - 2017-10-18
* PERFORMANCE: Paket restore is not longer called for CLI tool restore
* USABILITY: No need for .clitools file in /obj anymore

#### 5.115.0 - 2017-10-18
* PERFORMANCE: Fix performance problem introduced in 5.101.0 - https://github.com/fsprojects/Paket/pull/2850
* BUGFIX: Minor perf improvement for why command - https://github.com/fsprojects/Paket/pull/2851
* BUGFIX: Make json cache file reading more robust - https://github.com/fsprojects/Paket/issues/2838
* BUGFIX: Do not restore sdk projects when a group is given - https://github.com/fsprojects/Paket/issues/2838
* BUGFIX: Use maps instead of lists in why command - https://github.com/fsprojects/Paket/pull/2845
* BUGFIX: isExtracted function was falsely returning true to comparison - https://github.com/fsprojects/Paket/pull/2842
* USABILITY: Do not reference NETStandard.Library directly - https://github.com/fsprojects/Paket/issues/2852
* COSMETICS: Don't trace so much noise in dotnet restore

#### 5.114.0 - 2017-10-11
* BUGFIX: Invalidate internal NuGet caches

#### 5.113.2 - 2017-10-10
* BUGFIX: load scripts should only work on lock file - https://github.com/fsprojects/Paket/pull/2834
* BUGFIX: Fixed Syntax error: Expected end of input, got '<= net45' - https://github.com/fsprojects/Paket/pull/2835

#### 5.113.1 - 2017-10-09
* BUGFIX: Fixed incorrect warnings about obsolete command-line options - https://github.com/fsprojects/Paket/pull/2828

#### 5.113.0 - 2017-10-07
* BUGFIX: Lowercase package names in package cache for NuGet compat - https://github.com/fsprojects/Paket/pull/2826
* BREAKING: Stricter parsing of framework requirements - https://github.com/fsprojects/Paket/pull/2824
* Set RestoreSuccess property and let paket add/remove/install set it

#### 5.110.0 - 2017-10-05
* Send header for X-NuGet-Protocol-Version 4.1.0 - https://github.com/NuGet/Announcements/issues/10

#### 5.108.0 - 2017-10-04
* REVERT: Stricter parsing of framework requirements - https://github.com/fsprojects/Paket/pull/2816

#### 5.106.0 - 2017-10-04
* BREAKING: Stricter parsing of framework requirements - https://github.com/fsprojects/Paket/pull/2816

#### 5.105.0 - 2017-10-04
* BREAKING: Automatic license download is now disabled because of github rate limit trouble - https://fsprojects.github.io/Paket/dependencies-file.html
* Parallel execution of bootstrapper - https://github.com/fsprojects/Paket/pull/2752

#### 5.104.0 - 2017-10-03
* The `Paket.Restore.targets` will be extracted on paket restore - https://github.com/fsprojects/Paket/issues/2817
* Touch the `Paket.Restore.targets`file only if changes exist

#### 5.103.0 - 2017-10-02
* Support for .NET 4.7.1 - https://github.com/fsprojects/Paket/pull/2815

#### 5.102.0 - 2017-10-02
* CLEANUP: Remove dnxcore50 moniker from lock file - https://github.com/fsprojects/Paket/pull/2813

#### 5.101.0 - 2017-10-01
* PERFORMANCE: Improvements in framework restriction parsing - https://github.com/fsprojects/Paket/pull/2807
* BREAKING: To make the performance optimizations possible API-compat has been broken slightly

#### 5.100.3 - 2017-09-29
* BUGFIX: Add MonoAndroid v8 - https://github.com/fsprojects/Paket/issues/2800

#### 5.100.2 - 2017-09-22
* BUGFIX: Removed V3 -> V2 fallback - https://github.com/fsprojects/Paket/pull/2782

#### 5.100.1 - 2017-09-22
* BUGFIX: Sign paket.exe and paket.bootstrapper.exe again

#### 5.99.1 - 2017-09-21
* BUGFIX: Disable NU1603 - https://github.com/NuGet/Home/issues/5913

#### 5.99.0 - 2017-09-21
* Adding feature to verify the URL and credential correctness before storing them in paket.config - https://github.com/fsprojects/Paket/pull/2781

#### 5.98.0 - 2017-09-21
* BUGFIX: Properly extract cli tools to NuGet user folder - https://github.com/fsprojects/Paket/issues/2784
* BUGFIX: Use "--references-file" instead of "--references-files" in paket.targets - https://github.com/fsprojects/Paket/pull/2780

#### 5.97.0 - 2017-09-18
* BUGFIX: Do not evaluate all templates with --template switch - https://github.com/fsprojects/Paket/pull/2769
* BUGFIX: fix incorrect runtime assemblies - https://github.com/fsprojects/Paket/pull/2772
* BUGFIX: fix for #2755 - https://github.com/fsprojects/Paket/pull/2770
* BUGFIX: #2716 Duplicates appear in generated scripts. - https://github.com/fsprojects/Paket/pull/2767
* BUILD: do not export the MSBuild env-var to the outer shell - https://github.com/fsprojects/Paket/pull/2754
* BUGFIX: support proxy in netstandard - https://github.com/fsprojects/Paket/pull/2738
* BUGFIX: Make the resolver request only sources returned by GetVersion - https://github.com/fsprojects/Paket/pull/2771
* BUGFIX: Fix special cases with include-referenced-projects - https://github.com/fsprojects/Paket/issues/1848
* BUGFIX: Proper filter by target framework - https://github.com/fsprojects/Paket/issues/2759

#### 5.96.0 - 2017-09-13
* USABILITY: Print package version in "paket why" - https://github.com/fsprojects/Paket/pull/2760

#### 5.95.0 - 2017-09-12
* Allow to add packages without running the resolver - https://github.com/fsprojects/Paket/issues/2756

#### 5.94.0 - 2017-09-12
* Allow to set "redirects: force" on group level - https://github.com/fsprojects/Paket/pull/2666
* BUGFIX: Trim target frameworks for .NET cli - https://github.com/fsprojects/Paket/issues/2749

#### 5.93.0 - 2017-09-10
* BUGFIX: Don't depend on restore cache when using paket.local or force switch - https://github.com/fsprojects/Paket/pull/2734
* BUGFIX: MSBuild now tracks Paket.Restore.targets for incremental builds - https://github.com/fsprojects/Paket/pull/2742
* BUGFIX: Removed default 100sec timeout for Http dependencies download - https://github.com/fsprojects/Paket/pull/2737
* BUGFIX: Fixing root cause for casing issue in #2676 - https://github.com/fsprojects/Paket/pull/2743
* BUGFIX: Temporary fix for casing issue in #2676 - https://github.com/fsprojects/Paket/pull/2743
* BUGFIX: calculate hashfile after signing the assembly. - https://github.com/fsprojects/Paket/pull/27
* BUGFIX: always allow partial restore - https://github.com/fsprojects/Paket/pull/2724
* BUGFIX: always call GetVersions before GetDetails - https://github.com/fsprojects/Paket/pull/2721
* BUGFIX: Fix a crash when using `storage: package` in-line - https://github.com/fsprojects/Paket/pull/2713
* BOOTSTRAPPER: Add support for IgnoreCache to app.config - https://github.com/fsprojects/Paket/pull/2696
* DOCS: Fix GitHub project dependency description - https://github.com/fsprojects/Paket/pull/2707
* BUGFIX: Fix V3 implementation - https://github.com/fsprojects/Paket/pull/2708
* BUGFIX: Don't use the global cache when paket.local is given - https://github.com/fsprojects/Paket/pull/2709
* BUGFIX: Ignore unknown packages in fix-nuspec - https://github.com/fsprojects/Paket/pull/2710

#### 5.92.0 - 2017-08-30
* BUGFIX: Fix new restore cache - https://github.com/fsprojects/Paket/pull/2684
* PERFORMANCE: Make restore faster - https://github.com/fsprojects/Paket/pull/2675
* BUGFIX: Incorrect warnings on restore - https://github.com/fsprojects/Paket/pull/2687
* PERFORMANCE: Make install faster - https://github.com/fsprojects/Paket/pull/2688

#### 5.92.0-beta003 - 2017-08-30
* Paket comes as signed lib for better antivir support
* BUGFIX: Fix new restore cache - https://github.com/fsprojects/Paket/pull/2684

#### 5.92.0-alpha001 - 2017-08-26
* PERFORMANCE: Make restore faster - https://github.com/fsprojects/Paket/pull/2675

#### 5.91.0 - 2017-08-26
* BUGFIX: fix a bug in the runtime parser - https://github.com/fsprojects/Paket/pull/2665
* BUGFIX: Add props to correct Paket.Restore.targets - https://github.com/fsprojects/Paket/pull/2665
* Make packages folder optional - https://github.com/fsprojects/Paket/pull/2638

#### 5.90.1 - 2017-08-25
* Support for NTLM auth - https://github.com/fsprojects/Paket/pull/2658
* BUGFIX: fix-nuspecs should break at ; - https://github.com/fsprojects/Paket/issues/2661
* BUGFIX: V3 normalization fix for https://github.com/fsprojects/Paket/issues/2652
* BUGFIX: fix crash when a package contains an invalid file - https://github.com/fsprojects/Paket/pull/2644

#### 5.89.0 - 2017-08-21
* BUGFIX: dotnet sdk: disable implicitly adding system.valuetuple and fsharp.core - https://github.com/fsprojects/Paket/pull/2528

#### 5.87.0 - 2017-08-21
* BUGFIX: NuGet v3 protocol fixes - https://github.com/fsprojects/Paket/pull/2632
* BUGFIX: Restore Failure on Mono: System.Exception: Expected an result at this place - https://github.com/fsprojects/Paket/issues/2639

#### 5.86.0 - 2017-08-19
* BUGFIX: Fixed feed Warnings and added blacklisting - https://github.com/fsprojects/Paket/pull/2582
* BUGFIX: Special case System.Net.Http - https://github.com/fsprojects/Paket/pull/2628

#### 5.85.8 - 2017-08-18
* BUGFIX: No file links were created when using File: references in .NET Core projects - https://github.com/fsprojects/Paket/issues/2622

#### 5.85.7 - 2017-08-17
* BUGFIX: Small fixes in PCL detection - https://github.com/fsprojects/Paket/pull/2609

#### 5.85.5 - 2017-08-17
* BUGFIX: Simplify references in groups - https://github.com/fsprojects/Paket/pull/2619

#### 5.85.4 - 2017-08-17
* BUGFIX: Don't change BOM for existing project files - https://github.com/fsprojects/Paket/pull/2575
* BUGFIX: Don't call paket if not necessary on dotnet pack - https://github.com/fsprojects/Paket/pull/2624

#### 5.85.3 - 2017-08-16
* BUGFIX: Don't fail on myget
* USABILITY: Friendlier warnings about obsolete syntax - https://github.com/fsprojects/Paket/pull/2610

#### 5.85.1 - 2017-08-11
* Support for DevExpress feed

#### 5.85.0 - 2017-08-10
* PERFORMANCE: Do not scan packages folders for restore
* PERFORMANCE: Faster lookup in ProGet

#### 5.84.0 - 2017-07-30
* Better error reporting for conflicts that appear late in resolution
* Protecting Paket.Restore.targets against changes in dotnet template - https://github.com/fsprojects/Paket/pull/2569

#### 5.83.1 - 2017-07-29
* Paket allows to resolve prereleases in a transitive way - https://github.com/fsprojects/Paket/pull/2559
* BUGFIX: Fixed download of multiple HTTP resources - https://github.com/fsprojects/Paket/issues/2566
* Update to FSharp.Core 4.2.2

#### 5.82.0 - 2017-07-28
* The outdated command now allows to pass the -f flag
* BUGFIX: Fixed exception when paket outdated runs on a repo with a http zip dependency - https://github.com/fsprojects/Paket/pull/2565
* BUGFIX: Fixed edge case with endsWithIgnoreCase - https://github.com/fsprojects/Paket/pull/2562
* BUGFIX: Fixed push for large packages - https://github.com/fsprojects/Paket/pull/2555
* BUGFIX: Fixed generate-load-scripts case sensitivity - https://github.com/fsprojects/Paket/issues/2547

#### 5.81.0 - 2017-07-21
* BUGFIX: Pass along empty arguments in bootstrapper - https://github.com/fsprojects/Paket/issues/2551

#### 5.80.0 - 2017-07-20
* BUGFIX: Fixed find-packages - https://github.com/fsprojects/Paket/issues/2545
* BUGFIX: zsh completion: support paths with spaces - https://github.com/fsprojects/Paket/pull/2546
* BUGFIX: Allow feed element in getbyid response - https://github.com/fsprojects/Paket/pull/2541
* BUGFIX: Multi-Target support for new MSBuild - https://github.com/fsprojects/Paket/issues/2496#issuecomment-316057881
* BUGFIX: Version in path and load scripts should work together
* USABILITY: Check that we printed an error
* USABILITY: Do not spam script generation messages (these are no under -v)

#### 5.78.0 - 2017-07-18
* Support Xamarin.tvOS and Xamarin.watchOS - https://github.com/fsprojects/Paket/pull/2535
* BUGFIX: Version in path and load scripts should work together - https://github.com/fsprojects/Paket/issues/2534
* BUGFIX: Detect subfolders like "Lib" - https://github.com/fsprojects/Paket/issues/2533

#### 5.7.0 - 2017-07-17
* BUGFIX: Multi-Target support for new MSBuild (needs paket install to update the Paket.Restore.targets)
* NuGet convert can detect cli tools - https://github.com/fsprojects/Paket/issues/2518
* BUGFIX: Unescape urls in odata response - https://github.com/fsprojects/Paket/issues/2504
* BUGFIX: Fix nuspecs only if we use nuspecs
* BUGFIX: Better tracing while downloading packages and licenses
* BUGFIX: Carefuly handle cases when the .paket folder is present in .sln file, not present, or is empty - https://github.com/fsprojects/Paket/pull/2513
* BUGFIX: Better tracing around download link - https://github.com/fsprojects/Paket/issues/2508
* BUGFIX: Work around Proget perf issue - https://github.com/fsprojects/Paket/issues/2466
* BUGFIX: Work around sonatype bug - https://github.com/fsprojects/Paket/issues/2320
* BUGFIX: Work around https://github.com/NuGet/NuGetGallery/issues/4315
* BUGFIX: Check result of PutAsync - https://github.com/fsprojects/Paket/pull/2502
* BUGFIX: Fixed push command
* REVERT "Fixed NugetV2 querying"

#### 5.6.0 - 2017-07-10
* PERFORMANCE: Fixed access to multiple sources (performance) - https://github.com/fsprojects/Paket/pull/2499
* BUGFIX: Improved penalty system https://github.com/fsprojects/Paket/pull/2498
* BUGFIX: Trace warnings to stdout instead of stderr
* USABILITY: Convert-From-NuGet tries to restore into magic mode
* USABILITY: Better error message when references file parsing fails

#### 5.5.0 - 2017-07-07
* Support for dotnet cli tools with clitools keyword in paket.dependencies - https://fsprojects.github.io/Paket/nuget-dependencies.html#Special-case-dotnet-cli-tools
* GNU-compatible command line - https://github.com/fsprojects/Paket/pull/2429
* Add Tizen framework (v3 and v4) - https://github.com/fsprojects/Paket/pull/2492
* USABILITY: find-package-versions now includes default source to match behavior of find-packages - https://github.com/fsprojects/Paket/pull/2493

#### 5.4.8 - 2017-07-06
* BUGFIX: Added default NuGet source back to find-packages - https://github.com/fsprojects/Paket/pull/2489
* BUGFIX: Fixed NugetV2 querying - https://github.com/fsprojects/Paket/pull/2485
* BUGFIX: Show stack trace only in verbose mode - https://github.com/fsprojects/Paket/pull/2481
* BUGFIX: find-packages doesn't require paket.dependencies to be present - https://github.com/fsprojects/Paket/pull/2483
* BUGFIX: Fixed for usage of the new csproj with targetFramework - https://github.com/fsprojects/Paket/pull/2482
* BUGFIX: Fixed off-by-one error when inserting lines in already-existing .paket folder in sln file - https://github.com/fsprojects/Paket/pull/2484
* BUGFIX: Allow any whitespace to precede a comment, not only space in the references file - https://github.com/fsprojects/Paket/pull/2479
* BUGFIX: Doesn't always print the 'warning' message - https://github.com/fsprojects/Paket/pull/2463

#### 5.4.0 - 2017-07-01
* Allow comments in the references file - https://github.com/fsprojects/Paket/pull/2477
* BUGFIX: Allowed empty framework conditionals in paket.template - https://github.com/fsprojects/Paket/pull/2476
* BUGFIX: find-package-versions doesn't require paket.dependencies to be present as long as a source is explicitly specified - https://github.com/fsprojects/Paket/pull/2478

#### 5.3.0 - 2017-06-30
* BUGFIX: Ignoring pre-release status when deps file requested prerelease - https://github.com/fsprojects/Paket/pull/2474 
* BUGFIX: Don't remove placeholder from file view - https://github.com/fsprojects/Paket/issues/2469
* BUGFIX: Automatic restore in VS should also work with bootstraper
* BUGFIX: Do not add old myget sources during NuGet convert
* BUGFIX: Increase download timeout - https://github.com/fsprojects/Paket/pull/2456

#### 5.2.0 - 2017-06-25
* BUGFIX: Paket init in "magic" mode deleted paket.exe - https://github.com/fsprojects/Paket/issues/2451
* BUGFIX: Take xamarin.*.csharp.targets into account when finding location - https://github.com/fsprojects/Paket/pull/2460
* BUGFIX: Fixed Package targetFramework for netstandard - https://github.com/fsprojects/Paket/pull/2453
* BUGFIX: Fixed the warning reported in #2440 - https://github.com/fsprojects/Paket/pull/2449
* BUGFIX: Paket.pack: Fixed another issue with duplicate files - https://github.com/fsprojects/Paket/issues/2445
* BUGFIX: Disable AutoRestore features for MSBuild 15 - https://github.com/fsprojects/Paket/issues/2446
* BUGFIX: Add proper versioning of MonoAndroid framework - https://github.com/fsprojects/Paket/pull/2427
* BUGFIX: Paket.pack: Fixed another issue with duplicate files - https://github.com/fsprojects/Paket/issues/2445

#### 5.1.0 - 2017-06-18
* Paket.pack: support for NuGet dependencies conditional on target framework - https://github.com/fsprojects/Paket/pull/2428
* BUGFIX: Overwrite target file when link option is false - https://github.com/fsprojects/Paket/pull/2433
* BUGFIX: Fixed interactive package search - https://github.com/fsprojects/Paket/pull/2424
* USABILITY: Better task cancellation - https://github.com/fsprojects/Paket/pull/2439
* DOGFOODING: Use latest bootstrapper in magic mode

#### 5.0.0 - 2017-06-16
* Live release from NDC room 4
* Support for Fable 1.1
* Using NuGet's new SemVer 2 support - https://github.com/fsprojects/Paket/pull/2402
* Xamarin targets integrate with netstandard - https://github.com/fsprojects/Paket/pull/2396
* Support for SpecificVersion attribute on assembly references - https://github.com/fsprojects/Paket/pull/2413
* New command `paket generate-nuspec`
* New command: `FixNuspecs` - Can fix a list of nuspec files now
* New restriction system - https://github.com/fsprojects/Paket/pull/2336
  * Paket is now more accurate in calculating restrictions and referencing libraries
  * Paket will convert (lock-)files to a new syntax (but still understands the old syntax)
  * This should fix a bunch of edge cases and invalid behavior in combination with portable profiles and netstandard
  * Add support for net403 (required for some portable profiles)
* BREAKING CHANGE: Paket simplify no longer support simplifying restrictions - https://github.com/fsprojects/Paket/pull/2336
* BREAKING CHANGE: Paket.PowerShell is no longer supported
* BREAKING CHANGE: `InstallModel` API changed and Paket.Core.dll users might need to adapt
* PERFORMANCE: Improved performance by pre-loading requests - https://github.com/fsprojects/Paket/pull/2336
* PERFORMANCE: Report performance in a more detailed way - https://github.com/fsprojects/Paket/pull/2336
* PERFORMANCE: Improved performance for some edge case - https://github.com/fsprojects/Paket/pull/2299
* PERFORMANCE: Limit the number of concurrent requests to 7 - https://github.com/fsprojects/Paket/pull/2362
* PERFORMANCE: Report how often the pre-loading feature worked - https://github.com/fsprojects/Paket/pull/2362
* PERFORMANCE: Request queue can now re-prioritize on-demand - https://github.com/fsprojects/Paket/pull/2362
* PERFOMANCE: Much faster paket pack https://github.com/fsprojects/Paket/pull/2409
* DEPRECATED: `FixNuspec` function is now obsolete, use `FixNuspecs` instead
* DEPRECATED: /package-versions API was deprecated for lookup from NuGet team - https://github.com/fsprojects/Paket/pull/2420
* BUGFIX: Better hash checks in bootstrapper - https://github.com/fsprojects/Paket/pull/2368
* BUGFIX: Improved C++ support
* BUGFIX: Fix Conditional Group Dependencies not working as expected - https://github.com/fsprojects/Paket/pull/2335
* BUGFIX: Treat runtime dependencies as transitive deps - https://github.com/fsprojects/Paket/issues/2334
* BUGFIX: Sort dependencies on obj/references files - https://github.com/fsprojects/Paket/issues/2310
* BUGFIX: Support .NET moniker ">= monoandroid" - https://github.com/fsprojects/Paket/issues/2246
* BUGFIX: Paket pack was placing two copies of the project binary to the package - https://github.com/fsprojects/Paket/issues/2421
* BUGFIX: Better dependencies file parser errors
* BUGFIX: "Dotnet restore" failed on .netstandard projects under 1.6 - https://github.com/fsprojects/Paket/issues/2243
* BUGFIX: Paket now accepts multiple nuspec files in fix-nuspec - https://github.com/fsprojects/Paket/pull/2296
* BUGFIX: Fixed pinning of .NETSTANDARD 1.6 packages - https://github.com/fsprojects/Paket/pull/2307
* BUGFIX: Fixed bug with ignored argument of getPackageDetails - https://github.com/fsprojects/Paket/pull/2293
* BUGFIX: HTTP dependency - strip query string to detect a file name - https://github.com/fsprojects/Paket/pull/2295
* BUGFIX: Proper encoding "+" in package download url - https://github.com/fsprojects/Paket/pull/2288
* BUGFIX: Paket failed when group is removed (or renamed) - https://github.com/fsprojects/Paket/pull/2281
* BUGFIX: Filter .targets / .props earlier - https://github.com/fsprojects/Paket/pull/2286
* BUGFIX: Downgrade to tooling 1.0 - https://github.com/fsprojects/Paket/pull/2380
* BUGFIX: Paket added too many targets and props - https://github.com/fsprojects/Paket/pull/2388
* BUGFIX: Paket failed with: String cannot be of zero length - https://github.com/fsprojects/Paket/pull/2407
* BOOTSTRAPPER: Don't crash in DownloadHashFile - https://github.com/fsprojects/Paket/pull/2376
* BOOTSTRAPPER: Search harder for the paket.dependencies file - https://github.com/fsprojects/Paket/pull/2384
* USABILITY: Don't let build continue when paket failed - https://github.com/fsprojects/Paket/pull/2302
* Cleanup https://github.com/fsprojects/Paket/pull/2412 https://github.com/fsprojects/Paket/pull/2410
* Internals: Started proper dotnetcore integration (disabled by default, can be enabled via setting `PAKET_DISABLE_RUNTIME_RESOLUTION` to `false`):
  * Paket now properly understands runtime and reference assemblies
  * Paket now understands the runtime graph and restores runtime dependencies
  * New API `InstallModel.GetRuntimeAssemblies` and `InstallModel.GetRuntimeLibraries` can be used to retrieve the correct assets for a particular RID and TFM

#### 4.8.8 - 2017-06-11
* paket adds too many targets and props - https://github.com/fsprojects/Paket/pull/2388

#### 4.8.6 - 2017-05-23
* USABILITY: Better error reporting - https://github.com/fsprojects/Paket/pull/2349

#### 4.8.5 - 2017-05-08
* BUGFIX: Support .NET moniker ">= monoandroid" - https://github.com/fsprojects/Paket/issues/2246

#### 4.8.4 - 2017-04-26
* BUGFIX: Proper encoding "+" in package download url - https://github.com/fsprojects/Paket/pull/2288

#### 4.8.3 - 2017-04-26
* BUGFIX: Paket failed when group is removed (or renamed) - https://github.com/fsprojects/Paket/pull/2281

#### 4.8.2 - 2017-04-26
* BUGFIX: Filter .targets / .props earlier - https://github.com/fsprojects/Paket/pull/2286

#### 4.8.1 - 2017-04-25
* BREAKING CHANGE: Made pushing changes from Git dependency repositories easier - https://github.com/fsprojects/Paket/pull/2226
    - Paket now clones git dependencies as bare repositories and configures clones under `paket-files` differently. Because of these incompatible changes, it is necessary to manually clear Paket local temp directory (under `%USERPROFILE%\.paket\git\db`) and respective `paket-files` directories after upgrading.

#### 4.7.0 - 2017-04-25
* Bootstrapper: Support NugetSource app-setting key - https://github.com/fsprojects/Paket/pull/2229
* Unity3d support - https://github.com/fsprojects/Paket/pull/2268

#### 4.6.1 - 2017-04-24
* Support for SourceLink v2 - https://github.com/fsprojects/Paket/pull/2200
* BUGFIX: Framework restriction was lost for global build folder - https://github.com/fsprojects/Paket/pull/2272
* BUGFIX: Fixed error when parsing version="*" - https://github.com/fsprojects/Paket/issues/2266

#### 4.5.0 - 2017-04-20
* Support Netstandard 2.0, Netframework 4.7, Netcore 2.0
* Encode '+' in Urls
* BUGFIX: Fix nuspec version attributes so that nuget.org is happy

#### 4.4.0 - 2017-04-12
* BUGFIX: Import .props/.targets better - https://github.com/fsprojects/Paket/pull/2234
* BUGFIX: Don't download boostrapper in auto-restore magic mode - https://github.com/fsprojects/Paket/pull/2235
* BUGFIX: Only include dlls in analyzers - https://github.com/fsprojects/Paket/pull/2236
* USABILITY: Fix rotating app.config entries when generating redirects - https://github.com/fsprojects/Paket/pull/2230

#### 4.3.0 - 2017-04-10
* BUGFIX: Check if a references file exists on disk - https://github.com/fsprojects/Paket/pull/2224

#### 4.2.0 - 2017-04-09
* BUGFIX: Improved output of the outdated warning and fix underlying bug - https://github.com/fsprojects/Paket/pull/2223
* BUGFIX: Make Paket.Restore.targets be called in more situations
* BUGFIX: Fix to handle weird malformed portable-only libraries - https://github.com/fsprojects/Paket/pull/2215
* BUGFIX: Detect changes in redirects settings
* BUGFIX: Workaround for TFS dependency resolution - https://github.com/fsprojects/Paket/pull/2214

#### 4.1.3 - 2017-03-30
* Support for dotnet pack
* BUGFIX: Handle empty references files for .NET Core
* BUGFIX: Better framework node detection
* BUGFIX: Better redirects for project dependent references files
* BUGFIX: Out-of-Sync check should work with auto-detection of framework settings
* BUGFIX: Convert from nuget with wildcard version - https://github.com/fsprojects/Paket/issues/2185
* BUGFIX: Support load script generation in restore
* BUGFIX: framework: auto-detect didn't work with Paket 4 - https://github.com/fsprojects/Paket/issues/2188
* USABILITY: Convert packages that do not have version specified
* COSMETICS: Use latest FSharp.Core

#### 4.0.0 - 2017-03-15
* Make Paket compatible with DotNet SDK / MSBuild 15 / Visual Sudio 2017
* Tail Recursive Package Resolution - https://github.com/fsprojects/Paket/pull/2066
* Reorganized resolver - https://github.com/fsprojects/Paket/pull/2039
* USABILITY: Added option to have paket restore fail on check failure - https://github.com/fsprojects/Paket/pull/1963
* USABILITY: Collect multiple install errors before failing - https://github.com/fsprojects/Paket/pull/2177
* Generate load scripts on install abidding to new paket.dependencies option - https://fsprojects.github.io/Paket/dependencies-file.html#Generate-load-scripts

#### 3.37.0 - 2017-03-15
* BUGFIX: auto-detect no longer causes Out of sync warning - https://github.com/fsprojects/Paket/issues/2096
* BUGFIX: Allow to add package when sources are splitted - https://github.com/fsprojects/Paket.VisualStudio/issues/137
* USABILITY: Remove confusing yellow diagnostics in pack - https://github.com/fsprojects/Paket/issues/2164
* USABILITY: Support TLS > 1.0 - https://github.com/fsprojects/Paket/issues/2174
* USABILITY: old bootstrapper did not work

#### 3.36.0 - 2017-02-25
* BUGFIX: Lower case group folder name - https://github.com/fsprojects/Paket/pull/2150
* BUGFIX: Fix resolver for Strategy.Min - https://github.com/fsprojects/Paket/issues/2148
* BUGFIX: Fix TFS-on-premise - https://github.com/fsprojects/Paket/pull/2147
* BUGFIX: Add a workaround for https://github.com/fsprojects/Paket/issues/2145
* BUGFIX: Ignore unknown frameworks - https://github.com/fsprojects/Paket/pull/2132
* COSMETICS: Do not spam "unlisted" - https://github.com/fsprojects/Paket/issues/2149
* USABILITY: Link to documentation on how to resolve a conflict - https://github.com/fsprojects/Paket/pull/2155

#### 3.35.0 - 2017-01-30
* Added "netcoreapp1.1" support - https://github.com/fsprojects/Paket/pull/2129
* BUGFIX: Ensures that boostrapper --help always work - https://github.com/fsprojects/Paket/pull/2128
* USABILITY: Reports broken project dependencies properly - https://github.com/fsprojects/Paket/pull/2131
* USABILITY: Added details for "clear-cache" in --verbose mode - https://github.com/fsprojects/Paket/pull/2130

#### 3.34.0 - 2017-01-29
* BUGFIX: Support GitHub dependencies with spaces - https://github.com/fsprojects/Paket/pull/2127
* BUGFIX: Convert from nuget: Local package source gave false error - https://github.com/fsprojects/Paket/pull/2112
* BUGFIX: Make config writer use XmlWriter for disk write - https://github.com/fsprojects/Paket/pull/2110
* BUGFIX: Ensure case when getting packages from nuget feed - https://github.com/fsprojects/Paket/pull/2106
* BUGFIX: Ensure stable ordering of references

#### 3.33.0 - 2017-01-06
* USABILITY: Ensure stable ordering of references in the same ItemGroup - https://github.com/fsprojects/Paket/pull/2105
* BUGFIX: Template with multiparagraph description was not working with LF line endings - https://github.com/fsprojects/Paket/issues/2104

#### 3.32.0 - 2017-01-02
* paket outdated: group -parameter added - https://github.com/fsprojects/Paket/pull/2097
* BUGFIX: Fix "directory doesn't exist" in NuGet v2 - https://github.com/fsprojects/Paket/pull/2102
* BUGFIX: Correctly escape no_proxy domains for bootstraper - https://github.com/fsprojects/Paket/pull/2100
* BUGFIX: Don't print incorrect warning in bootstraper - https://github.com/fsprojects/Paket/pull/2098
* BUGFIX: Update Argu to 3.6.1
* BUGFIX: Revert argu update
* BUGFIX: If we have ref and lib files then we prefer lib
* BUGFIX: Don't remove group with only remote files - https://github.com/fsprojects/Paket/pull/2089
* BUGFIX: Fix displayed package name for packages found in another group - https://github.com/fsprojects/Paket/pull/2088
* BUGFIX: Avoid infinite recursive calls in followODataLink - https://github.com/fsprojects/Paket/pull/2081
* BUGFIX: One of the file writes was missing a Directory.Create() - https://github.com/fsprojects/Paket/pull/2080
* BUGFIX: NuGetV2-OData: retrieve versions in descending order for artifactory - https://github.com/fsprojects/Paket/pull/2073
* BUGFIX: Default address of NuGet v3 stream points to https - https://github.com/fsprojects/Paket/pull/2071

#### 3.31.0 - 2016-12-04
* Added monoandroid70 moniker (Android 7 Nougat) - https://github.com/fsprojects/Paket/pull/2065
* BUGFIX: Package names are compared using non-linguistic Ordinal comparison - https://github.com/fsprojects/Paket/pull/2067
* BUGFIX: Fixed Git dependency change detection - https://github.com/fsprojects/Paket/pull/2061
* BUGFIX: Relax prerelease condition for --keep-patch - https://github.com/fsprojects/Paket/issues/2048
* BUGFIX: Allow specify auto-detect in specific groups - https://github.com/fsprojects/Paket/issues/2011

#### 3.30.0 - 2016-11-22
* Allow override of NuGetCacheFolder location through environment variable - https://github.com/fsprojects/Paket/pull/2035
* BUGFIX: Add authorization headers to Paket Push - https://github.com/fsprojects/Paket/pull/2034
* BUGFIX: Fix package name displayed when package is found in different group - https://github.com/fsprojects/Paket/issues/2031
* BUGFIX: Report which nuspec file is invalid when the nuspec cannot be loaded - https://github.com/fsprojects/Paket/issues/2026

#### 3.29.0 - 2016-11-18
* BUGFIX: Paket adds stricter prerelease dependencies to make NuGet happy - https://github.com/fsprojects/Paket/issues/2024

#### 3.28.0 - 2016-11-17
* BUGFIX: Optimize deps to make #2020 work - https://github.com/fsprojects/Paket/pull/2020
* BUGFIX: Added missing tolower() - https://github.com/fsprojects/Paket/pull/2023
* BUGFIX: Fix broken condition in WhenNode - https://github.com/fsprojects/Paket/pull/2022
* REVERT: NuGetV2-OData: retrieve versions in descending order - https://github.com/fsprojects/Paket/pull/2008
* BUGFIX: Git Dependency failed to install when space exists in User Folder name - https://github.com/fsprojects/Paket/pull/2015

#### 3.27.0 - 2016-11-09
* Verbose bootstrapper - https://github.com/fsprojects/Paket/pull/2007
* BUGFIX: NuGetV2-OData: retrieve versions in descending order - https://github.com/fsprojects/Paket/pull/2008
* BUGFIX: Paket doesn't reference libs for UWP apps - https://github.com/fsprojects/Paket/issues/2001
* BUGFIX: Version constraint was missing on referenced projects packed separately - https://github.com/fsprojects/Paket/issues/1976
* BUGFIX: Make download loop to terminate in max N=5 iterations - https://github.com/fsprojects/Paket/pull/1999

#### 3.26.0 - 2016-10-31
* New Command: paket why - http://theimowski.com/blog/2016/10-30-paket-why-command/index.html
* BUGFIX: Do not remove main group - https://github.com/fsprojects/Paket/issues/1950
* BUGFIX: Fix out-of-date-check
* BUGFIX: Be more conservative during paket add and paket remove - https://github.com/fsprojects/Paket/issues/1652

#### 3.25.0 - 2016-10-28
* Allow to put required paket version into the paket.dependencies file - https://github.com/fsprojects/Paket/pull/1983
* BUGFIX: Custom print for NugetSourceAuthentication types - https://github.com/fsprojects/Paket/pull/1985
* BUGFIX: DependenciesFileParser now tracks inner exceptions for package sources - https://github.com/fsprojects/Paket/pull/1987

#### 3.24.1 - 2016-10-25
* USABILITY: New magic mode bootstrapper - https://github.com/fsprojects/Paket/pull/1961
* USABILITY: Specify Chessie version - https://github.com/fsprojects/Paket/issues/1958
* REVERT: Support long paths for NTFS - https://github.com/fsprojects/Paket/pull/1944

#### 3.23.0 - 2016-10-10
* BUGFIX: Support long paths for NTFS - https://github.com/fsprojects/Paket/pull/1944

#### 3.22.0 - 2016-10-10
* BUGFIX: generate-include-scripts: don't check dll order when it can be skipped - https://github.com/fsprojects/Paket/pull/1945
* BUGFIX: generate-include-script doesn't not #r FSharp.Core.dll anymore - https://github.com/fsprojects/Paket/pull/1946
* BUGFIX: Paket failed to get packages from feed with credentials - https://github.com/fsprojects/Paket/pull/1947
* BUGFIX: Fix public API
* BUGFIX: Set network credentials - https://github.com/fsprojects/Paket/issues/1941
* BUGFIX: Swapped parameters of FindVersionsForPackage
* BUGFIX: Transforming wildcard syntax to regex, which is used by WebProxy for NoProxy bypassing - https://github.com/fsprojects/Paket/pull/1939
* BUGFIX: Work around dependencies issue in VSTS - https://github.com/fsprojects/Paket/issues/1798
* COSMETICS: XML paket.config is now beautified - https://github.com/fsprojects/Paket/pull/1954

#### 3.21.0 - 2016-10-04
* Added MsBuild reserved properties - https://github.com/fsprojects/Paket/pull/1934
* BUGFIX: Make VisualStudio.com nuget feed behave like nuget.org - https://github.com/fsprojects/Paket/issues/1798
* BUGFIX: Generate binding redirect that covers entire range of possible assembly versions - https://github.com/fsprojects/Paket/pull/1932
* COSMETICS: Paket shows context for missing references - https://github.com/fsprojects/Paket/issues/1936

#### 3.20.2 - 2016-09-29
* BUGFIX: Fix dependency compression issue - https://github.com/fsprojects/Paket/issues/1929
* BUGFIX: Calling `Paket.Dependencies.GetInstalledPackageModel` with wrong casing on mono failed - https://github.com/fsprojects/Paket/issues/1928
* BUGFIX: Convert from nuget with analyzers - https://github.com/fsprojects/Paket/pull/1922
* BUGFIX: Don't fail on restore - https://github.com/fsprojects/Paket/pull/1923
* BUGFIX: Fix double space encoding during pack - https://github.com/fsprojects/Paket/issues/1837
* BUGFIX: Try to resolve "$(TargetFrameworkIdentifier) == 'true'" issue
* BUGFIX: Push correct Paket.Core - https://github.com/fsprojects/Paket/pull/1911

#### 3.19.0 - 2016-09-04
* NEW Dotnetcore build for Paket.Core - https://github.com/fsprojects/Paket/pull/1785
* BUGFIX: Allow to overwrite copy_local settings for ref files
* BUGFIX: Fixed invalid Cache Folder when Current Directory is different - https://github.com/fsprojects/Paket/issues/1910

#### 3.18.0 - 2016-09-02
* BUGFIX: Fixed issues around .NET Standard resolution
* BUGFIX: Fixed toLower > tolower for odata url parameter - https://github.com/fsprojects/Paket/pull/1906
* BUGFIX: Fix deduplication condition
* Revert fix for #1898

#### 3.17.0 - 2016-08-29
* Added Add MonoAndroid44 moniker - https://github.com/fsprojects/Paket/pull/1897
* Notified about missing libs will only be shown on direct packages (too many false positives)
* Fixed props import for fsproj/cspro - https://github.com/fsprojects/Paket/issues/1898
* BUGFIX: Do not copy ref files to output dir - https://github.com/fsprojects/Paket/issues/1895
* BUGFIX: Scan group folder for packages
* BUGFIX: Better NuGet V3 API and async caching - https://github.com/fsprojects/Paket/pull/1892
* BUGFIX: Resolving .net standard depedencies for net46 - https://github.com/fsprojects/Paket/issues/1883
* BUGFIX: Change project file condition handling to be case-insensitive - https://github.com/fsprojects/Paket/pull/1890

#### 3.16.3 - 2016-08-25
* BUGFIX: Don't remove non-duplicate framework dependencies - https://github.com/fsprojects/Paket/pull/1888

#### 3.16.2 - 2016-08-25
* BUGFIX: Fixed lowest_matching constraint - https://github.com/fsprojects/Paket/pull/1882

#### 3.16.1 - 2016-08-25
* Allow printing of version number through command-line option - https://github.com/fsprojects/Paket/pull/1878
* BUGFIX: Async cache fix in multi-thread-environment for GitHub downloads - https://github.com/fsprojects/Paket/pull/1880

#### 3.16.0 - 2016-08-24
* Allow to use github access token from environment variable for github dependencies - http://fsprojects.github.io/Paket/github-dependencies.html#Using-a-GitHub-auth-key-from-environment-variable
* BUGFIX: Look for OutDir in .vcxproj - https://github.com/fsprojects/Paket/issues/1870
* USABILITY: Skip invalid meta-data in cpp projects - https://github.com/fsprojects/Paket/issues/1870
* USABILITY: Add better tracing during resolve - https://github.com/fsprojects/Paket/issues/1871
* USABILITY: Use .dll as default during pack - https://github.com/fsprojects/Paket/issues/1870

#### 3.15.0 - 2016-08-23
* When converting from Nuget Paket removes NuGetPackageImportStamp - https://github.com/fsprojects/Paket/pull/1865
* BUGFIX: Fixed strange issue during directory cleanup
* BUGFIX: Fallback to LocalApplicationData if we don't have UserProfile avaulable - https://github.com/fsprojects/Paket/issues/1863
* BUGFIX: Fixed octokit parsing - https://github.com/fsprojects/Paket/issues/1867
* BUGFIX: Faulty conditions were generated when using condition attributes - https://github.com/fsprojects/Paket/issues/1860

#### 3.14.0 - 2016-08-22
* Show message when a package version is not installed because it is unlisted
* BUGFIX: Bootstrapper had issues with partial download - https://github.com/fsprojects/Paket/pull/1859
* BUGFIX: Use ConcurrentDictionary correctly - https://github.com/fsprojects/Paket/pull/1853

#### 3.13.0 - 2016-08-12
* Allow to pack referenced projects by setting paket.template switch - https://github.com/fsprojects/Paket/issues/1851

#### 3.12.0 - 2016-08-12
* BUGFIX: Paket doesn't add duplicate references to framework assemblies anymore - https://github.com/fsprojects/Paket/issues/1333
* BUGFIX: Run resolver after convert
* BUGFIX: Selective paket update doesn't ignore paket.dependencies rules anymore - https://github.com/fsprojects/Paket/issues/1841
* BUGFIX: Update with any of the --keep-?? flags didn't honour redirects:on in paket.dependencies - https://github.com/fsprojects/Paket/issues/1844

#### 3.11.0 - 2016-08-04
* Allow Pack to pin only project references - https://github.com/fsprojects/Paket/issues/1649

#### 3.10.0 - 2016-08-03
* Allow to specify nupkg version for source override in paket.local file - https://github.com/fsprojects/Paket/issues/1803
* BUGFIX: Allow "auto-restore on" to be done twice - https://github.com/fsprojects/Paket/issues/1836
* BUGFIX: be careful with distinction between .NET 4.0 client and .NET 4.0 full profile - https://github.com/fsprojects/Paket/issues/1830
* BUGFIX: Don't allow empty string as description in template file - https://github.com/fsprojects/Paket/pull/1831
* BUGFIX: Respect comments in dependencies file

#### 3.9.0 - 2016-07-22
* Don't create runtime references for CoreClr anymore - new concept coming soon
* BUGFIX: Allow to install packages that have "native" in package name - https://github.com/fsprojects/Paket/issues/1829
* PERFORMANCE: Much faster computation of the InstallModel

#### 3.8.0 - 2016-07-18
* Paket automatically packs localized assemblies - https://github.com/fsprojects/Paket/pull/1816
* BUGFIX: Fix possible null ref when processing a vcxproj file - https://github.com/fsprojects/Paket/issues/1814
* BUGFIX: Changing NuGet uri from http to https in paket.dependencies don't causes error any more - https://github.com/fsprojects/Paket/issues/1820
* BUGFIX: Paket 'pack' should exclude 'project' template files correctly - https://github.com/fsprojects/Paket/issues/1818
* PERFORMANCE: Do not scan node_modules path for project files - https://github.com/fsprojects/Paket/issues/1782
* Exposed license url in public namespace - https://github.com/fsprojects/Paket/pull/1811

#### 3.7.0 - 2016-07-14
* Paket automatically packs localized assemblies - https://github.com/fsprojects/Paket/pull/1807
* BUGFIX: Fixed incorrect CopyRuntimeDependencies.ProjectFile causing 'Could not find paket.dependencies' - https://github.com/fsprojects/Paket/pull/1802

#### 3.6.0 - 2016-07-12
* Generate include script for each group - https://github.com/fsprojects/Paket/pull/1787
* USABILITY: Improve error messages for dependency groups - https://github.com/fsprojects/Paket/pull/1797

#### 3.5.0 - 2016-07-12
* Support for .NET 4.6.3 and .NET Standard 1.6
* Using Argu 3
* Support groups in paket.local - https://github.com/fsprojects/Paket/pull/1788
* Paket config can be run from everywhere - https://github.com/fsprojects/Paket/pull/1781
* BUGFIX: Install older frameworks if things don't work out - https://github.com/fsprojects/Paket/issues/1779
* BUGFIX: Fixed detection of framework version with spaces - https://github.com/fsprojects/Paket/pull/1791
* BUGFIX: Fixed error with local sources and run convert-from-nuget - https://github.com/fsprojects/Paket/pull/1795

#### 3.4.0 - 2016-06-30
* Inaccessible caches are excluded for the duration of running a command - https://github.com/fsprojects/Paket/pull/1770
* BUGFIX: NuGet OData search is now case-insensitive - https://github.com/fsprojects/Paket/issues/1775
* BUGFIX: Allows to use colons in git build argument - https://github.com/fsprojects/Paket/issues/1773
* BUGFIX: auto-restore on fixes old targets file references - https://github.com/fsprojects/Paket/issues/1768
* BUGFIX: Added handling for cache not being accessible - https://github.com/fsprojects/Paket/pull/1764
* BUGFIX: Fixed out-of-date check for remote files - https://github.com/fsprojects/Paket/issues/1760  https://github.com/fsprojects/Paket/issues/1762 https://github.com/fsprojects/Paket/issues/1766
* BUGFIX: Using network cache with invalid credentials should not fail restore - https://github.com/fsprojects/Paket/issues/1758
* BUGFIX: Make the copy task more robust if we can't parse target framework - https://github.com/fsprojects/Paket/issues/1756
* BUGFIX: Paket warns on dependencies file that has same package twice in same group - https://github.com/fsprojects/Paket/issues/1757
* USABILITY: Show out-of-sync warning message if paket.lock is not matching paket.dependencies - https://github.com/fsprojects/Paket/issues/1750
* COSMETICS: Don't trace download of remote files twice

#### 3.3.0 - 2016-06-25
* Paket fails on dependencies file that has same package twice in same group - https://github.com/fsprojects/Paket/issues/1757
* Paket.SemVer.Parse is now in PublicAPI.fs - https://github.com/fsprojects/Paket/pull/1754
* BUGFIX: Automatic repair of broken file paths in NuGet packages - https://github.com/fsprojects/Paket/issues/1755
* BUGFIX: Fixed out-of-date check for auto-detection of frameworks - https://github.com/fsprojects/Paket/issues/1750

#### 3.2.0 - 2016-06-24
* Show out-of-sync error message if paket.lock is not matching paket.dependencies - https://github.com/fsprojects/Paket/issues/1750
* BUGFIX: Dependency resolution for .NETFramework4.5 and .NETPortable0.0-wp8+netcore45+net45+wp81+wpa81 fixed - https://github.com/fsprojects/Paket/issues/1753
* BUGFIX: Don't report warnings for packages that are not installed for current target framework - https://github.com/fsprojects/Paket/issues/1693
* BUGFIX: Runtime deps are copied based on TargetFramework - https://github.com/fsprojects/Paket/issues/1751
* BUGFIX: Do not take over control over manual nodes - https://github.com/fsprojects/Paket/issues/1746
* BUGFIX: Better error message when log file is missing - https://github.com/fsprojects/Paket/issues/1743
* BUGFIX: Create folder if needed during package extraction - https://github.com/fsprojects/Paket/issues/1741
* BUGFIX: Simplify works with auto-detected target frameworks - https://github.com/fsprojects/Paket/pull/1740
* BUGFIX: Make sure Guid in project reference is parsed well - https://github.com/fsprojects/Paket/pull/1738
* BUGFIX: Added a username and password option scripting - https://github.com/fsprojects/Paket/pull/1736
* BUGFIX: Trailing slash will be removed from credentials - https://github.com/fsprojects/Paket/pull/1735
* COSMETICS: Add condition to AfterBuild target to unbreak nCrunch - https://github.com/fsprojects/Paket/pull/1734
* BUGFIX: Ignore case in aliases dll names - https://github.com/fsprojects/Paket/pull/1733

#### 3.1.0 - 2016-06-16
* Paket pack doesn't allow empty string as authors and description metadata - https://github.com/fsprojects/Paket/pull/1728
* Made Name and Guid in ProjectRefrence optional - https://github.com/fsprojects/Paket/issues/1729
* BUGFIX: Prerelease version range are working with ~> again
* BUGFIX: Filter empty When conditions - https://github.com/fsprojects/Paket/issues/1727
* BUGFIX: Do not garbage collect packages with version in path

#### 3.0.0 - 2016-06-15
* Allow to reference git repositories - http://fsprojects.github.io/Paket/git-dependencies.html
* Allow to run build commands on git repositories - http://fsprojects.github.io/Paket/git-dependencies.html#Running-a-build-in-git-repositories
* Allow to use git repositories as NuGet source - http://fsprojects.github.io/Paket/git-dependencies.html#Using-Git-repositories-as-NuGet-source
* Allow to override package sources in paket.local - http://fsprojects.github.io/Paket/local-file.html http://theimowski.com/blog/2016/05-19-paket-workflow-for-testing-new-nuget-package-before-release/index.html
* NEW COMMAND: "paket generate-include-scripts" creates package include scripts for F# Interactive - http://fsprojects.github.io/Paket/paket-generate-include-scripts.html
* Additional local caches - http://fsprojects.github.io/Paket/caches.html
* Garbage collection in packages folder - https://github.com/fsprojects/Paket/pull/1491
* Allows to exclude dll references from a NuGet package - http://fsprojects.github.io/Paket/references-files.html#Excluding-libraries
* Allows to use aliases for libraries - http://fsprojects.github.io/Paket/references-files.html#Library-aliases
* Create Choose nodes for .NET Standard
* Remove command removes empty group when removing last dependency - https://github.com/fsprojects/Paket/pull/1706
* New bootstrapper option --max-file-age - http://fsprojects.github.io/Paket/bootstrapper.html
* USABILITY: Removed "specs:" from paket.lock since it was copied from Bundler and had no meaning in Paket - https://github.com/fsprojects/Paket/pull/1608
* BREAKING CHANGE: "lib", "runtimes" are not allowed as group names
* BREAKING CHANGE: Removed --hard parameter from all commands.
    - Paket threads all commands as if --hard would have been set - https://github.com/fsprojects/Paket/pull/1567
    - For the --hard use in the binding redirects there is a new parameter --clean-redirects - https://github.com/fsprojects/Paket/pull/1692

#### 2.66.10 - 2016-06-15
* BUGFIX: Paket update failed on silverlight projects - https://github.com/fsprojects/Paket/pull/1719

#### 2.66.9 - 2016-06-03
* BUGFIX: Automatic prerelease expansion should not be done if explicit prereleases are requested - https://github.com/fsprojects/Paket/issues/1716 https://github.com/fsprojects/Paket/issues/1714

#### 2.66.6 - 2016-05-31
* BUGFIX: Groups with different sources should not resolve to wrong packages - https://github.com/fsprojects/Paket/issues/1711

#### 2.66.5 - 2016-05-30
* BUGFIX: Don't remove trailing zero if version is in package path - https://github.com/fsprojects/Paket/issues/1708

#### 2.66.4 - 2016-05-26
* BUGFIX: Optimization of local dependencies - https://github.com/fsprojects/Paket/issues/1703

#### 2.66.3 - 2016-05-24
* BUGFIX: Use utf-8 to download strings - https://github.com/fsprojects/Paket/pull/1702

#### 2.66.2 - 2016-05-23
* BUGFIX: Update with any of the --keep-major flag didn't honour content:none in paket.dependencies - https://github.com/fsprojects/Paket/issues/1701

#### 2.66.0 - 2016-05-23
* Package groups be excluded in a paket.template file - https://github.com/fsprojects/Paket/pull/1696
* BUGFIX: Fallback from portable to net45 must be conversative - https://github.com/fsprojects/Paket/issues/1117

#### 2.65.0 - 2016-05-18
* BUGFIX: Fixed compatibility issues with nuget.org and myget - https://github.com/fsprojects/Paket/pull/1694
* BUGFIX: DateTime in package should not be in the future
* BUGFIX: Don't push non existing files - https://github.com/fsprojects/Paket/pull/1688
* BUGFIX: Paket should imports build targets from packages in build dependency groups - https://github.com/fsprojects/Paket/pull/1674
* BUGFIX: Framework resolution strategy for Google.Apis.Oauth2.v2 - https://github.com/fsprojects/Paket/issues/1663
* BUGFIX: Blacklisting install.xdt and uninstall.xdt files - https://github.com/fsprojects/Paket/pull/1667

#### 2.64.0 - 2016-05-05
* Implemented support for NativeReference - https://github.com/fsprojects/Paket/issues/1658
* Added monoandroid60 to be matched as Some MonoAndroid - https://github.com/fsprojects/Paket/pull/1659
* BUGFIX: Understand InterprojectDependencies without Name - https://github.com/fsprojects/Paket/issues/1657
* BUGFIX: Fix path issue on linux - https://github.com/fsprojects/Paket/pull/1644/files
* BUGFIX: Don't pack template files in packages or paket-files

#### 2.63.0 - 2016-04-22
* Added monoandroid43 to be matched as Some MonoAndroid - https://github.com/fsprojects/Paket/pull/1631
* Added support for MonoAndroid22 and MonoAndroid23 - https://github.com/fsprojects/Paket/pull/1628
* BUGFIX: allow directory names with + in paket.template
* BUGFIX: Generates binding redirect for references targeting different profiles - https://github.com/fsprojects/Paket/pull/1634
* EXPERIMENTAL: paket resolves runtime dependency libs - https://github.com/fsprojects/Paket/pull/1626
* USABILITY: remove command restricts install to the specified group only - https://github.com/fsprojects/Paket/pull/1612

#### 2.62.0 - 2016-04-17
* Refactoring Bootstrapper to introduce better coverage and testing - https://github.com/fsprojects/Paket/pull/1603

#### 2.61.0 - 2016-04-17
* Support .NET platform standard packages - https://github.com/fsprojects/Paket/issues/1614
* Support .NET 4.6.2 - https://github.com/fsprojects/Paket/issues/1614
* BUGFIX: Don't set CopyToOutputDirectory for Compile items - https://github.com/fsprojects/Paket/issues/1592
* BUGFIX: Allow to pack packages with ReflectedDefinition - https://github.com/fsprojects/Paket/pull/1602

#### 2.60.0 - 2016-04-12
* Various performance optimizations - https://github.com/fsprojects/Paket/pull/1599
* BUGFIX: Fix CleanDir function - https://github.com/fsprojects/Paket/commit/1c2250ed5fae51a5f086325347fecefe16bba27a#commitcomment-17064085
* BUGFIX: Detect net30 moniker

#### 2.59.0 - 2016-04-12
* BUGFIX: Remove process should remove packages from specified groups - https://github.com/fsprojects/Paket/issues/1596
* BUGFIX: Compare full filename for pack with template file - https://github.com/fsprojects/Paket/issues/1594
* BUGFIX: Dependencies file should not take shortened versions - https://github.com/fsprojects/Paket/issues/1591
* BUGFIX: Breaking some parallism and trying to prevent race conditions - https://github.com/fsprojects/Paket/issues/1589
* BUGFIX: "paket.exe pack" with "include-referenced-projects" and "minimum-from-lock-file" did not work when project references have a paket.template file - https://github.com/fsprojects/Paket/issues/1586
* BUGFIX: Property Definitions are placed after FSharp Targets - https://github.com/fsprojects/Paket/issues/1585
* BUGFIX: Redirects for assemblies in the GAC were removed - https://github.com/fsprojects/Paket/issues/1574
* BUGFIX: Paket.dependency with version ranges failed when package has pinned dependency and that version is unlisted - https://github.com/fsprojects/Paket/issues/1579
* BUGFIX: Github dependencies reference transitive NuGet packages to projects - https://github.com/fsprojects/Paket/issues/1578
* BUGFIX: Add "*.fsi" files as <Compile> by default - https://github.com/fsprojects/Paket/pull/1573
* BUGFIX: Touch feature disabled by default in Add, Update, Install; enabled with --touch-affected-refs - https://github.com/fsprojects/Paket/pull/1571
* BUGFIX: Property Definitions: placed after csharp targets - https://github.com/fsprojects/Paket/pull/1522
* BUGFIX: Create folder for all source file dependencies
* USABILITY: Using saved api key credentials for the push operation - https://github.com/fsprojects/Paket/pull/1570
* USABILITY: Paket update supports combining filter with specific version - https://github.com/fsprojects/Paket/pull/1580

#### 2.57.0 - 2016-03-30
* BUGFIX: Property Definitions: placed after non-paket imports if they directly follow the top property groups - https://github.com/fsprojects/Paket/pull/1561
* BUGFIX: Fixed inconsistent condition generation in paket.lock file - https://github.com/fsprojects/Paket/issues/1552
* BUGFIX: Removing transitive dependencies from dependencies list during pack - https://github.com/fsprojects/Paket/pull/1547
* USABILITY: Better WPF support - https://github.com/fsprojects/Paket/pull/1550

#### 2.56.0 - 2016-03-24
* BUGFIX: Move props definitions further up in project files - https://github.com/fsprojects/Paket/issues/1537
* BUGFIX: Fixed missing src files when packing with symbols on Linux - https://github.com/fsprojects/Paket/pull/1545
* BUGFIX: Ensuring that dependent dll's are not included in the package when usng include-referenced-projects - https://github.com/fsprojects/Paket/pull/1543
* BUGFIX: Global redirects:false is not disabling everything below anymore - https://github.com/fsprojects/Paket/issues/1544

#### 2.55.0 - 2016-03-23
* Correct src folder structure for packing with symbols - https://github.com/fsprojects/Paket/pull/1538
* Fix resolver bug spotted by property based testing - https://github.com/fsprojects/Paket/issues/1524

#### 2.54.0 - 2016-03-21
* It's possible to influence the CopyToOutputDirectory property for content references in project files - http://fsprojects.github.io/Paket/nuget-dependencies.html#CopyToOutputDirectory-settings
* BUGFIX: Fix regression where paket skipped packages with name ending in lib - https://github.com/fsprojects/Paket/issues/1531
* USABILITY: Unknown package settings are now reported
* USABILITY: Improve warning text on conflict - https://github.com/fsprojects/Paket/pull/1530

#### 2.53.0 - 2016-03-19
* Allow to restore recursively from remote dependencies file - https://github.com/fsprojects/Paket/issues/1507
* BUGFIX: Fix mixed mode solutions with Native - https://github.com/fsprojects/Paket/issues/1523
* BUGFIX: Do not generate useless true conditions for Native - https://github.com/fsprojects/Paket/issues/1523
* BUGFIX: Native settings are filtered correctly - https://github.com/fsprojects/Paket/issues/1523
* BUGFIX: Force resolver to look into deeper levels - https://github.com/fsprojects/Paket/issues/1520
* COSMETICS: Emit net40-full moniker instead of net-40
* COSMETICS: Simplify single when conditions with single true statement
* USABILITY: Improved error message when paket.dependencies can't be found - https://github.com/fsprojects/Paket/pull/1519
* USABILITY: Automatically retry with force flag if we can't get package details for a given version - https://github.com/fsprojects/Paket/issues/1526
* USABILITY: Better error message when paket.lock an paket.dependencies are out of sync.
* USABILITY: Content:once doesn't add paket flags to the csproj file in order to make Orleans tools happy - https://github.com/fsprojects/Paket/issues/1513
* USABILITY: Be more robust in paket.references files - https://github.com/fsprojects/Paket/issues/1514
* USABILITY: Improved stability in lock acquiring process - https://github.com/fsprojects/Paket/issues/858

#### 2.52.0 - 2016-03-10
* Allow to restore dll from remote dependencies file - https://github.com/fsprojects/Paket/issues/1507
* Prevent paket holding locks on assemblies during binding redirects - https://github.com/fsprojects/Paket/pull/1492
* ProjectFile.save with forceTouch to only modify the last write time without content if unchanged - https://github.com/fsprojects/Paket/pull/1493
* BUGFIX: Don't accept "Unsupported0.0" as full framework - https://github.com/fsprojects/Paket/issues/1494
* BUGFIX: Revert 1487 - https://github.com/fsprojects/Paket/issues/1487
* BUGFIX: Fall back to v2 for VSTS - https://github.com/fsprojects/Paket/issues/1496
* BUGFIX: Fixed duplicate frameworks during auto-detection - https://github.com/fsprojects/Paket/issues/1500
* BUGFIX: Fixed conditional references created for group dependencies - https://github.com/fsprojects/Paket/issues/1505
* BUGFIX: Fixed parsing error in lock file parser - https://github.com/fsprojects/Paket/issues/1500
* BUGFIX: Merge Chessie into PowerShell package - https://github.com/fsprojects/Paket/issues/1499
* BUGFIX: Make v3 API more robust
* BUGFIX: Do not install packages with same version from different groups twice - https://github.com/fsprojects/Paket/issues/1458
* BUGFIX: When adding framework specification to paket.dependencies .props include was moved to the bottom of csproj file - https://github.com/fsprojects/Paket/issues/1487
* BUGFIX: Allow to use LOCKEDVERSION with packages that are not in main group - https://github.com/fsprojects/Paket/issues/1483
* USABILITY: only complain about missing references if there are references at all

#### 2.51.0 - 2016-02-29
* Experimental Visual C++ support in binding redirects - https://github.com/fsprojects/Paket/issues/1467
* Restore: optional --touch-affected-refs to touch refs affected by a restore - https://github.com/fsprojects/Paket/pull/1485
* BUGFIX: fixed group transitive dependency checking - https://github.com/fsprojects/Paket/pull/1479
* BUGFIX: Do not try to pack output folder - https://github.com/fsprojects/Paket/issues/1473
* BUGFIX: Fix StackOverflow from https://github.com/fsprojects/Paket/issues/1432
* BUGFIX: Do not pack absolute paths - https://github.com/fsprojects/Paket/issues/1472
* BUGFIX: Keep Auth from dependencies file for fast path - https://github.com/fsprojects/Paket/issues/1469
* BUGFIX: Fix Platform matching bug in CPP projects - https://github.com/fsprojects/Paket/issues/1467
* USABILITY: Touch project files when paket.lock changed in order to support incremental builds with MsBuild - https://github.com/fsprojects/Paket/issues/1471
* USABILITY: Prevent paket holding locks on assemblies during binding redirects
* USABILITY: Don't fail when we can't turn on auto-restote during convert

#### 2.50.0 - 2016-02-09
* Experimental Visual C++ support - https://github.com/fsprojects/Paket/issues/1467
* BUGFIX: Install packages that end in .dll - https://github.com/fsprojects/Paket/issues/1466
* BUGFIX: Prevent race condition - https://github.com/fsprojects/Paket/issues/1460
* BUGFIX: Download of HTTP dependencies should delete folder before we unzip
* BUGFIX: Do not touch project files in packages folder - https://github.com/fsprojects/Paket/issues/1455
* BUGFIX: Keep versions locked for dependencies during pack - https://github.com/fsprojects/Paket/issues/1457
* BUGFIX: Do not fail on auth check for remote dependencies file - https://github.com/fsprojects/Paket/issues/1456
* WORKAROUND: Don't use v3 getPackageDetails on nuget.org or myget

#### 2.49.0 - 2016-02-03
* Added paket pack switch minimum-from-lock-file - http://fsprojects.github.io/Paket/paket-pack.html#Version-ranges
* Automatic framework detection - http://fsprojects.github.io/Paket/dependencies-file.html#Automatic-framework-detection
* BUGFIX: Work around auth issues with VSTS feed - https://github.com/fsprojects/Paket/issues/1453
* USABILITY: Show warning if a dependency is installed for wrong target framework - https://github.com/fsprojects/Paket/pull/1445

#### 2.48.0 - 2016-01-28
* New lowest_matching option that allows to use lowest matching version of direct dependencies - http://fsprojects.github.io/Paket/dependencies-file.html#Lowest-matching-option
* BUGFIX: Fix convert-from-nuget command - https://github.com/fsprojects/Paket/pull/1437
* BUGFIX: paket pack with enabled include-referenced-projects flag doesn't throwh NRE - https://github.com/fsprojects/Paket/issues/1434
* BUGFIX: Fixed pack package dependencies for dependent projects - https://github.com/fsprojects/Paket/issues/1429
* BUGFIX: Fixed pack package dependencies for dependent projects - https://github.com/fsprojects/Paket/pull/1417
* BUGFIX: Pack with concrete template file should work for type project - https://github.com/fsprojects/Paket/issues/1414
* BUGFIX: Don't use symbol packages when using filesystem source with symbol package - https://github.com/fsprojects/Paket/issues/1413

#### 2.46.0 - 2016-01-19
* BootStrapper caches paket.exe in NuGet cache - https://github.com/fsprojects/Paket/pull/1400
* Case insensitive autocomplete for NuGet v2 protocol - https://github.com/fsprojects/Paket/pull/1410

#### 2.45.0 - 2016-01-18
* Initial support for autocomplete of private sources - https://github.com/fsprojects/Paket/issues/1298
* Allow to set project url in paket pack
* Added include-pdbs switch in paket.template files - https://github.com/fsprojects/Paket/pull/1403
* BUGFIX: Fixed symbol sources creation on projects that contain linked files - https://github.com/fsprojects/Paket/pull/1402
* BUGFIX: Fixed inter project dependencies
* BUGFIX: Reduce pressure from call stack - https://github.com/fsprojects/Paket/issues/1392
* BUGFIX: Symbols package fix for projects that contained linked files - https://github.com/fsprojects/Paket/pull/1390

#### 2.44.0 - 2016-01-14
* Paket pack for symbols packages allows for pulling in referenced projects. - https://github.com/fsprojects/Paket/pull/1383

#### 2.43.0 - 2016-01-14
* BUGFIX: Use registration data from normalized NuGet version - https://github.com/fsprojects/Paket/issues/1387
* BUGFIX: $(SolutionDir) in ProjectReference include attribute will be parsed - https://github.com/fsprojects/Paket/issues/1377
* BUGFIX: Restore groups sequentially - https://github.com/fsprojects/Paket/issues/1371
* PERFORMANCE: Fix issue with bad performance - https://github.com/fsprojects/Paket/issues/1387
* PERFORMANCE: Try relaxed resolver only when there is a chance to succeed
* USABILITY: Fail if credentials are invalid - https://github.com/fsprojects/Paket/issues/1382

#### 2.42.0 - 2016-01-10
* Nemerle projects support
* BUGFIX: Incorrect package dependencies graph resolution with prereleases - https://github.com/fsprojects/Paket/pull/1359
* BUGFIX: NuGetV2: avoid revealing password also if more than one source is defined - https://github.com/fsprojects/Paket/pull/1357

#### 2.41.0 - 2016-01-07
* Allow to reference dlls from HTTP resources - https://github.com/fsprojects/Paket/issues/1341
* BUGFIX: Fixed prerelease comparision - https://github.com/fsprojects/Paket/issues/1316
* BUGFIX: Fixed problem with prerelease versions during pack - https://github.com/fsprojects/Paket/issues/1316
* BUGFIX: Do not copy dlls from paket-files - https://github.com/fsprojects/Paket/issues/1341
* BUGFIX: Fixed problem with @ char in paths during pack - https://github.com/fsprojects/Paket/pull/1351
* BUGFIX: Allow to reference dlls from HTTP resources on mono - https://github.com/fsprojects/Paket/pull/1349
* PERFORMANCE: Don't parse lock file in FullUpdate mode
* WORKAROUND: ConfigFile password encryption did not work on specific machines - https://github.com/fsprojects/Paket/pull/1347
* USABILITY: Show warning when paket.references is used in nupkg content - https://github.com/fsprojects/Paket/issues/1344
* USABILITY: Report group name in download trace - https://github.com/fsprojects/Paket/issues/1337
* USABILITY: Be more robust against flaky NuGet feeds

#### 2.40.0 - 2015-12-29
* BUGFIX: Better packaging of prerelease dependencies - https://github.com/fsprojects/Paket/issues/1316
* BUGFIX: Allow to overwrite versions in template files without id - https://github.com/fsprojects/Paket/issues/1321
* BUGFIX: Accept dotnet54 as moniker
* BUGFIX: Download file:/// to paket-files/localhost
* BUGFIX: Compare normalized Urls
* BUGFIX: Call OnCompleted in Observable.flatten - https://github.com/fsprojects/Paket/pull/1330
* BUGFIX: Allow to restore packages from private feeds - https://github.com/fsprojects/Paket/issues/1326
* PERFORMANCE: Cache which source contains versions in GetVersions - https://github.com/fsprojects/Paket/pull/1327
* PERFORMANCE: Prefer package-versions protocol for nuget.org and myget.org

#### 2.38.0 - 2015-12-22
* Support new NuGet version range for empty restrictions
* USABILITY: Don't use /odata for nuget.org or myget.org
* BUGFIX: paket pack ignored specific-version parameter - https://github.com/fsprojects/Paket/issues/1321
* COSMETICS: Better error messages in GetVersions
* COSMETICS: Normalize NuGet source feeds in lock files
* PERFORMANCE: Keep traffic for GetVersions and GetPackageDetails low

#### 2.37.0 - 2015-12-21
* New "clear-cache" command allows to clear the NuGet cache - http://fsprojects.github.io/Paket/paket-clear-cache.html
* Paket checks PackageDetails only for sources that responded with versions for a package - https://github.com/fsprojects/Paket/issues/1317
* Implemented support for specifying per-template versions in paket pack - https://github.com/fsprojects/Paket/pull/1314
* Added support for relative src link to package content - https://github.com/fsprojects/Paket/pull/1311
* BUGFIX: Fix NullReferenceException - https://github.com/fsprojects/Paket/issues/1307
* BUGFIX: Check that cached NuGet package belongs to requested package
* BUGFIX: NuGet packages with FrameworkAssembly nodes did not work - https://github.com/fsprojects/Paket/issues/1306
* Paket install did an unnecessary update when framework restriction were present - https://github.com/fsprojects/Paket/issues/1305
* COSMETICS: No need to show cache warnings

#### 2.36.0 - 2015-12-10
* Getting assembly metadata without loading the assembly - https://github.com/fsprojects/Paket/pull/1293

#### 2.35.0 - 2015-12-09
* "redirects off" skips binding redirects completely - https://github.com/fsprojects/Paket/pull/1299

#### 2.34.0 - 2015-12-07
* BootStrapper uses named temp files - https://github.com/fsprojects/Paket/pull/1296
* Making user prompts work with stdin - https://github.com/fsprojects/Paket/pull/1292

#### 2.33.0 - 2015-12-04
* Option to force a binding redirects - https://github.com/fsprojects/Paket/pull/1290
* Use GetCustomAttributesData instead of GetCustomAttributes - https://github.com/fsprojects/Paket/issues/1289
* Don't touch app.config if we don't logically change it - https://github.com/fsprojects/Paket/issues/1248
* Normalize versions in lock file for nuget.org - https://github.com/fsprojects/Paket/issues/1282
* Using AssemblyTitle if no title is specified in a project template - https://github.com/fsprojects/Paket/pull/1285
* Binding redirects should work with multiple groups - https://github.com/fsprojects/Paket/issues/1284
* Resolver is more tolerant with prereleases - https://github.com/fsprojects/Paket/issues/1280

#### 2.32.0 - 2015-12-02
* Provided more user-friendly messages for bootstrapper - https://github.com/fsprojects/Paket/pull/1278
* EXPERIMENTAL: Added ability to create symbol/source packages - https://github.com/fsprojects/Paket/pull/1275
* BUGFIX: Fixed coreProps root element in generated nuspec - https://github.com/fsprojects/Paket/pull/1276

#### 2.31.0 - 2015-12-01
* Add options to force Nuget source and use local file paths with bootstrapper - https://github.com/fsprojects/Paket/pull/1268
* Implement exclude parameter for pack - https://github.com/fsprojects/Paket/pull/1274
* Handle different platforms in ProjectFile.GetOutputPath - https://github.com/fsprojects/Paket/pull/1269
* Support local read-only .nupkg-files - https://github.com/fsprojects/Paket/pull/1272

#### 2.30.0 - 2015-12-01
* Switched to using Chessie Nuget package - https://github.com/fsprojects/Paket/pull/1266
* Adding .NET 4.6.1 support - https://github.com/fsprojects/Paket/issues/1270

#### 2.29.0 - 2015-11-27
* Allow specifying Nuget Source and provide option to specify parameters with config file in bootstrapper - https://github.com/fsprojects/Paket/pull/1261
* BUGFIX: Do not normalize versions since it might break Klondike - https://github.com/fsprojects/Paket/issues/1257
* COSMETICS: Better error message when lock file doesn't contain version pin - https://github.com/fsprojects/Paket/issues/1256
* COSMETICS: Show a warning when the resolver selects an unlisted version - https://github.com/fsprojects/Paket/pull/1258

#### 2.28.0 - 2015-11-25
* Reuse more of the NuGet v3 API for protocol selection
* Using new NuGet v3 protocol to retrieve unlisted packages - https://github.com/fsprojects/Paket/issues/1254
* Created installer demo - https://github.com/fsprojects/Paket/issues/1251
* Adding monoandroid41 framework moniker - https://github.com/fsprojects/Paket/pull/1245
* BUGFIX: Specifying prereleases did not work with pessimistic version constraint - https://github.com/fsprojects/Paket/issues/1252
* BUGFIX: Unlisted property get properly filled from NuGet v3 API - https://github.com/fsprojects/Paket/issues/1242
* BUGFIX: Bootstrapper compares version per SemVer - https://github.com/fsprojects/Paket/pull/1236
* PERFORMANCE: Avoid requests to teamcity that lead to server error
* USABILITY: If parsing of lock file fails Paket reports the lock file filename - https://github.com/fsprojects/Paket/issues/1247

#### 2.27.0 - 2015-11-19
* Binding redirects get cleaned during install - https://github.com/fsprojects/Paket/pull/1235
* BUGFIX: Bootstrapper compares version per SemVer - https://github.com/fsprojects/Paket/pull/1236
* BUGFIX: Do not print feed password to output - https://github.com/fsprojects/Paket/pull/1238
* USABILITY: Always write non-version into lock file to keep ProGet happy - https://github.com/fsprojects/Paket/issues/1239

#### 2.26.0 - 2015-11-18
* BUGFIX: Better parsing of framework restrictions - https://github.com/fsprojects/Paket/issues/1232
* BUGFIX: Fix props files - https://github.com/fsprojects/Paket/issues/1233
* BUGFIX: Detect AssemblyName from project file name if empty - https://github.com/fsprojects/Paket/issues/1234
* BUGFIX: Fixed issue with V3 feeds doing api requests even when the paket.lock is fully specified - https://github.com/fsprojects/Paket/pull/1231
* BUGFIX: Update ProjectFile.GetTargetProfile to work with conditional nodes - https://github.com/fsprojects/Paket/pull/1227
* BUGFIX: Putting .targets import on correct location in project files - https://github.com/fsprojects/Paket/issues/1226
* BUGFIX: Putting braces around OData conditions to work around ProGet issues - https://github.com/fsprojects/Paket/issues/1225
* USABILITY: Always write nomalized version into lock file to keep the lockfile as stable as possible
* USABILITY: Always try 3 times to download and extract a package
* USABILITY: Sets default resolver strategy for convert from nuget to None - https://github.com/fsprojects/Paket/pull/1228

#### 2.25.0 - 2015-11-13
* Unified cache implementation for V2 and V3 - https://github.com/fsprojects/Paket/pull/1222
* BUGFIX: Putting .props and .targets import on correct location in project files - https://github.com/fsprojects/Paket/issues/1219
* BUGFIX: Propagate framework restriction correctly - https://github.com/fsprojects/Paket/issues/1213
* BUGFIX: Match auth - https://github.com/fsprojects/Paket/issues/1210
* BUGFIX: Better error message when something goes wrong during package download

#### 2.24.0 - 2015-11-11
* Support for feeds that only provide NuGet v3 API - https://github.com/fsprojects/Paket/pull/1205
* BUGFIX: Made PublicAPI.ListTemplateFiles more robust - https://github.com/fsprojects/Paket/pull/1209
* BUGFIX: Allow to specify empty file patterns in paket.template
* BUGFIX: Filter excluded dependencies in template files - https://github.com/fsprojects/Paket/issues/1208
* BUGFIX: Framework dependencies were handled too strict - https://github.com/fsprojects/Paket/issues/1206

#### 2.23.0 - 2015-11-09
* Allow to exclude dependencies in template files - https://github.com/fsprojects/Paket/issues/1199
* Exposed TemplateFile types and Dependencies member - https://github.com/fsprojects/Paket/pull/1203
* Paket uses lock free version of Async.Choice
* Paket generates and parses strategy option in lock file - https://github.com/fsprojects/Paket/pull/1196
* BUGFIX: Fixed version requirement parse issue noticed in FsBlog
* USABILITY: Paket shows parsing errors in app.config files - https://github.com/fsprojects/Paket/issues/1195

#### 2.22.0 - 2015-11-05
* Paket adds binding redirect only for applicable assemblies - https://github.com/fsprojects/Paket/issues/1187
* BUGFIX: Add missing transitive dependencies after paket update - https://github.com/fsprojects/Paket/issues/1190
* BUGFIX: Work around issue with # in file names on mono - https://github.com/fsprojects/Paket/issues/1189
* USABILITY: Better error reporting when prereleases are involved - https://github.com/fsprojects/Paket/issues/1186

#### 2.21.0 - 2015-11-01
* Adding LOCKEDVERSION placeholder to templatefile - https://github.com/fsprojects/Paket/issues/1183

#### 2.20.0 - 2015-10-30
* Allow filtered updates of packages matching a regex - https://github.com/fsprojects/Paket/pull/1178
* Search for paket.references in startup directory (auto-restore feature) - https://github.com/fsprojects/Paket/pull/1179
* BUGFIX: Framework filtering for transisitve packages - https://github.com/fsprojects/Paket/issues/1182

#### 2.19.0 - 2015-10-29
* Resolver changed to breadth first search to escape more quickly from conflict situations - https://github.com/fsprojects/Paket/issues/1174
* Paket init downloads stable version of bootstraper - https://github.com/fsprojects/Paket/issues/1040
* BUGFIX: SemVer updates were broken

#### 2.18.0 - 2015-10-28
* Use branch and bound strategy to escape quickly from conflict situations - https://github.com/fsprojects/Paket/issues/1169
* Queries all feeds in parallel for package details
* New moniker monoandroid50 - https://github.com/fsprojects/Paket/pull/1171
* Reintroduced missing public API functions for docs
* USABILITY: Improved paket's conflict reporting during resolution time - https://github.com/fsprojects/Paket/pull/1168

#### 2.17.0 - 2015-10-24
* Global "oldest matching version" resolver strategy option - http://fsprojects.github.io/Paket/dependencies-file.html#Strategy-option
* Convert-from-nuget and simplify commands simplify framework restrictions if possible - https://github.com/fsprojects/Paket/pull/1159
* BUGFIX: Queries every NuGet feed in parallel and combines the results - https://github.com/fsprojects/Paket/pull/1163
* USABILITY: Give better error message when a file can't be found on a github repo - https://github.com/fsprojects/Paket/issues/1162

#### 2.16.0 - 2015-10-21
* Check that download http status code was 200
* Try to report better error when file is blocked by Firewall - https://github.com/fsprojects/Paket/pull/1155
* BUGFIX: Fixed loading of Project files on mono - https://github.com/fsprojects/Paket/pull/1149
* PERFORMANCE: Caching proxy scheme - https://github.com/fsprojects/Paket/pull/1153
* USABILITY: If caching fails Paket should recover - https://github.com/fsprojects/Paket/issues/1152

#### 2.15.1 - 2015-10-17
* BUGFIX: Fixed framework restriction filter - https://github.com/fsprojects/Paket/pull/1146
* BUGFIX: Fixed parsing of framework restrictions in lock file - https://github.com/fsprojects/Paket/pull/1144
* BUGFIX: Add monoandroid403 to be matched as Some MonoAndroid - https://github.com/fsprojects/Paket/pull/1140
* PERFORMANCE: Use locked version as prefered version when resolver strategy is min - https://github.com/fsprojects/Paket/pull/1141
* COSMETICS: Better error messages when resolver finds no matching version.
* COSMETICS: Fix error message when resolver already resolved to GlobalOverride - https://github.com/fsprojects/Paket/issues/1142

#### 2.14.0 - 2015-10-15
* BUGFIX: Handle silverlight framework identifiers comparison - https://github.com/fsprojects/Paket/pull/1138

#### 2.13.0 - 2015-10-14
* Show-Groups command - http://fsprojects.github.io/Paket/paket-show-groups.html
* BUGFIX: Fixed combine operation for framework restrictions - https://github.com/fsprojects/Paket/issues/1137
* BUGFIX: Lockfile-Parser did not to parse framework restrictions and therefore paket install could lead to wrong lock file - https://github.com/fsprojects/Paket/issues/1135
* USABILITY: Non-SemVer InformationalVersion are now allowed for paket pack - https://github.com/fsprojects/Paket/issues/1134
* USABILITY: Dependencies file parser should detects comma between install settings - https://github.com/fsprojects/Paket/issues/1129
* COSMETICS: Don't show the pin notice if dependency is transitive
* COSMETICS: Don't allow negative numbers in SemVer

#### 2.12.0 - 2015-10-12
* Better SemVer update by adding --keep-major, --keep-minor, --keep-patch to the CLI
* EXPERIMENTAL: Support for WiX installer projects

#### 2.11.0 - 2015-10-09
* Skip unchanged groups during install

#### 2.10.0 - 2015-10-08
* Make resolver to evaluate versions lazily
* BUGFIX: Paket.Pack was broken on filesystems with forward slash seperator - https://github.com/fsprojects/Paket/issues/1119
* BUGFIX: Wrong paket ProjectRefences name causes incorrect packaging - https://github.com/fsprojects/Paket/issues/1113

#### 2.9.0 - 2015-10-05
* Allow to use GitHub tokens to access GitHub files - http://fsprojects.github.io/Paket/paket-config.html
* Allow to update a single group
* BUGFIX: Resolver needs to consider Microsoft.Bcl.Build

#### 2.8.0 - 2015-10-03
* BUGFIX: Selective update needs to consider remote files
* BUGFIX: Ignore disabled upstream feeds - https://github.com/fsprojects/Paket/pull/1105
* BUGFIX: Don't forget to add settings from root dependencies
* COSMETICS: Do not write unnecessary framework restrictions into paket.lock

#### 2.7.0 - 2015-10-02
* Support for private GitHub repos - http://fsprojects.github.io/Paket/github-dependencies.html#Referencing-a-private-github-repository
* BUGFIX: Find the mono binary on OSX 10.11 - https://github.com/fsprojects/Paket/pull/1103

#### 2.6.0 - 2015-10-01
* Allow "content:once" as a package setting - http://fsprojects.github.io/Paket/nuget-dependencies.html#No-content-option
* BUGFIX: Don't add -prerelease to nuspec dependency nodes for project references - https://github.com/fsprojects/Paket/issues/1102
* BUGFIX: Do not create prerelease identifiers for transitive dependencies - https://github.com/fsprojects/Paket/issues/1099
* PERFORMANCE: Do not parse remote dependencies file twice - https://github.com/fsprojects/Paket/issues/1101
* PERFORMANCE: Check if we already downloaded paket.dependencies file for remote files in order to reduce stress on API limit - https://github.com/fsprojects/Paket/issues/1101
* PERFORMANCE: Run all calls against different NuGet protocols in parallel and take the fastest - https://github.com/fsprojects/Paket/issues/1085
* PERFORMANCE: Exclude duplicate NuGet feeds - https://github.com/fsprojects/Paket/issues/1085
* COSMETICS: Cache calls to GitHub in order to reduce stress on API limit - https://github.com/fsprojects/Paket/issues/1101

#### 2.5.0 - 2015-09-29
* Remove all Paket entries from projects which have no paket.references - https://github.com/fsprojects/Paket/issues/1097
* Allow to format VersionRequirements in NuGet syntax
* BUGFIX: Fix KeyNotFoundException when project is net4.0-client - https://github.com/fsprojects/Paket/issues/1095
* BUGFIX: Put prerelease requirement into NuSpec during paket pack - https://github.com/fsprojects/Paket/issues/1088
* BUGFIX: Inconsistent framework exclusion in paket.dependencies - https://github.com/fsprojects/Paket/issues/1093
* BUGFIX: Commands add/remove stripped link:false from file references - https://github.com/fsprojects/Paket/issues/1089
* BUGFIX: Do not create double prerelease identifiers - https://github.com/fsprojects/Paket/issues/1099
* COSMETICS: Only fixup dates in zip archive under Mono - https://github.com/fsprojects/Paket/pull/1094
* PERFORMANCE: Skip asking for versions if only a specific version is requested
* PERFORMANCE: Check if a feed supports a protocol and never retry if not - https://github.com/fsprojects/Paket/issues/1085

#### 2.4.0 - 2015-09-28
* BUGFIX: Paket does not touch config files when the list of binding redirects to add is empty - https://github.com/fsprojects/Paket/pull/1092
* BUGFIX: Fix unsupported https scheme in web proxy - https://github.com/fsprojects/Paket/pull/1080
* BUGFIX: Ignore DotNET 5.0 framework when TargetFramework 4 is specified - https://github.com/fsprojects/Paket/issues/1066
* BUGFIX: Paket failed with: The input sequence was empty - https://github.com/fsprojects/Paket/issues/1071
* BUGFIX: NullReferenceException in applyBindingRedirects during "update nuget package" - https://github.com/fsprojects/Paket/issues/1074
* COSMETICS: Improve error message for bootstrapper if download of Paket.exe fails - https://github.com/fsprojects/Paket/pull/1091

#### 2.3.0 - 2015-09-21
* Binding redirects from target platform only - https://github.com/fsprojects/Paket/pull/1070
* Allow to enable redirects per package - http://fsprojects.github.io/Paket/nuget-dependencies.html#redirects-settings
* BUGFIX: Install command without a lockfile failed when using groups - https://github.com/fsprojects/Paket/issues/1067
* BUGFIX: Only create packages.config entries for referenced packages - https://github.com/fsprojects/Paket/issues/1065
* BUGFIX: Paket update added an app.config to every project - https://github.com/fsprojects/Paket/issues/1068
* BUGFIX: Use commit w/gist download in RemoteDownload.downloadRemoteFiles - https://github.com/fsprojects/Paket/pull/1069

#### 2.1.0 - 2015-09-16
* Added support for custom internet proxy credentials with env vars - https://github.com/fsprojects/Paket/pull/1061
* Removed microsoft.bcl.build.targets from backlist and instead changed "import_targets" default for that package
* Fix handling of packages.config

#### 2.0.0 - 2015-09-15
* Support for `Dependency groups` in paket.dependencies files - http://fsprojects.github.io/Paket/groups.html
* Support for Roslyn-based analyzers - http://fsprojects.github.io/Paket/analyzers.html
* Support for reference conditions - https://github.com/fsprojects/Paket/issues/1026

#### 1.39.10 - 2015-09-13
* Fixed a bug where install and restore use different paths when specifying a project spec on a HTTP link - https://github.com/fsprojects/Paket/pull/1054
* Fix parsing of output path when condition has no spaces - https://github.com/fsprojects/Paket/pull/1058

#### 1.39.1 - 2015-09-08
* Eagerly create app.config files and add to all projects - https://github.com/fsprojects/Paket/pull/1044

#### 1.39.0 - 2015-09-08
* New Bootstrapper with better handling of Paket prereleases

#### 1.37.0 - 2015-09-07
* Support for authentication and complex hosts for HTTP dependencies - https://github.com/fsprojects/Paket/pull/1052
* Always redirect to the Redirect.Version - https://github.com/fsprojects/Paket/pull/1023
* Improvements in the BootStrapper - https://github.com/fsprojects/Paket/pull/1022

#### 1.34.0 - 2015-08-27
* Paket warns about pinned packages only when a new version is available - https://github.com/fsprojects/Paket/pull/1014
* Trace NuGet package URL if download fails
* Fallback to NuGet v2 feed if no version is found in v3

#### 1.33.0 - 2015-08-23
* Paket handles dynamic OutputPath - https://github.com/fsprojects/Paket/pull/942
* Paket warns when package is pinned - https://github.com/fsprojects/Paket/pull/999

#### 1.32.0 - 2015-08-19
* BUGFIX: Fixed compatibility issues with Klondike NuGet server - https://github.com/fsprojects/Paket/pull/997
* BUGFIX: Escape file names in a NuGet compatible way - https://github.com/fsprojects/Paket/pull/996
* BUGFIX: Paket now fails if an update of a nonexistent package is requested - https://github.com/fsprojects/Paket/pull/995

#### 1.31.0 - 2015-08-18
* BUGFIX: Delete old nodes from proj files - https://github.com/fsprojects/Paket/issues/992
* COSMETICS: Better conflict reporting - https://github.com/fsprojects/Paket/pull/994

#### 1.30.0 - 2015-08-18
* BUGFIX: Include prereleases when using NuGet3 - https://github.com/fsprojects/Paket/issues/988
* paket.template allows comments with # or // - https://github.com/fsprojects/Paket/pull/991

#### 1.29.0 - 2015-08-17
* Xamarin iOS + Mac Support - https://github.com/fsprojects/Paket/pull/980
* Handling fallbacks mainly for Xamarin against PCLs - https://github.com/fsprojects/Paket/pull/980
* Removed supported platforms for MonoTouch and MonoAndroid - https://github.com/fsprojects/Paket/pull/980
* Paket only creates requirements from lock file when updating a single package - https://github.com/fsprojects/Paket/pull/985

#### 1.28.0 - 2015-08-13
* Selective update shows better error message on conflict - https://github.com/fsprojects/Paket/pull/980
* Paket init adds default feed - https://github.com/fsprojects/Paket/pull/981
* Show better error message on conflict - https://github.com/fsprojects/Paket/issues/534
* Make option names for paket find-package-versions consistent with the other commands - https://github.com/fsprojects/Paket/issues/890
* Update specifying version does not pin version in paket.dependencies - https://github.com/fsprojects/Paket/pull/979

#### 1.27.0 - 2015-08-13
* Version range semantics changed for `>= x.y.z prerelease` - https://github.com/fsprojects/Paket/issues/976
* BUGFIX: Version trace got lost - https://twitter.com/indy9000/status/631201649219010561
* BUGFIX: copy_local behaviour was broken - https://github.com/fsprojects/Paket/issues/972

#### 1.26.0 - 2015-08-10
* BUGFIX: Paket mixed responses and downloads - https://github.com/fsprojects/Paket/issues/966

#### 1.25.0 - 2015-08-10
* Fix case-sensitivity of boostrapper on mono
* Reactive NuGet v3
* Check for conflicts in selective update - https://github.com/fsprojects/Paket/pull/964
* BUGFIX: Escape file names - https://github.com/fsprojects/Paket/pull/960

#### 1.23.0 - 2015-08-04
* BUGFIX: Selective update resolves the graph for selected package - https://github.com/fsprojects/Paket/pull/957

#### 1.22.0 - 2015-07-31
* Use FSharp.Core 4.0
* Fix build exe path which includes whitespace - https://github.com/fsprojects/ProjectScaffold/pull/185
* Preserve encoding upon saving solution - https://github.com/fsprojects/Paket/pull/940
* BUGFIX: If we specify a templatefile in paket pack it still packs all templates - https://github.com/fsprojects/Paket/pull/944
* BUGFIX: If we specify a type project templatefile in paket pack it should find the project - https://github.com/fsprojects/Paket/issues/945
* BUGFIX: Paket pack succeeded even when there're missing files - https://github.com/fsprojects/Paket/issues/948
* BUGFIX: FindAllFiles should handle paths that are longer than 260 characters - https://github.com/fsprojects/Paket/issues/949

#### 1.21.0 - 2015-07-23
* Allow NuGet packages to put version in the path - https://github.com/fsprojects/Paket/pull/928

#### 1.20.0 - 2015-07-21
* Allow to get version requirements from paket.lock instead of paket.dependencies - https://github.com/fsprojects/Paket/pull/924
* Add new ASP.NET 5.0 monikers - https://github.com/fsprojects/Paket/issues/921
* BUGFIX: Paket crashed with Null Ref Exception for MBrace - https://github.com/fsprojects/Paket/issues/923
* BUGFIX: Exclude submodules from processing - https://github.com/fsprojects/Paket/issues/918

#### 1.19.0 - 2015-07-13
* Support Odata query fallback for package details with /odata prefix - https://github.com/fsprojects/Paket/pull/922
* Establish beta-level comatibility with Klondike nuget server - https://github.com/fsprojects/Paket/pull/907
* BUGFIX: Improved SemVer parser - https://github.com/fsprojects/Paket/pull/920
* BUGFIX: Added fix for windows-style network source-paths in dependencies parser - https://github.com/fsprojects/Paket/pull/903
* BUGFIX: Settings for dependent packages are now respected - https://github.com/fsprojects/Paket/pull/919
* BUGFIX: `--force` option is working for install/update/restore remote files too
* BUGFIX: Delete cached errors if all sources fail - https://github.com/fsprojects/Paket/issues/908
* BUGFIX: Use updated globbing for paket.template
* COSMETICS: Better error message when package doesn't exist
* COSMETICS: Show better error message when a package is used in `paket.references` but not in `paket.lock`

#### 1.18.0 - 2015-06-22
* Exclusion syntax for paket.template files - https://github.com/fsprojects/Paket/pull/882
* BUGFIX: Issue with `paket pack` and multiple paket.template files fixed - https://github.com/fsprojects/Paket/issues/893

#### 1.17.0 - 2015-06-22
* Tab completion for installed packages in Paket.PowerShell - https://github.com/fsprojects/Paket/pull/892
* BUGFIX: Find-package-versions did not work - https://github.com/fsprojects/Paket/issues/886
* BUGFIX: Find-packages did not work - https://github.com/fsprojects/Paket/issues/888 https://github.com/fsprojects/Paket/issues/889
* COSMETICS: Improved the documentation for the commands - https://github.com/fsprojects/Paket/pull/891

#### 1.16.0 - 2015-06-21
* Make sure retrieved versions are ordered by version with latest version first - https://github.com/fsprojects/Paket/issues/886
* PowerShell argument tab completion for Paket-Add - https://github.com/fsprojects/Paket/pull/887
* Detection of DNX and DNXCore frameworks
* BUGFIX: Exceptions were not logged to command line - https://github.com/fsprojects/Paket/pull/885

#### 1.15.0 - 2015-06-18
* Paket.PowerShell support for Package Manager Console - https://github.com/fsprojects/Paket/pull/875
* Fix download of outdated files - https://github.com/fsprojects/Paket/issues/876

#### 1.14.0 - 2015-06-14
* Chocolatey support for Paket.PowerShell - https://github.com/fsprojects/Paket/pull/872
* BUGFIX: Single version in deps file created invalid dependend package- https://github.com/fsprojects/Paket/issues/871

#### 1.13.0 - 2015-06-12
* Paket.PowerShell support - https://github.com/fsprojects/Paket/pull/839
* EXPERIMENTAL: Allow link:false settings for file references in `paket.references` files
* BUGFIX: `paket update` did not pick latest prerelease version of indirect dependency - https://github.com/fsprojects/Paket/issues/866

#### 1.12.0 - 2015-06-09
* BUGFIX: Paket add should not update the package if it's already there
* BUGFIX: "copy_local" was not respected for indirect dependencies - https://github.com/fsprojects/Paket/issues/856
* BUGFIX: Suggest only packages from the installed sources - https://github.com/fsprojects/Paket.VisualStudio/issues/57
* BUGFIX: Trace license warning only in verbose mode - https://github.com/fsprojects/Paket/issues/862
* BUGFIX: Fix ./ issues during pack
* BUGFIX: Serialize != operator correctly - https://github.com/fsprojects/Paket/issues/857
* COSMETICS: Don't save the `paket.lock` file if it didn't changed

#### 1.11.0 - 2015-06-08
* Support for cancelling bootstrapper - https://github.com/fsprojects/Paket/pull/860
* Increase timeout for restricted access mode - https://github.com/fsprojects/Paket/issues/858

#### 1.10.0 - 2015-06-02
* `paket init` puts Paket binaries into the project path - https://github.com/fsprojects/Paket/pull/853
* Do not duplicate files in the nupkg - https://github.com/fsprojects/Paket/issues/851
* Pack command reuses project version if directly given - https://github.com/fsprojects/Paket/issues/837
* BUGFIX: `paket install` was not respecting `content:none` - https://github.com/fsprojects/Paket/issues/854

#### 1.9.0 - 2015-05-30
* Paket pack allows to specify current nuget version as dependency - https://github.com/fsprojects/Paket/issues/837
* BUGFIX: Fix long version of --silent flag - https://github.com/fsprojects/Paket/pull/849

#### 1.8.0 - 2015-05-28
* Implement --no-install and --redirects for "paket update" - https://github.com/fsprojects/Paket/pull/847
* BUGFIX: Fix inconsistent parameter names - https://github.com/fsprojects/Paket/pull/846

#### 1.7.2 - 2015-05-28
* New `--only-referenced` parameter for restore - https://github.com/fsprojects/Paket/pull/843
* Make the output path relative to the dependencies file - https://github.com/fsprojects/Paket/issues/829
* Analyze content files with case insensitive setting - https://github.com/fsprojects/Paket/issues/816
* BUGFIX: Parse NuGet package prerelease versions containing "-" - https://github.com/fsprojects/Paket/issues/841

#### 1.6.0 - 2015-05-26
* Paket init - init dependencies file with default NuGet source
* Allow to init paket in given directory
* Automatically query all package feeds in "Find packages"
* Allow to override install settings in 'paket.dependencies' with values from 'paket.references' - https://github.com/fsprojects/Paket/issues/836
* BUGFIX: `paket install` fails if package version doesn't match .nupkg file - https://github.com/fsprojects/Paket/issues/834
* BUGFIX: Try to work around issue with mono zip functions - https://github.com/fsharp/FAKE/issues/810

#### 1.5.0 - 2015-05-21
* Property tests for dependencies files parser - https://github.com/fsprojects/Paket/pull/807
* EXPERIMENTAL: Query NuGet feeds in parallel
* Allow to specify the directory for `convert-to-nuget` in PublicAPI
* Expose project Guids from project files
* Allow simplify on concrete dependencies file
* Allow to specify a concrete template file for `paket pack`
* Add overload in PublicAPI for default Restore
* Better tracing during "update package"
* Allow to register trace functions
* Allow to specify a source feed for Find-Packages and Find-Package-Versions command
* BUGFIX: Fix dates in local nuget packages
* BUGFIX: NullReferenceException in `convert-from-nuget` - https://github.com/fsprojects/Paket/pull/831
* BUGFIX: `Convert-from-nuget` quotes source feeds - https://github.com/fsprojects/Paket/pull/833
* BUGFIX: Observable.ofAsync fires OnCompleted - https://github.com/fsprojects/Paket/pull/835
* BUGFIX: Work around issue with CustomAssemblyAttributes during `paket pack` - https://github.com/fsprojects/Paket/issues/827
* BUGFIX: Fix dates after creating a package
* BUGFIX: Always trim package names from command line
* BUGFIX: Always show default nuget stream in completion

#### 1.4.0 - 2015-05-08
* EXPERIMENTAL: Find-Packages command - http://fsprojects.github.io/Paket/paket-find-packages.html
* EXPERIMENTAL: Find-Package-Versions command - http://fsprojects.github.io/Paket/paket-find-package-versions.html
* EXPERIMENTAL: Show-Installed-Packages command - http://fsprojects.github.io/Paket/paket-show-installed-packages.html
* Expose GetDefinedNuGetFeeds in Public API
* Expose GetSources in Public API
* BUGFIX: NuGet Convert works with empty version strings - https://github.com/fsprojects/Paket/pull/821
* BUGFIX: Don't shortcut conflicting addition
* BUGFIX: Better pin down behaviour during "Smart Update""
* BUGFIX: Only replace nuget package during add if the old one had no version
* BUGFIX: Put fixed packages to the end - https://github.com/fsprojects/Paket/issues/814
* BUGFIX: Fix `paket add` if package is already there - https://github.com/fsprojects/Paket/issues/814
* BUGFIX: Fix `paket add` for very first dependency - https://github.com/fsprojects/Paket/issues/814
* BUGFIX: Paket pack had issues with \ in subfolders - https://github.com/fsprojects/Paket/issues/812
* BZGFIX: Use https://api.nuget.org/v3/index.json for Autocomplete
* BUGFIX: Set exit code to 1 if the command line parser finds error
* BUGFIX: Windows restrictions were not parsed from lockfile - https://github.com/fsprojects/Paket/issues/810
* BUGFIX: Paket tries to keep the alphabetical order when using `paket add`
* BUGFIX: Do not generate entries for empty extensions in nupkg
* BUGFIX: Portable framework restrictions were not parsed from lockfile - https://github.com/fsprojects/Paket/issues/810
* COSMETICS: "Done" message in bootstrapper
* COSMETICS: -s parameter for Bootstrapper
* COSMETICS: Don't perform unnecessary installs during `paket add`
* COSMETICS: Always print the command on command parser error

#### 1.3.0 - 2015-04-30
* Paket keeps paket.dependencies as stable as possible during edits - https://github.com/fsprojects/Paket/pull/802
* `paket push` doesn't need a dependencies file any more - https://github.com/fsprojects/Paket/issues/800
* Added `--self` for self update of bootstrapper - https://github.com/fsprojects/Paket/issues/791
* BUGFIX: `convert-from-nuget` doen`t duplicate sources anymore - https://github.com/fsprojects/Paket/pull/804

#### 1.2.0 - 2015-04-24
* Add Paket.BootStrapper NuGet package - https://github.com/fsprojects/Paket/issues/790

#### 1.1.3 - 2015-04-24
* Fix StackOverflowException when using local path - https://github.com/fsprojects/Paket/issues/795

#### 1.1.2 - 2015-04-24
* `paket add` should not change dependencies file if the package is misspelled - https://github.com/fsprojects/Paket/issues/798

#### 1.1.1 - 2015-04-24
* Support developmentDependency nuget dependencies - https://github.com/fsprojects/Paket/issues/796

#### 1.1.0 - 2015-04-23
* Pack command is able to detect portable frameworks - https://github.com/fsprojects/Paket/issues/797

#### 1.0.2 - 2015-04-23
* `Convert-from-nuget` removes custom import and targets - https://github.com/fsprojects/Paket/pull/792

#### 1.0.1 - 2015-04-20
* New bootstrapper protects paket.exe from incomplete github downloads - https://github.com/fsprojects/Paket/pull/788

#### 1.0.0 - 2015-04-17
* Big release from fsharpex

#### 0.42.1 - 2015-04-17
* BUGFIX: Smart Install is no longer adding dependencies to paket.dependencies if specified in paket.references but not in paket.dependencies - https://github.com/fsprojects/Paket/issues/779
* BUGFIX: Fix smart install when we add a pinned version - https://github.com/fsprojects/Paket/issues/777
* Trace NuGet server response in verbose mode - https://github.com/fsprojects/Paket/issues/775
* BUGFIX: Fixing wrong local path detection with `paket install` - https://github.com/fsprojects/Paket/pull/773
* BUGFIX: Fixed zip opening on mono - https://github.com/fsprojects/Paket/pull/774

#### 0.41.0 - 2015-04-13
* New Testimonials page - http://fsprojects.github.io/Paket/testimonials.html
* New `PAKET.VERSION` environment variable for bootstraper - https://github.com/fsprojects/Paket/pull/771
* `convert-from-nuget` aggregates target framework from packages.config files - https://github.com/fsprojects/Paket/pull/768
* Improved config file formatting with indented binding redirects - https://github.com/fsprojects/Paket/pull/769
* BUGFIX: Fixed home path detection - https://github.com/fsprojects/Paket/pull/770
* COSMETICS: Better error message when `paket.dependencies` is missing - https://github.com/fsprojects/Paket/issues/764

#### 0.40.0 - 2015-04-09
* Try to fix dates in Nuget packages - https://github.com/fsprojects/Paket/issues/761
* `convert-from-nuget` reads target framework from packages.config files - https://github.com/fsprojects/Paket/pull/760
* Allow . in target file names for pack - https://github.com/fsprojects/Paket/issues/756

#### 0.39.0 - 2015-04-08
* Upgrading to .NET 4.5
* Removing DotNetZip and using the .NET 4.5 Zip APIs instead - https://github.com/fsprojects/Paket/pull/732
* Boostrapper download without `nuget.exe` - https://github.com/fsprojects/Paket/pull/734
* Added frameworkAssemblies to nuspec templating - https://github.com/fsprojects/Paket/issues/740
* BUGFIX: Only pick up project output files for pack that exactly match assembly filename - https://github.com/fsprojects/Paket/issues/752
* BUGFIX: Detect Silverlight version in csproj files - https://github.com/fsprojects/Paket/issues/751
* BUGFIX: Fix mono timeout during license download - https://github.com/fsprojects/Paket/issues/746
* BUGFIX: Detect `sl` as Silverlight - https://github.com/fsprojects/Paket/issues/744

#### 0.38.0 - 2015-03-30
* The restore process downloads package licenses automatically - https://github.com/fsprojects/Paket/pull/737

#### 0.37.0 - 2015-03-28
* Fallback to NuGet.exe if the bootstrapper fails to download from GitHub - https://github.com/fsprojects/Paket/pull/733
* COSMETICS: Display the file name if Paket crashes on some invalid file - https://github.com/fsprojects/Paket/pull/730

#### 0.36.0 - 2015-03-27
* Allow to add references section to paket.template file - https://github.com/fsprojects/Paket/issues/721
* Allow to compute libraries for specific framework - https://github.com/fsprojects/Paket/issues/723
* Detect .NET 4.6 - https://github.com/fsprojects/Paket/issues/727
* SemVer allows "number + build metadata" format - https://github.com/fsprojects/Paket/issues/704
* `paket push` shows status information - https://github.com/fsprojects/Paket/pull/695
* BUGFIX: Maintain order of content file items - https://github.com/fsprojects/Paket/pull/722
* BUGFIX: `Convert-from-nuget` ignores disabled NuGet feeds - https://github.com/fsprojects/Paket/pull/720
* BUGFIX: Smart install should not remove sources from `paket.dependencies` - https://github.com/fsprojects/Paket/pull/726
* BUGFIX: Smart install should create paket.lock if we have references files - https://github.com/fsprojects/Paket/pull/725
* COSMETICS: better tracing of intermediate resolution conflicts

#### 0.34.0 - 2015-03-12
* `paket pack` pretty-prints it's nuspec - https://github.com/fsprojects/Paket/issues/691
* Paket packs .MDBs docs into the nupkg - https://github.com/fsprojects/Paket/issues/693
* paket pack / paket.template support wildcard patterns - https://github.com/fsprojects/Paket/issues/690
* Allow empty lines in `paket.template` and report file name if parser fails - https://github.com/fsprojects/Paket/issues/692
* BUGFIX: paket.template - file type respects dir without slash at the end - https://github.com/fsprojects/Paket/issues/698
* BUGFIX: paket-files folder is alwaays relative to `paket.dependencies` - https://github.com/fsprojects/Paket/issues/564
* BUGFIX: `paket install` respects manual paket nodes - https://github.com/fsprojects/Paket/issues/679

#### 0.33.0 - 2015-03-10
* Paket packs XML docs into the nupkg - https://github.com/fsprojects/Paket/issues/689
* BUGFIX: Install settings from `paket.dependencies` should override package settings - https://github.com/fsprojects/Paket/issues/688

#### 0.32.0 - 2015-03-09
* PERFORMANCE: If resolver runs into conflict then use Warnsdorff's rule - https://github.com/fsprojects/Paket/pull/684
* BUGFIX: Fixed Linux install scripts - https://github.com/fsprojects/Paket/pull/681
* Support for WinExe output type - https://github.com/fsprojects/Paket/pull/675
* BUGFIX: Fix Nuget compat issue with leading zeros - https://github.com/fsprojects/Paket/pull/672
* BUGFIX: Detect inter project dependencies without matching package id - https://github.com/fsprojects/Paket/pull/671
* BUGFIX: Parse prerelease numbers into bigint since ints might overflow - https://github.com/fsprojects/Paket/pull/667
* BUGFIX: Optional fields in template files are read correctly - https://github.com/fsprojects/Paket/pull/666
* BUGFIX: Better url and endpoint handling in `paket push` - https://github.com/fsprojects/Paket/pull/663
* COSMETICS: Better tracing when resolver runs into conflict - https://github.com/fsprojects/Paket/pull/684
* COSMETICS: Better error message when a package is listed twice in `paket.references` - https://github.com/fsprojects/Paket/pull/686
* COSMETICS: Use Chessie for ROP - https://github.com/fsprojects/Chessie

#### 0.31.2 - 2015-02-26
* BUGFIX: Robust and much faster template file parser - https://github.com/fsprojects/Paket/pull/660

#### 0.31.1 - 2015-02-25
* Use latest FAKE tasks

#### 0.31.0 - 2015-02-25
* BUGFIX: Fix help for init command - https://github.com/fsprojects/Paket/pull/654
* BUGFIX: Allow non-standard API endpoint for push - https://github.com/fsprojects/Paket/pull/652
* BUGFIX: Special case nuget.org
* BUGFIX: paket add/remove with just project name - https://github.com/fsprojects/Paket/pull/650
* BUGFIX: Uploading packages as multiform content type - https://github.com/fsprojects/Paket/pull/651
* BUGFIX: Handle transient dependencies better in pack command - https://github.com/fsprojects/Paket/pull/649
* BUGFIX: Only load custom attributes if not given in TemplateFile or cmd parameter
* BUGFIX: Detect .NET 4.5.1 - https://github.com/fsprojects/Paket/pull/647

#### 0.30.0 - 2015-02-23
* New command: `paket pack` - http://fsprojects.github.io/Paket/paket-pack.html
* New command: `paket push` - http://fsprojects.github.io/Paket/paket-push.html
* Improved command line help - https://github.com/fsprojects/Paket/pull/639
* BUGFIX: fix no_auto_restore option parsing - https://github.com/fsprojects/Paket/issues/632

#### 0.29.0 - 2015-02-18
* Allow local NuGet sources with spaces in `paket.dependencies` - https://github.com/fsprojects/Paket/issues/616
* Streamlined install options in `paket.dependencies` and `paket.references` - https://github.com/fsprojects/Paket/issues/587
* Allow to opt-out of targets import - https://github.com/fsprojects/Paket/issues/587
* New option to add/remove packages for a single project - https://github.com/fsprojects/Paket/pull/610
* BUGFIX: Blacklisted Microsoft.Bcl.Build.targets - https://github.com/fsprojects/Paket/issues/618
* BUGFIX: Selective update doesn't add package twice from `paket.references` anymore
* BUGFIX: `paket install` installs GitHub source files
* COSMETICS: Respect home directories on mono - https://github.com/fsprojects/Paket/issues/612
* COSMETICS: `paket add` inserts the new package in alphabetical position - https://github.com/fsprojects/Paket/issues/596

#### 0.28.0 - 2015-02-16
* Add a simple API which allows to retrieve NuGet v3 autocomplete
* Allow unix-style comments in `paket.dependencies` file
* BUGFIX: `paket restore` does not fail on missing `paket.version` files - https://github.com/fsprojects/Paket/issues/600
* BUGFIX: Parsing of conditional dependencies should detect portable case - https://github.com/fsprojects/Paket/issues/594
* BUGFIX: Prerelease requirements in `paket.dependencies` should override package dependencies - https://github.com/fsprojects/Paket/issues/607
* BUGFIX: Try to ease the pain with mono bug in Process class - https://github.com/fsprojects/Paket/issues/599
* BUGFIX: `paket restore` does not re-download http references - https://github.com/fsprojects/Paket/issues/592
* BUGFIX: Make DeletePaketNodes more robust - https://github.com/fsprojects/Paket/issues/591
* BUGFIX: Install content files on mono - https://github.com/fsprojects/Paket/issues/561
* BUGFIX: Install process doesn't duplicate Imports of targets files any more - https://github.com/fsprojects/Paket/issues/588
* BUGFIX: Don't remove comments from `paket.dependencies` file - https://github.com/fsprojects/Paket/issues/584
* COSMETICS: Paket should not reformat app/web.config files while changing assembly redirects - https://github.com/fsprojects/Paket/issues/597

#### 0.27.0 - 2015-02-07
* Install process will reference `.props` and `.targets` files from NuGet packages - https://github.com/fsprojects/Paket/issues/516
* Don't internalize in paket.exe during ILMerge
* Allow to download from pre-authenticated MyGet feed - https://github.com/fsprojects/Paket/issues/466
* BUGFIX: Fix `paket install --hard` for FSharp.Core - https://github.com/fsprojects/Paket/issues/579
* BUGFIX: `paket convert-from-nuget` ignores casing when looking for nuget.targets - https://github.com/fsprojects/Paket/issues/580
* BUGFIX: `paket install` correctly parses HTTP references - https://github.com/fsprojects/Paket/pull/571
* BUGFIX: `paket.dependencies` parser now fails if tokens are not valid
* COSMETICS: Prerelease strings are checked that they don't contain operators
* COSMETICS: Create an install function in the API which takes a `paket.dependencies` file as text - https://github.com/fsprojects/Paket/issues/576

#### 0.26.0 - 2015-01-31
* Allow to opt-out of old frameworks in `paket.dependencies` - http://fsprojects.github.io/Paket/nuget-dependencies.html#Framework-restrictions
* Allow `copy_local` settings in `paket.references` - http://fsprojects.github.io/Paket/references-files.html#copy_local-settings
* COSMETICS: `paket.lock` beautification for HTTP specs - https://github.com/fsprojects/Paket/pull/571

#### 0.25.0 - 2015-01-25
* BUGFIX: If more than one TargetFramework-specific dependency to the same package exist, we take the latest one - https://github.com/fsprojects/Paket/pull/567
* BUGFIX: Removes interactive-shell-check on `add auth` - https://github.com/fsprojects/Paket/pull/565
* BUGFIX: Can parse open NuGet ranges in brackets - https://github.com/fsprojects/Paket/issues/560
* BUGFIX: Detect `net35-client` - https://github.com/fsprojects/Paket/issues/559
* BUGFIX: Show help for `auto-restore` command - https://github.com/fsprojects/Paket/pull/558

#### 0.24.0 - 2015-01-19
* Allow to disable Visual Studio NuGet package restore - http://fsprojects.github.io/Paket/paket-auto-restore.html
* BUGFIX: Probe for unnormalized and normalized versions in local NuGet feeds - https://github.com/fsprojects/Paket/issues/556

#### 0.23.0 - 2015-01-15
* Refactored `init` & `init auto restore` to Railway Oriented Programming - https://github.com/fsprojects/Paket/pull/533
* Refactored FindRefs to Railway Oriented Programming - https://github.com/fsprojects/Paket/pull/529
* BUGFIX: paket.bootstrapper.exe and paket.exe use better proxy detection - https://github.com/fsprojects/Paket/pull/552
* BUGFIX: `paket add` offered to add dependencies even when they are already added - https://github.com/fsprojects/Paket/issues/550
* BUGFIX: Detect `Net20-client` - https://github.com/fsprojects/Paket/issues/547
* BUGFIX: Give better error message when package is not found in a local feed - https://github.com/fsprojects/Paket/issues/545
* BUGFIX: Don't download gists that are up-to-date - https://github.com/fsprojects/Paket/issues/513
* BUGFIX: fix parsing of longer http links - https://github.com/fsprojects/Paket/pull/536
* BUGFIX: Detect correct `paket.references` filenames during convert-from-nuget
* BUGFIX: If no package source is found during convert-from-nuget we use the default NuGet feed
* COSMETICS: Config file is only saved when needed
* COSMETICS: Ignore completely empty lib folders
* COSMETICS: `paket convert-from-nuget` warns if it can't find a NuGet feed - https://github.com/fsprojects/Paket/issues/548
* COSMETICS: Remove icon from bootstrapper to make file size much smaller

#### 0.22.0 - 2015-01-05
* Bootstrapper avoids github API - https://github.com/fsprojects/Paket/issues/510
* Refactoring to Railwal Oriented Programming - http://fsharpforfunandprofit.com/rop/
* Always trim line end in lockfile
* Improved binding redirects detection - https://github.com/fsprojects/Paket/pull/507
* Don't catch NullReferenceExceptions for now - https://github.com/fsprojects/Paket/issues/505
* BUGFIX: Paket update nuget X doesn't work - https://github.com/fsprojects/Paket/issues/512

#### 0.21.0 - 2015-01-02
* New `--log-file` parameter allows to trace into logfile - https://github.com/fsprojects/Paket/pull/502
* Trace stacktrace on all NullReferenceExceptions - https://github.com/fsprojects/Paket/issues/500
* Paket.locked file has 2 minute timeout
* BUGFIX: Detect the version of a GitHub gist correctly - https://github.com/fsprojects/Paket/issues/499
* BUGFIX: Dependencies file saves http and gist links correctly - https://github.com/fsprojects/Paket/issues/498
* BUGFIX: Don't relax "OverrideAll" conditions during `paket install`
* BUGFIX: fix priority of parsing atom nuget feed for package Id - https://github.com/fsprojects/Paket/issues/494
* BUGFIX: fix JSON deserializer and reactivate cache - https://github.com/fsprojects/Paket/pull/495
* BUGFIX: Make the file search for app.config and web.config case insensitive - https://github.com/fsprojects/Paket/issues/493
* BUGFIX: Don't add duplicate lines in `packet.dependencies` - https://github.com/fsprojects/Paket/issues/492
* BUGFIX: Keep framework restrictions in `paket install`- https://github.com/fsprojects/Paket/issues/486
* WORKAROUND: Do not fail on BadCrcException during unzip and only show a warning - https://github.com/fsprojects/Paket/issues/484
* WORKAROUND: Disable NuGet v3 feed for now - seems to be unreliable.
* PERFORMANCE: Don't parse project files twice - https://github.com/fsprojects/Paket/issues/487
* PERFORMANCE: Cache platform penalty calculation - https://github.com/fsprojects/Paket/issues/487
* PERFORMANCE: Use StringBuilder for path replacement - https://github.com/fsprojects/Paket/issues/487
* PERFORMANCE: Cache feed errors - https://github.com/fsprojects/Paket/issues/487
* PERFORMANCE: Put feed url into cache filename - https://github.com/fsprojects/Paket/issues/487
* PERFORMANCE: Relax prerelease requirements for pinned versions - https://github.com/fsprojects/Paket/issues/487
* PERFORMANCE: Don't enumerate all files, since we only need lib files - https://github.com/fsprojects/Paket/issues/487
* PERFORMANCE: Pin sourcefile dependencies - https://github.com/fsprojects/Paket/issues/487
* PERFORMANCE: Cache path penalty calculation - https://github.com/fsprojects/Paket/issues/487
* PERFORMANCE: Cache path extraction - https://github.com/fsprojects/Paket/issues/487

#### 0.20.1 - 2014-12-30
* COSMETICS: Trim end of line in lockfile.

#### 0.20.0 - 2014-12-29
* `paket install` performs a selective update based on the changes in the dependencies file - http://fsprojects.github.io/Paket/lock-file.html#Performing-updates
* Paket.exe acquires a lock for all write processes - https://github.com/fsprojects/Paket/pull/469
* New command to add credentials - http://fsprojects.github.io/Paket/paket-config.html#Add-credentials
* Smarter conditional NuGet dependencies - https://github.com/fsprojects/Paket/pull/462
* If environment auth variables are empty a fallback to the config is used- https://github.com/fsprojects/Paket/pull/459
* Better handling for multiple files from same GitHub repository - https://github.com/fsprojects/Paket/pull/451
* Extend Public API for plugin
* BUGFIX: Remove parsing of invalid child element of ProjectReference - https://github.com/fsprojects/Paket/pull/453
* BUGFIX: Don't add NuGet packages twice to a references file - https://github.com/fsprojects/Paket/pull/460
* BUGFIX: Use Max strategy for `paket outdated --ingore-constraints` - https://github.com/fsprojects/Paket/pull/463
* BUGFIX: Don't delete downloaded github zip file
* BUGFIX: Cannot install nuget packages from local TeamCity feeds due to proxy - https://github.com/fsprojects/Paket/pull/482
* BUGFIX: Don't touch framework assemblies if not needed
* BUGFIX: Check versions file synchronously
* BUGFIX: Restore console color after handling exception - https://github.com/fsprojects/Paket/pull/467
* COSMETICS: `>= 0` version range simplified to empty string - https://github.com/fsprojects/Paket/pull/449
* COSMETICS: Paket.exe and paket.bootstrapper.exe have a logo - https://github.com/fsprojects/Paket/pull/473

#### 0.18.0 - 2014-12-09
* Show command help on `--help` - https://github.com/fsprojects/Paket/pull/437
* Allow to opt in to BindingRedirects - https://github.com/fsprojects/Paket/pull/436
* Don't run simplify in strict mode - https://github.com/fsprojects/Paket/pull/443
* Allow to remove NuGet packages in interactive mode - https://github.com/fsprojects/Paket/pull/432
* Added auto-unzip of downloaded archives - https://github.com/fsprojects/Paket/pull/430
* Allow to reference binary files via http reference - https://github.com/fsprojects/Paket/pull/427
* Faster BindingRedirects - https://github.com/fsprojects/Paket/pull/414
* Using a different FSharp.Core NuGet package - https://github.com/fsprojects/Paket/pull/416
* Find the paket.references file in upper directories - https://github.com/fsprojects/Paket/pull/409
* Allow `paket.references` files in upper directories - https://github.com/fsprojects/Paket/pull/403
* Clear failure message for `paket simplify`, when lock file is outdated - https://github.com/fsprojects/Paket/pull/403
* BUGFIX: `Selective update` updates only dependent packages - https://github.com/fsprojects/Paket/pull/410
* BUGFIX: If there are only prereleases we should just take these
* BUGFIX: `paket update nuget <name>` fails if <name> was not found in lockfile - https://github.com/fsprojects/Paket/issues/404
* BUGFIX: Unescape library filename - https://github.com/fsprojects/Paket/pull/412
* BUGFIX: Allow to reference multiple files from same repository directory - https://github.com/fsprojects/Paket/pull/445
* BUGFIX: Don't reference satellite assemblies - https://github.com/fsprojects/Paket/pull/444
* BUGFIX: Binding redirect version is picked from highest library version - https://github.com/fsprojects/Paket/pull/422
* BUGFIX: Handle numeric part of PreRelease identifiers correctly - https://github.com/fsprojects/Paket/pull/426
* BUGFIX: Fixed casing issue in selective update - https://github.com/fsprojects/Paket/pull/434
* BUGFIX: Parse http links from lockfile
* BUGFIX: Calculate dependencies file name for http resources - https://github.com/fsprojects/Paket/pull/428

#### 0.17.0 - 2014-11-29
* FrameworkHandling: Support more portable profiles and reduce the impact in the XML file
* FrameworkHandling: support extracting Silverlight5.0 and NetCore4.5 - https://github.com/fsprojects/Paket/pull/389
* New command `paket init` - http://fsprojects.github.io/Paket/paket-init.html
* Better error message for missing files in paket.lock file - https://github.com/fsprojects/Paket/pull/402
* BUGFIX: Crash on 'install' when input seq was empty - https://github.com/fsprojects/Paket/pull/395
* BUGFIX: Handle multiple version results from NuGet - https://github.com/fsprojects/Paket/pull/393

#### 0.16.0 - 2014-11-23
* Integrate BindingRedirects into Paket install process - https://github.com/fsprojects/Paket/pull/383
* BUGFIX: Download of GitHub files should clean it's own directory - https://github.com/fsprojects/Paket/issues/385
* BUGFIX: Don't remove custom framework references - https://github.com/fsprojects/Paket/issues/376
* BUGFIX: Path to dependencies file is now relative after `convert-from-nuget` - https://github.com/fsprojects/Paket/pull/379
* BUGFIX: Restore command in targets file didn't work with spaces in paths - https://github.com/fsprojects/Paket/issues/375
* BUGFIX: Detect FrameworkReferences without restrictions in nuspec file and install these
* BUGFIX: Read sources even if we don't find packages - https://github.com/fsprojects/Paket/issues/372

#### 0.15.0 - 2014-11-19
* Allow to use basic framework restrictions in NuGet packages - https://github.com/fsprojects/Paket/issues/307
* Support feeds that don't support NormalizedVersion - https://github.com/fsprojects/Paket/issues/361
* BUGFIX: Use Nuget v2 as fallback
* BUGFIX: Accept and normalize versions like 6.0.1302.0-Preview - https://github.com/fsprojects/Paket/issues/364
* BUGFIX: Fixed handling of package dependencies containing string "nuget" - https://github.com/fsprojects/Paket/pull/363

#### 0.14.0 - 2014-11-14
* Uses Nuget v3 API, which enables much faster resolver
* BUGFIX: Keep project file order similar to VS order
* Support unlisted dependencies if nothing else fits - https://github.com/fsprojects/Paket/issues/327

#### 0.13.0 - 2014-11-11
* New support for general HTTP dependencies - http://fsprojects.github.io/Paket/http-dependencies.html
* New F# Interactive support - http://fsprojects.github.io/Paket/reference-from-repl.html
* New `paket find-refs` command - http://fsprojects.github.io/Paket/paket-find-refs.html
* Migration of NuGet source credentials during `paket convert-from-nuget` - http://fsprojects.github.io/Paket/paket-convert-from-nuget.html#Migrating-NuGet-source-credentials
* Bootstrapper uses .NET 4.0 - https://github.com/fsprojects/Paket/pull/355
* Adding --ignore-constraints to `paket outdated` - https://github.com/fsprojects/Paket/issues/308
* PERFORMANCE: If `paket add` doesn't change the `paket.dependencies` file then the resolver process will be skipped
* BUGFIX: `paket update nuget [PACKAGENAME]` should use the same update strategy as `paket add` - https://github.com/fsprojects/Paket/issues/330
* BUGFIX: Trailing whitespace is ignored in `paket.references`

#### 0.12.0 - 2014-11-07
* New global paket.config file - http://fsprojects.github.io/Paket/paket-config.html
* Trace warning when we replace NuGet.exe with NuGet.CommandLine - https://github.com/fsprojects/Paket/issues/320
* Allow to parse relative NuGet folders - https://github.com/fsprojects/Paket/issues/317
* When paket skips a framework install because of custom nodes it shows a warning - https://github.com/fsprojects/Paket/issues/316
* Remove the namespaces from the nuspec parser - https://github.com/fsprojects/Paket/pull/315
* New function which extracts the TargetFramework of a given projectfile.
* New function which calculates dependencies for a given projectfile.
* Project output type can be detected from a project file
* Allow to retrieve inter project dependencies from a project file
* BUGFIX: Exclude unlisted NuGet packages in Resolver - https://github.com/fsprojects/Paket/issues/327
* BUGFIX: Detect Lib vs. lib folder on Linux - https://github.com/fsprojects/Paket/issues/332
* BUGFIX: Paket stopwatch was incorrect - https://github.com/fsprojects/Paket/issues/326
* BUGFIX: Paket failed on generating lockfile for LessThan version requirement - https://github.com/fsprojects/Paket/pull/314
* BUGFIX: Don't match suffixes in local NuGet packages - https://github.com/fsprojects/Paket/issues/317
* BUGFIX: Don't fail with NullReferenceException when analyzing nuget.config - https://github.com/fsprojects/Paket/issues/319

#### 0.11.0 - 2014-10-29
* Build a merged install model with all packages - https://github.com/fsprojects/Paket/issues/297
* `paket update` command allows to set a version - http://fsprojects.github.io/Paket/paket-update.html#Updating-a-single-package
* `paket.targets` is compatible with specific references files - https://github.com/fsprojects/Paket/issues/301
* BUGFIX: Paket no longer leaves transitive dependencies in lockfile after remove command - https://github.com/fsprojects/Paket/pull/306
* BUGFIX: Don't use "global override" for selective update process - https://github.com/fsprojects/Paket/issues/310
* BUGFIX: Allow spaces in quoted parameter parsing - https://github.com/fsprojects/Paket/pull/311

#### 0.10.0 - 2014-10-24
* Initial version of `paket remove` command - http://fsprojects.github.io/Paket/paket-remove.html
* Paket add doesn't fail on second attempt - https://github.com/fsprojects/Paket/issues/295
* Report full paths when access is denied - https://github.com/fsprojects/Paket/issues/242
* Visual Studio restore only restores for the current project
* BUGFIX: Selective update keeps all other versions
* BUGFIX: Install process accepts filenames with `lib`
* BUGFIX: Fix !~> resolver
* BUGFIX: Use normal 4.0 framework libs when we only specify net40
* BUGFIX: Fix timing issue with paket install --hard - https://github.com/fsprojects/Paket/issues/293
* BUGFIX: Fix namespace handling in nuspec files
* BUGFIX: Add default nuget source to dependencies file if original project has no source

#### 0.9.0 - 2014-10-22
* Allow to restore packages from paket.references files - http://fsprojects.github.io/Paket/paket-restore.html
* Detect local nuspec with old XML namespace - https://github.com/fsprojects/Paket/issues/283
* `paket add` command tries to keep all other packages stable.
* Added another profile mapping for Profile136 - https://github.com/fsprojects/Paket/pull/262
* More portable profiles - https://github.com/fsprojects/Paket/issues/281
* Added net11 to framework handling - https://github.com/fsprojects/Paket/pull/269
* Create references for Win8 - https://github.com/fsprojects/Paket/issues/280
* Detect VS automatic nuget restore and create paket restore - http://fsprojects.github.io/Paket/paket-convert-from-nuget.html#Automated-process
* `paket convert-from-nuget` doesn't duplicate paket solution items - https://github.com/fsprojects/Paket/pull/286
* BUGFIX: Paket removes old framework references if during install - https://github.com/fsprojects/Paket/issues/274
* BUGFIX: Don't let the bootstrapper fail if we already have a paket.exe
* BUGFIX: Use the Id property when NuGet package name and id are different - https://github.com/fsprojects/Paket/issues/265

#### 0.8.0 - 2014-10-15
* Smarter install in project files
* Paket handles .NET 4.5.2 and .NET 4.5.3 projects - https://github.com/fsprojects/Paket/issues/260
* New command: `paket update nuget <package id>` - http://fsprojects.github.io/Paket/paket-update.html#Updating-a-single-package
* BUGFIX: Do not expand auth when serializing dependencies file - https://github.com/fsprojects/Paket/pull/259
* BUGFIX: Create catch all case for unknown portable frameworks

#### 0.7.0 - 2014-10-14
* Initial support for referencing full github projects - http://fsprojects.github.io/Paket/http-dependencies.html#Referencing-a-GitHub-repository
* Allow to use all branches in GitHub sources - https://github.com/fsprojects/Paket/pull/249
* Initial support for frameworkAssemblies from nuspec - https://github.com/fsprojects/Paket/issues/241
* Download github source files with correct encoding - https://github.com/fsprojects/Paket/pull/248
* Add FSharp.Core.Microsoft.Signed as dependency
* Install model uses portable versions for net40 and net45 when package doesn't contain special versions
* Install command displays existing versions if constraint does not match any version
* Restore command doesn't calc install model.
* Use https in DefaultNugetStream - https://github.com/fsprojects/Paket/pull/251
* BUGFIX: Paket only deletes files which will are downloaded by init-auto-restore process - https://github.com/fsprojects/Paket/pull/254
* BUGFIX: Paket convert-from-nuget failed when package source keys contain invalid XML element chars - https://github.com/fsprojects/Paket/issues/253

#### 0.6.0 - 2014-10-11
* New restore command - http://fsprojects.github.io/Paket/paket-restore.html
* Report if we can't find packages for top level dependencies.
* Faster resolver
* Try /FindPackagesById before /Packages for nuget package version no. retrieval
* New Paket.Core package on NuGet - https://www.nuget.org/packages/Paket.Core/
* BUGFIX: Prefer full platform builds over portable builds

#### 0.5.0 - 2014-10-09
* Bootstrapper will only download stable releases by default - http://fsprojects.github.io/Paket/bootstrapper.html
* New installer model allows better compatibility with NuGet and should be much faster
* Supporting dot for references file - http://fsprojects.github.io/Paket/http-dependencies.html
* Supporting pagination for long NuGet feeds - https://github.com/fsprojects/Paket/issues/223
* Create a "use exactly this version" operator in order to override package conflicts - http://fsprojects.github.io/Paket/nuget-dependencies.html#Use-exactly-this-version-constraint
* New `content none` mode in paket.dependencies - http://fsprojects.github.io/Paket/dependencies-file.html#No-content-option
* Allow source files in content folder of NuGet packages
* No -D needed for Linux installer - https://github.com/fsprojects/Paket/pull/210
* Content files like `_._`, `*.transform` and `*.pp` are ignored - https://github.com/fsprojects/Paket/issues/207
* The `convert-from-nuget` command adds .paket folder to the sln - https://github.com/fsprojects/Paket/issues/206
* Removed duplicate transitive dependencies from lock file - https://github.com/fsprojects/Paket/issues/200
* If the package download failed Paket retries with force flag
* The `convert-from-nuget` commands sorts the dependencies file
* Use credentials from nuget.config on paket convert-from-nuget - https://github.com/fsprojects/Paket/issues/198
* Deploy fixed targets file - https://github.com/fsprojects/Paket/issues/172
* New [--pre] and [--strict] modes for paket outdated - http://fsprojects.github.io/Paket/paket-outdated.html
* New --no-auto-restore option for `convert-from-nuget` command - http://fsprojects.github.io/Paket/paket-convert-from-nuget.html#Automated-process
* Adding support for new portable profiles
* paket.exe is now signed
* Allow to reference .exe files from NuGet packages
* Use default proxy in paket.exe and bootstrapper.exe - https://github.com/fsprojects/Paket/issues/226
* Keep order of sources in paket.dependencies - https://github.com/fsprojects/Paket/issues/233
* BREAKING CHANGE: Removed --dependencies-file option - from now on it's always paket.dependencies
* BUGFIX: Bootstrapper will not throw NullReferenceException on broken paket.exe downloads
* BUGFIX: Authentication information will not be put in cache
* BUGFIX: Fixes cache issue when using multiple NuGet sources
* BUGFIX: Fixes potential casing issue on Windows
* BUGFIX: paket-files need to go to the top of a project file
* BUGFIX: Do not look for MinimalVisualStudioVersion when adding paket folder to solution - https://github.com/fsprojects/Paket/pull/221
* COSMETICS: Throw better error message if we don't get any versions from NuGet source

#### 0.4.0 - 2014-09-28
* Resolve dependencies for github modules - http://fsprojects.github.io/Paket/http-dependencies.html#Remote-dependencies
* New [--interactive] mode for paket simplify - http://fsprojects.github.io/Paket/paket-simplify.html
* Don't use version in path for github files.
* Better error message when a package resolution conflict arises.

#### 0.3.0 - 2014-09-25
* New command: paket add [--interactive] - http://fsprojects.github.io/Paket/paket-add.html
* New command: paket simplify - http://fsprojects.github.io/Paket/paket-simplify.html
* Better Visual Studio integration by using paket.targets file - http://fsprojects.github.io/Paket/paket-auto-restore.html
* Support for NuGet prereleases - http://fsprojects.github.io/Paket/nuget-dependencies.html#PreReleases
* Support for private NuGet feeds - http://fsprojects.github.io/Paket/nuget-dependencies.html#NuGet-feeds
* New NuGet package version constraints - http://fsprojects.github.io/Paket/nuget-dependencies.html#Further-version-constraints
* Respect case sensitivity for package paths for Linux - https://github.com/fsprojects/Paket/pull/137
* Improved convert-from-nuget command - http://fsprojects.github.io/Paket/paket-convert-from-nuget.html
* New paket.bootstrapper.exe (7KB) allows to download paket.exe from github.com - http://fsprojects.github.io/Paket/paket-auto-restore.html
* New package resolver algorithm
* Better verbose mode - use -v flag
* Version info is shown at paket.exe start
* paket.lock file is sorted alphabetical (case-insensitive)
* Linked source files now all go underneath a "paket-files" folder.
* BUGFIX: Ensure the NuGet cache folder exists
* BUGFIX: Async download fixed on mono

#### 0.2.0 - 2014-09-17
* Allow to directly link GitHub files - http://fsprojects.github.io/Paket/http-dependencies.html
* Automatic NuGet conversion - http://fsprojects.github.io/Paket/paket-convert-from-nuget.html
* Cleaner syntax in paket.dependencies - https://github.com/fsprojects/Paket/pull/95
* Strict mode - https://github.com/fsprojects/Paket/pull/104
* Detecting portable profiles
* Support content files from nuget - https://github.com/fsprojects/Paket/pull/84
* Package names in Dependencies file are no longer case-sensitive - https://github.com/fsprojects/Paket/pull/108

#### 0.1.4 - 2014-09-16
* Only vbproj, csproj, fsproj and pyproj files are handled

#### 0.1.3 - 2014-09-15
* Detect FSharpx.Core in packages

#### 0.1.2 - 2014-09-15
* --hard parameter allows better transition from NuGet.exe

#### 0.1.0 - 2014-09-12
* We are live - yay!<|MERGE_RESOLUTION|>--- conflicted
+++ resolved
@@ -1,12 +1,5 @@
-<<<<<<< HEAD
-#### 5.210.0 - 2019-06-11
+#### 5.210.1 - 2019-06-11
 * BUGFIX: Fixed native library detection - enables FAKE native library support - https://github.com/fsprojects/Paket/pull/3593
-=======
-#### 5.209.2-alpha.1 - 2019-06-09
-* BUGFIX: Fix native library detection - https://github.com/fsprojects/Paket/pull/3593
-
-#### 5.209.1 - 2019-06-04
->>>>>>> 8fb52a72
 * BUGFIX: Allow projects without Guids - https://github.com/fsprojects/Paket/issues/3528
 
 #### 5.209.0 - 2019-05-29
