--- conflicted
+++ resolved
@@ -1,14 +1,12 @@
-<<<<<<< HEAD
-#### 4.0.0-beta013 - 17.02.2017
+#### 4.0.0-beta014 - 17.02.2017
 * Make Paket compatible with DotNet SDK preview3
 * Tail Recursive Package Resolution - https://github.com/fsprojects/Paket/pull/2066
 * Reorganized resolver - https://github.com/fsprojects/Paket/pull/2039
 * USABILITY: Added option to have paket restore fail on check failure - https://github.com/fsprojects/Paket/pull/1963
 * Generate load scripts on install abidding to new paket.dependencies option - https://fsprojects.github.io/Paket/dependencies-file.html#Generate-load-scripts
-=======
+
 #### 3.35.3 - 17.02.2017
 * BUGFIX: Fix TFS-on-premise - https://github.com/fsprojects/Paket/pull/2147
->>>>>>> 1129411b
 
 #### 3.35.2 - 17.02.2017
 * BUGFIX: Add a workaround for https://github.com/fsprojects/Paket/issues/2145
