--- conflicted
+++ resolved
@@ -1,15 +1,13 @@
-<<<<<<< HEAD
-#### 3.0.0-alpha098 - 05.04.2016
+#### 3.0.0-alpha099 - 05.04.2016
 * Allow to reference git repositories - http://fsprojects.github.io/Paket/git-dependencies.html
 * Allow to run build commands on git repositories - http://fsprojects.github.io/Paket/git-dependencies.html#Running-a-build-in-git-repositories
 * Allow to use git repositories as NuGet source - http://fsprojects.github.io/Paket/git-dependencies.html#Using-Git-repositories-as-NuGet-source
 * Additional local caches - http://fsprojects.github.io/Paket/caches.html
 * Garbage collection in packages folder - https://github.com/fsprojects/Paket/pull/1491
 * BREAKING CHANGE: Removed --hard parameter from all commands. Paket threads all commands as if --hard would have been set - https://github.com/fsprojects/Paket/pull/1567
-=======
+
 #### 2.58.3 - 05.04.2016
 * BUGFIX: Add "*.fsi" files as <Compile> by default - https://github.com/fsprojects/Paket/pull/1573
->>>>>>> 28d00d2d
 
 #### 2.58.2 - 05.04.2016
 * Touch: disabled by default in Add, Update, Install; enabled with --touch-affected-refs - https://github.com/fsprojects/Paket/pull/1571
