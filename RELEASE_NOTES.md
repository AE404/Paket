<<<<<<< HEAD
#### 5.248.0 - 2020-06-27
=======
#### 5.249.0 - 2020-07-25
* Add support for props and target files in root of file - https://github.com/fsprojects/Paket/pull/3889

#### 5.248.2 - 2020-07-25
* BUGFIX: Search all the sub-directories under the default packages directory and do not use CompareString while searching under packages directory - https://github.com/fsprojects/Paket/pull/3888

#### 5.248.1 - 2020-07-23
* BUGFIX: Corrects memozation of HttpHandlers - https://github.com/fsprojects/Paket/pull/3881

#### 5.248.0 - 2020-07-23
>>>>>>> d293b13b
* Use AES encryption when not on windows - https://github.com/fsprojects/Paket/pull/3884

#### 5.247.4 - 2020-06-27
* BUGFIX: Do not add development dependencies to the nuspec of a target nupkg while paket packing - https://github.com/fsprojects/Paket/pull/3873

#### 5.247.3 - 2020-06-22
* Remove recursion from lock access test

#### 5.247.1 - 2020-06-14
* REVERT: Added protocolVersion for NuGet source - https://github.com/fsprojects/Paket/pull/3844

#### 5.247.0 - 2020-06-14
* Added protocolVersion for NuGet source - https://github.com/fsprojects/Paket/pull/3844

#### 5.246.1 - 2020-06-13
* BUGFIX: Fix a misspelled TFM - https://github.com/fsprojects/Paket/pull/3855

#### 5.246.0 - 2020-06-13
* Add support for licenseExpression in paket.template - https://github.com/fsprojects/Paket/pull/3824

#### 5.245.4 - 2020-06-12
* Allows to quit `paket find-packages` with Ctrl+c - https://github.com/fsprojects/Paket/pull/3865

#### 5.245.3 - 2020-05-25
* Treat NuGet repo as v3 if url ends with index.json  - https://github.com/fsprojects/Paket/issues/3806

#### 5.245.1 - 2020-05-05
* Allow to restore netcoreapp5.0 - https://github.com/fsprojects/Paket/issues/3811

#### 5.244.2 - 2020-04-29
* Detect when MSBuild 16 is not using SDK - https://github.com/fsprojects/Paket/issues/3837

#### 5.244.1 - 2020-04-26
* REVERT: Apply version ranges to nuspecs during fix-up command - https://github.com/fsprojects/Paket/pull/3835

#### 5.243.0 - 2020-03-27
* Add support for MonoAndroid10.0 - https://github.com/fsprojects/Paket/pull/3817
* Add support for uap10.0.14393 and uap10.0.18362 - https://github.com/fsprojects/Paket/pull/3818

#### 5.242.2 - 2020-02-17
* BUGFIX: Update matching platform check - https://github.com/fsprojects/Paket/pull/3797

#### 5.242.1 - 2020-02-10
* BUGFIX: Don't generate refs to full framework assemblies for netstandard scripts

#### 5.242.0 - 2020-02-03
* Change default TFM on paket init to netcoreap31

#### 5.241.6 - 2020-01-04
* REVERT: Do only disable automagic when FSharp.Core is actually used - https://github.com/fsprojects/Paket/issues/3769

#### 5.241.5 - 2019-12-22
* BUGFIX: Fixed #3763 partially extracted nugets - https://github.com/fsprojects/Paket/pull/3764

#### 5.241.2 - 2019-12-12
* BUGFIX: Paket pack failed when project contained Compile Update entries - https://github.com/fsprojects/Paket/issues/3752

#### 5.241.1 - 2019-12-05
* Added IgnoreConflict option for paket push - https://github.com/fsprojects/Paket/pull/3741

#### 5.240.1 - 2019-12-05
* SECURITY: Check against zip leak in the workaround case of 5.240.0 - https://github.com/fsprojects/Paket/pull/3747

#### 5.240.0 - 2019-12-04
* WORKAROUND: Microsoft pushed couple of invalid zips to nuget.org this works around it - https://github.com/fsprojects/Paket/issues/3743

#### 5.239.0 - 2019-12-03
* PaketUpdate failed with semver 2.0 version and jfrog hosted repository - https://github.com/fsprojects/Paket/issues/3601

#### 5.238.2 - 2019-11-26
* Exclude top-level linux folders for docker support - https://github.com/fsprojects/Paket/issues/3123
* More verbose logging

#### 5.237.0 - 2019-11-25
* Added BootstrapperOutputDir to config - https://github.com/fsprojects/Paket/pull/3733

#### 5.236.6 - 2019-11-21
* REVERT: Paket caused build warnings by adding references to NETStandard.Library - https://github.com/fsprojects/Paket/issues/2852

#### 5.236.1 - 2019-11-20
* BUGFIX: "Update group" kept old versions fixed - https://github.com/fsprojects/Paket/pull/3725

#### 5.236.0 - 2019-11-15
* Paket init is now a bit more opionionated and restricts to netcore3.0, nestandard2.0, nestandard2.1 - https://github.com/fsprojects/Paket/pull/3725

#### 5.235.0 - 2019-11-15
* BUGFIX: DisableImplicitFSharpCoreReference is only set if FSharp.Core is explicitly referenced - https://github.com/fsprojects/Paket/pull/3725
* PERFORMANCE: paket why uses HashSet to keep track of already visited nodes - https://github.com/fsprojects/Paket/pull/3722

#### 5.234.0 - 2019-11-14
* BUGFIX: Keep preferred versions for the correct group - https://github.com/fsprojects/Paket/issues/3717

#### 5.233.0 - 2019-11-13
* BUGFIX: Change cli target detection to not block on "paket --version" - https://github.com/fsprojects/Paket/pull/3706

#### 5.232.0 - 2019-11-11
* Add repository tag to template file - https://github.com/fsprojects/Paket/pull/3707
* BUGFIX: Fixed IndexOutOfRangeException starting from 5.231.0 - https://github.com/fsprojects/Paket/issues/3701
* BUGFIX: Allow GitHub package registry urls without trailing slash - https://github.com/fsprojects/Paket/issues/3700

#### 5.231.0 - 2019-11-05
* PERFORMANCE: Use NuGet v3 as default source in paket init

#### 5.230.0 - 2019-11-05
* PERFORMANCE: Use package details from extracted files

#### 5.229.0 - 2019-11-04
* PERFORMANCE: Prefer latest AutoComplete server

#### 5.227.0 - 2019-10-29
* Support for github NuGet repos - https://github.com/fsprojects/Paket/issues/3692

#### 5.226.0 - 2019-10-17
* New paket.targets to support global and local dotnet paket for old style projetcs - https://github.com/fsprojects/Paket/issues/3687

#### 5.225.0 - 2019-10-17
* Update frameworks to support netcoreapp3.1 - https://github.com/fsprojects/Paket/pull/3688

#### 5.224.0 - 2019-10-09
* Limit number of open connections to a server and add `PAKET_DEBUG_REQUESTS` to debug request failures - https://github.com/fsprojects/Paket/pull/3683

#### 5.223.3 - 2019-10-09
* BUGFIX: Update getResolverStrategy for rootRequirements - https://github.com/fsprojects/Paket/pull/3670

#### 5.220.0 - 2019-09-30
* BUGFIX: Make paket work as global tool again - https://github.com/fsprojects/Paket/issues/3671
* Add PaketCommand contidion for Paket installed as .NET Core 3.0 local tool - https://github.com/fsprojects/Paket/pull/3668/files
* Try hardcoded path for NuGetFallbackFolder - https://github.com/fsprojects/Paket/pull/3663
* BUGFIX: Fixed typo in targets file so that bootstrapper can be found - https://github.com/fsprojects/Paket/pull/3665
* BUGFIX: Fixed UnauthorizedAccessException writing to MyProject.paket.references.cached - https://github.com/fsprojects/Paket/pull/3617
* BUGFIX: Fixed CopyLocal support - https://github.com/fsprojects/Paket/pull/3659

#### 5.219.0 - 2019-09-07
* Support for creating snupkg symbol packages - https://github.com/fsprojects/Paket/pull/3636

#### 5.218.1 - 2019-09-04
* Nuke Paket files after install - https://github.com/fsprojects/Paket/issues/3618

#### 5.216.0 - 2019-08-10
* Add roll-forward config to enable running on later major versions of the runtime - https://github.com/fsprojects/Paket/pull/3635

#### 5.215.0 - 2019-07-03
* BUGFIX: Disable fast restore for MSBuild version < 15.8 - https://github.com/fsprojects/Paket/pull/3611

#### 5.214.0 - 2019-07-03
* PERFORMANCE: Fast restore reactivated - https://github.com/fsprojects/Paket/pull/3608

#### 5.213.0 - 2019-07-02
* PERFORMANCE: If Paket didn't download a package, then it will no longer try to extract it - https://github.com/fsprojects/Paket/pull/3607

#### 5.211.0 - 2019-06-24
* BUGFIX: Paket 5.207.4 broke the FAKE release process and creates empty packages - https://github.com/fsprojects/Paket/issues/3599
* BUGFIX: Change caching logic to be more suitable for FAKE and in particular the Ionide tooling - https://github.com/fsprojects/Paket/pull/3598
* BUGFIX: Fixed native library detection - enables FAKE native library support - https://github.com/fsprojects/Paket/pull/3593
* BUGFIX: Allow projects without Guids - https://github.com/fsprojects/Paket/issues/3528

#### 5.209.0 - 2019-05-29
* Relaxed NuGet v3 check. Allows URLs that does not end with /index.json - https://github.com/fsprojects/Paket/pull/3590

#### 5.208.0 - 2019-05-28
* BUGFIX: Rename paket.locked file to paket.processlock to avoid McAfee scanner to evaluate the file as threat - https://github.com/fsprojects/Paket/pull/3586
* BUGFIX: Fixed multiple dotnet pack invocations with different Version property - https://github.com/fsprojects/Paket/pull/3585
* BUGFIX: Nuke project.assets.json files after paket install - https://github.com/fsprojects/Paket/issues/3577
* BUGFIX: Keep casing of packages stable in paket.lock - https://github.com/fsprojects/Paket/issues/3340
* COSMETICS: Improved error message for missing monikers - https://github.com/fsprojects/Paket/pull/3583

#### 5.207.0 - 2019-05-11
* Simplifier removes unsupported frameworks - https://github.com/fsprojects/Paket/pull/3574

#### 5.206.0 - 2019-05-08
* BUGFIX: Paket considers dependencies target framework restrictions in paket pack - https://github.com/fsprojects/Paket/pull/3558

#### 5.205.0 - 2019-05-07
* BUGFIX: Fix issues with lock file simplification - https://github.com/fsprojects/Paket/pull/3570

#### 5.204.3 - 2019-05-07
* Allow to parse DNXCore in lock file and be backwards compatible again

#### 5.203.2 - 2019-04-15
* BUGFIX: Fixed #3459, #3418 and #3375 - https://github.com/fsprojects/Paket/pull/3554

#### 5.203.1 - 2019-04-15
* BUGFIX: Xamarin.Mac supports .Net Standard 2.0 - https://github.com/fsprojects/Paket/pull/3555

#### 5.203.0 - 2019-04-11
* Support for BaseIntermediateOutputPath - https://github.com/fsprojects/Paket/pull/3527

#### 5.202.0 - 2019-04-10
* EMERGENCY-RELEASE

#### 5.201.1 - 2019-04-10
* Adapt PackTask to breaking changes in MSBuild 16 - https://github.com/fsprojects/Paket/pull/3542
* BUGFIX: Simplify Fix Extra Settings - https://github.com/fsprojects/Paket/pull/3538
* BUGFIX: Always try and extract Paket.Restore.targets even if up to date - https://github.com/fsprojects/Paket/pull/3524
* Adding support for multiple target frameworks to the pack command - https://github.com/fsprojects/Paket/pull/3534
* New setting that shields packages from simplifier - https://github.com/fsprojects/Paket/pull/3523
* BUGFIX: Fixed symlinks on linux - https://github.com/fsprojects/Paket/pull/3372

#### 5.200.0 - 2019-04-02
* Support for .NET Standard 2.1 and .NET 4.8
* Removed .NET 5.0 moniker because it was never released
* Removed the old temporary monikers for dnxcore and dnx

#### 5.198.0 - 2019-02-22
* PERFORMANCE: Speedup for paket restore - https://github.com/fsprojects/Paket/pull/3512
* BUGFIX: Do not run in StackOverflow during ReleaseLock
* BUGFIX: Paket install writed restore cache file -https://github.com/fsprojects/Paket/issues/3508

#### 5.197.0 - 2019-02-18
* BUGFIX: Restore SDK projects during paket install - https://github.com/fsprojects/Paket/pull/3503

#### 5.196.2 - 2019-02-04
* BUGFIX: Fixed constant warn about new syntax - https://github.com/fsprojects/Paket/pull/3497

#### 5.196.1 - 2019-02-03
* New option to control interproject references version constraint - https://github.com/fsprojects/Paket/pull/3473
* BUGFIX: Fixedpack transitive dependencies with --include-referenced-projects - https://github.com/fsprojects/Paket/pull/3469
* BUGFIX: uri unescape when read project property - https://github.com/fsprojects/Paket/pull/3470
* BUGFIX: Added PaketRestoreDisabled when NCrunch enabled in targets - https://github.com/fsprojects/Paket/pull/3479
* BUGFIX: dotnet --no-restore was still doing a restore - https://github.com/fsprojects/Paket/pull/3486
* BUGFIX: Set AllowExplicitVersion to true for PackageReference in Paket.Restore.targets - https://github.com/fsprojects/Paket/pull/3482
* BUGFIX: Apply paket github api token on github requests - https://github.com/fsprojects/Paket/pull/3484
* BUGFIX: Do not change the AutoGenerateBindingRedirects for exe output type - https://github.com/fsprojects/Paket/pull/3471

#### 5.195.0 - 2019-01-10
* SQL project support - https://github.com/fsprojects/Paket/pull/3474
* BUGFIX: Fixed RestrictionsChanged Detection - https://github.com/fsprojects/Paket/pull/3464
* BUGFIX: Use the correct request header for paket push - https://github.com/fsprojects/Paket/pull/3466
* BUGFIX: Fixed zsh completer for clear-cache - https://github.com/fsprojects/Paket/pull/3457

#### 5.194.0 - 2018-12-08
* BUGFIX: Fixed conflict between native local-path style with global install style - https://github.com/fsprojects/Paket/pull/3451

#### 5.193.0 - 2018-12-02
* Zsh completion update - https://github.com/fsprojects/Paket/pull/3440

#### 5.192.0 - 2018-12-02
* Making Paket.Restore.targets work with Paket as a global tool - https://github.com/fsprojects/Paket/pull/3445

#### 5.191.0 - 2018-12-01
* BUGFIX: Fix bindingredirects - https://github.com/fsprojects/Paket/issues/3444

#### 5.190.0 - 2018-11-26
* BUGFIX: Allow Username/password to be UTF8 - https://github.com/fsprojects/Paket/pull/3431
* BUGFIX: Fixed handling of DotNetCoreAppVersion.V3_0 - https://github.com/fsprojects/Paket/pull/3437
 - 2018-11-17
* NuGet pack compat for SDK 2.1.500 - https://github.com/fsprojects/Paket/issues/3427
* Adjustable timeouts for NuGet - https://github.com/fsprojects/Paket/pull/3383
* REVERT: Retry automatically when a request times out - https://github.com/fsprojects/Paket/pull/3424

#### 5.187.0 - 2018-11-13
* Create a gitignore around paket's .cached file - https://github.com/fsprojects/Paket/issues/3060
* Paket template checks if restored with 5.185.3 or later - https://github.com/fsprojects/Paket/issues/3404
* BUGFIX: Remove ReadOnly flag before writing to files - https://github.com/fsprojects/Paket/issues/3410
* BUGFIX: Added compat fallback in case of older cache files - https://github.com/fsprojects/Paket/pull/3417
* BUGFIX: Used lowest_matching for paket's own FSharp.Core dependency - https://github.com/fsprojects/Paket/pull/3415
* BUGFIX: Retry automatically when a request times out - https://github.com/fsprojects/Paket/pull/3420

#### 5.184.0 - 2018-10-30
* REVERT: Adjustable timeouts for NuGet - https://github.com/fsprojects/Paket/pull/3383

#### 5.183.0 - 2018-10-30
* Add namespace to load scripts - https://github.com/fsprojects/Paket/pull/3396

#### 5.182.1 - 2018-10-30
* Adjustable timeouts for NuGet - https://github.com/fsprojects/Paket/pull/3383
* Full .NET Core support - https://github.com/fsprojects/Paket/pull/3183
* BUGFIX: generate-load-scripts ignored targetFramework constraint in frameworkAssembly config (.nuspec file) https://github.com/fsprojects/Paket/pull/3385

#### 5.181.1 - 2018-09-20
* BUGFIX: copy local had no effect when opening project in vs2017 - https://github.com/fsprojects/Paket/pull/3356

#### 5.181.0 - 2018-09-20
* Support for netcore3.0 moniker - https://github.com/fsprojects/Paket/pull/3367
* BUGFIX: Paket pack with `--template` failed trying to load the dependencies of templates who should be ignored instead - https://github.com/fsprojects/Paket/pull/3363

#### 5.180.0 - 2018-09-17
* Added .NETCoreApp2.2 moniker

#### 5.179.1 - 2018-09-14
* BUGFIX: Fixed potential race condition when redirecting output - https://github.com/fsprojects/Paket/pull/3359

#### 5.179.0 - 2018-09-12
* Added NuGet packaging output details to paket pack output - https://github.com/fsprojects/Paket/pull/3357

#### 5.178.0 - 2018-09-12
* Added MonoAndroid9.0 + compatibility between .NET Standard 2.0 and MonoAndroid8.0/XamariniOS - https://github.com/fsprojects/Paket/pull/3354
* BUGFIX: `copy_local: false` had no effect in paket.references (.NET SDK) - https://github.com/fsprojects/Paket/issues/3186
* TEMPORARY WORKAROUND: Do not reference Microsoft.Azure.WebJobs.Script.ExtensionsMetadataGenerator - https://github.com/fsprojects/Paket/issues/3345

#### 5.177.0 - 2018-08-30
* BUGFIX: fix 'Value cannot be null' with TFS feed - https://github.com/fsprojects/Paket/pull/3341
* BUGFIX: Fixed authentication problem in netcore (fake 5) - https://github.com/fsprojects/Paket/pull/3342
* BUGFIX: Fixed 'Value cannot be null' with TFS feed - https://github.com/fsprojects/Paket/pull/3341
* BUGFIX: netcoreapp2.0 packages are compatibile with netcoreapp2.1 - https://github.com/fsprojects/Paket/pull/3336
* BUGFIX: Paket uses ToLowerInvariant instead of ToLower when forming registrationUrl - https://github.com/fsprojects/Paket/pull/3330
* BUGFIX: Removed faulty creation of directories during `generate-load-scripts` - https://github.com/fsprojects/Paket/pull/3319

#### 5.176.0 - 2018-07-31
* paket pack with p2p dependencies and multitargeting - https://github.com/fsprojects/Paket/pull/3317
* BUGFIX: Revert impact of https://github.com/dotnet/corefx/issues/31098 by using WinHttpHandler - https://github.com/fsprojects/Paket/pull/3307

#### 5.175.0 - 2018-07-30
* Allow addition of <EmbedInteropTypes> for NuGet packages - https://github.com/fsprojects/Paket/pull/3314
* BUGFIX: "-T" switch removed when isMacOS, because it is not valid on OSX - https://github.com/fsprojects/Paket/pull/3298
* BUGFIX: Fixed exception during restore when accessing missing folders - https://github.com/fsprojects/Paket/pull/3293
* BUGFIX: Reports NuGet download time correctly - https://github.com/fsprojects/Paket/pull/3304
* BUGFIX: Accept netstandard20 in Visual Studion integration - https://github.com/fsprojects/Paket/issues/3284

#### 5.174.0 - 2018-07-06
* NEW FEATURE: Improved Visual Studio integration - https://github.com/fsprojects/Paket/pull/3273
* BUGFIX: Paket doesn't add Compile tags for packages when new project format ius used - https://github.com/fsprojects/Paket/issues/3269
* BUGFIX: Paket packs localized assemblies with new .csproj - https://github.com/fsprojects/Paket/pull/3276
* BUGFIX: Extended NuGetV3 source detection with Artifactory feed format - https://github.com/fsprojects/Paket/pull/3267
* BUGFIX: Paket add only runs update on the touched group - https://github.com/fsprojects/Paket/issues/3259
* COSMETICS: group parameter for outdated works like everywhere else - https://github.com/fsprojects/Paket/pull/3280

#### 5.173.0 - 2018-06-20
* BUGFIX: Don't serialize individual settings that match group settings in lock file - https://github.com/fsprojects/Paket/issues/3257

#### 5.172.4 - 2018-06-18
* BUGFIX: Fixed invalid syntax in packages config  - https://github.com/fsprojects/Paket/pull/3253

#### 5.172.3 - 2018-06-18
* BUGFIX: Fixed infinite recursion when handling errors - https://github.com/fsprojects/Paket/pull/3251

#### 5.172.2 - 2018-06-11
* BUGFIX: Report only transitive settings changes - https://github.com/fsprojects/Paket/issues/3218

#### 5.172.1 - 2018-06-10
* PERFORMANCE: Add support for dotnet SDK fallback folder - https://github.com/fsprojects/Paket/pull/3242

#### 5.171.0 - 2018-06-07
* PERFORMANCE: Improved binding redirects performance by removing mono.cecil - https://github.com/fsprojects/Paket/pull/3239
* BUGFIX: paket template semver support fixes - https://github.com/fsprojects/Paket/pull/3230
* BUGFIX: Improved restore behavior - https://github.com/fsprojects/Paket/pull/3237

#### 5.170.0 - 2018-06-05
* PERFORMANCE: Fixed filtered update performance - https://github.com/fsprojects/Paket/pull/3233
* PERFORMANCE: Check if everything is up-to-date after aquiring lock
* BUGFIX: Regression from semver2 support in paket tempates - https://github.com/fsprojects/Paket/pull/3229
* USABILITY: Always trace on early restore exit

#### 5.169.0 - 2018-05-26
* Ignore .git and .fable folder when scanning for projects - https://github.com/fsprojects/Paket/issues/3225

#### 5.168.0 - 2018-05-25
* Extended semver2 support in paket.template files - https://github.com/fsprojects/Paket/pull/3184
* BUGFIX: Trace paket version in shortcut routes

#### 5.167.1 - 2018-05-23
* BUGFIX: No longer search for CredentialProviders on an empty path - https://github.com/fsprojects/Paket/pull/3214

#### 5.167.0 - 2018-05-23
* Support slash in GitHub branch name - https://github.com/fsprojects/Paket/pull/3215

#### 5.166.0 - 2018-05-19
* Paket template packagetypes - https://github.com/fsprojects/Paket/pull/3212
* PAKET_DETAILED_ERRORS to print inner stack traces - https://github.com/fsprojects/Paket/pull/3192
* Support pack of global tooks `PackAsTool` - https://github.com/fsprojects/Paket/pull/3208
* PERFORMANCE: Do only one global restore in dotnet restore - https://github.com/fsprojects/Paket/pull/3211

#### 5.165.0 - 2018-05-17
* PERFORMANCE: Do only one global restore in dotnet restore - https://github.com/fsprojects/Paket/pull/3206

#### 5.164.0 - 2018-05-17
* BOOTSTRAPPER: Update magic mode file location - https://github.com/fsprojects/Paket/pull/3197

#### 5.163.2 - 2018-05-15
* PERFORMANCE: Some performance improvements in targets file - https://github.com/fsprojects/Paket/pull/3200

#### 5.162.0 - 2018-05-14
* PERFORMANCE: Some performance improvements - https://github.com/fsprojects/Paket/pull/3173
* BUGFIX: Fixed incorrect framework restrictions in lockfile -  https://github.com/fsprojects/Paket/pull/3176
* BUGFIX: Fixed semver support for v3 - https://github.com/fsprojects/Paket/pull/3179

#### 5.161.3 - 2018-05-08
* BUGFIX: Override versions properly with Update property in ProjectReferences

#### 5.160.0 - 2018-05-08
* Support for net472 - https://github.com/fsprojects/Paket/issues/3188
* Support for UAP10.0.16299 - https://github.com/fsprojects/Paket/issues/3189

#### 5.159.0 - 2018-05-08
* Allows to add git-repositories to paket.lock and paket.references files via CLI - https://github.com/fsprojects/Paket/pull/3125
* BUGFIX: Fixed incorrect framework restrictions in the lockfile - https://github.com/fsprojects/Paket/pull/3176

#### 5.158.0 - 2018-05-08
* BUGFIX: Paket restore silently failed when TargetFramework(s) are specified in Directory.Build.props and not csproj - https://github.com/fsprojects/Paket/pull/3013

#### 5.156.7 - 2018-04-26
* shasum now works when the path has spaces - https://github.com/fsprojects/Paket/pull/3169

#### 5.156.6 - 2018-04-25
* Paket pack works with BuildOutputTargetFolder and AppendTargetFrameworkToOutputPath - https://github.com/fsprojects/Paket/pull/3165

#### 5.156.5 - 2018-04-18
* Keeping direct dependencies distinct from external locks- https://github.com/fsprojects/Paket/pull/3159

#### 5.156.4 - 2018-04-17
* BUGFIX: `copy_local: false` now works with .NET SDK - https://github.com/fsprojects/Paket/issues/3154

#### 5.156.2 - 2018-04-17
* BUGFIX: Work around NuGet v3 SemVer2 issues - https://github.com/fsprojects/Paket/issues/3156

#### 5.156.1 - 2018-04-13
* BUGFIX: Paket convert-from-nuget doesn't crash on NuGet v2 syntax - https://github.com/fsprojects/Paket/issues/3151

#### 5.156.0 - 2018-04-12
* Support monoandroid version 8.1 - https://github.com/fsprojects/Paket/pull/3146

#### 5.155.0 - 2018-03-28
* New external_lock file parser to mitigate Azure Functions dependency trouble - https://fsprojects.github.io/Paket/dependencies-file.html#External-lock-files

#### 5.154.0 - 2018-03-27
* New storage option: symlink - https://github.com/fsprojects/Paket/pull/3128
* BUGFIX: Conditional references in paket.references now work with .NET SDK-style projects - https://github.com/fsprojects/Paket/issues/3091
* BUGFIX: "exclude" now works with new csproj format - https://github.com/fsprojects/Paket/issues/3133

#### 5.153.0 - 2018-03-16
* Adding AutoGenerateBindingRedirects automatically to project file when BindingRedirects are added to a config - https://github.com/fsprojects/Paket/pull/3120

#### 5.152.0 - 2018-03-16
* BUGFIX: Working around parallel restore issues with dotnet sdk 2.1.100-preview  - https://github.com/fsprojects/Paket/pull/3118

#### 5.151.4 - 2018-03-15
* EMERGENCY: Zero-Diff release to work around defender issue - https://github.com/fsprojects/Paket/issues/3121

#### 5.151.3 - 2018-03-14
* REVERT: Add duplicated references and let compiler warn about it - https://github.com/fsprojects/Paket/pull/3107

#### 5.151.2 - 2018-03-14
* REVERT: Working around parallel restore issues with dotnet sdk 2.1.100-preview - https://github.com/fsprojects/Paket/pull/3115

#### 5.151.1 - 2018-03-14
* USABILITY: Add duplicated references and let compiler warn about it - https://github.com/fsprojects/Paket/pull/3107
* BUGFIX: Working around parallel restore issues with dotnet sdk 2.1.100-preview - https://github.com/fsprojects/Paket/pull/3115

#### 5.150.0 - 2018-03-13
* PERFORMANCE: Using latest optimized Argu - https://github.com/fsprojects/Paket/pull/3112
* PERFORMANCE: Fixed the optimization that bypasses Argu - https://github.com/fsprojects/Paket/pull/3113

#### 5.149.0 - 2018-03-12
* BUGFIX: Edge case in resolver fixed where Paket downgraded a direct dependency - https://github.com/fsprojects/Paket/issues/3103

#### 5.148.0 - 2018-03-01
* New command to add GitHub sources in PublicAPI and CLI - https://github.com/fsprojects/Paket/pull/3023

#### 5.147.0 - 2018-03-01
* Added .NETCoreApp2.1 and UAP10.0.16300 TFMs - https://github.com/fsprojects/Paket/pull/3094

#### 5.146.0 - 2018-02-28
* BUGFIX: Fixed UriFormatException for gist references with GitHubApi token - https://github.com/fsprojects/Paket/issues/3086
* BUGFIX: convert-from-nuget fails with ArgumentException - https://github.com/fsprojects/Paket/issues/3089
* BUGFIX: Normalize Home directory (~) everywhere - https://github.com/fsprojects/Paket/pull/3096
* BUGFIX: Safer loading of assemblies during load script generation - https://github.com/fsprojects/Paket/pull/3098
* BUGFIX: Fixed inconsistent pinned version of referenced projects with include-referenced-projects enabled - https://github.com/fsprojects/Paket/issues/3076
* BUGFIX: Fixed repeated conflict detection and introduced optional resolver timeout - https://github.com/fsprojects/Paket/pull/3084
* BUGFIX: Paket pack was putting entire directory into package lib folder when files block contained an empty line - https://github.com/fsprojects/Paket/issues/2949
* BUGFIX: Better error message when a HTTP request fails - https://github.com/fsprojects/Paket/pull/3078
* BUGFIX: generate-load-script was broken - https://github.com/fsprojects/Paket/issues/3080
* PERFORMANCE: Faster "hot" restore - https://github.com/fsprojects/Paket/pull/3092
* USABILITY: Retry HTTP downloads - https://github.com/fsprojects/Paket/issues/3088

#### 5.145.0 - 2018-02-26
* Added support for credential managers - https://github.com/fsprojects/Paket/pull/3069

#### 5.144.0 - 2018-02-26
* BUGFIX: Fix https://github.com/fsharp/FAKE/issues/1744
* BUGFIX: Fix https://github.com/fsharp/FAKE/issues/1778
* BUGFIX: Fixed bug when attempting to pack multi-target frameworks - https://github.com/fsprojects/Paket/pull/3073

#### 5.144.0-alpha.2 - 2018-02-26
* Added support for credential managers - https://github.com/fsprojects/Paket/pull/3069

#### 5.142.0 - 2018-02-24
* BUGFIX: Fixed bootstrapper to handle Github TLS issue
* BUGFIX: Fixed unhandled exception when running 'paket config add-credentials' in Jenkins pipeline - https://github.com/fsprojects/Paket/issues/2884
* BUGFIX: Some NuGet v2 queries fail with normalized filter syntax and are now skipped/blacklisted - https://github.com/fsprojects/Paket/pull/3059
* BUGFIX: Be more robust with custom namespaces in app.config - https://github.com/fsprojects/Paket/issues/1607
* BUGFIX: Fix prerelease selection when having multiple prereleases - https://github.com/fsprojects/Paket/pull/3058
* USABILITY: Update process just ignores groups that where not in lock file - https://github.com/fsprojects/Paket/pull/3054

#### 5.138.0 - 2018-02-16
* Extended SemVer v2 compliance and reliability improvements - https://github.com/fsprojects/Paket/pull/3030
* BUGFIX: Putting local folder clearing under flag in "paket clear-cache" - https://github.com/fsprojects/Paket/issues/3049

#### 5.137.1 - 2018-02-14
* BUGFIX: Allow to use different versions from different groups if they are on different frameworks - https://github.com/fsprojects/Paket/issues/3045
* PERFORMANCE: Much faster "paket clear-cache"
* USABILITY: "paket clear-cache" empties packages folder and paket-files folder - https://github.com/fsprojects/Paket/pull/3043
* COSMETICS: Hide shasum output on osx/linux dotnet restore - https://github.com/fsprojects/Paket/pull/3043

#### 5.136.0 - 2018-02-12
* PERFORMANCE: Check if we already added the current package to the open requirement list - https://github.com/fsprojects/Paket/pull/3037

#### 5.135.0 - 2018-02-10
* BUGFIX: Fixed lowest_matching in transitive deps - https://github.com/fsprojects/Paket/issues/3032

#### 5.134.0 - 2018-02-09
* BUGFIX: Paket update doesn't prefer versions from lock file anymore - https://github.com/fsprojects/Paket/pull/3031

#### 5.133.0 - 2018-01-31
* Added `paket info --paket-dependencies-dir` to locate repo root
* API: Added overload for Dependencies.Init - https://github.com/fsprojects/Paket/pull/3019
* USABILITY: Trace detailed messages for missing package errors - https://github.com/fsprojects/Paket/pull/3001
* PERFORMANCE: Avoid duplicates in package source cache - https://github.com/fsprojects/Paket/pull/2999
* COSMETICS: Only overwrite NuGet metadata cache when needed - https://github.com/fsprojects/Paket/pull/2998
* COSMETICS: Trace not-found and blacklist warnings as actual warnings - https://github.com/fsprojects/Paket/pull/2997

#### 5.132.0 - 2018-01-18
* BUGFIX: Allow NuGet2 async query fallback to skip NotFound/404 - https://github.com/fsprojects/Paket/pull/2993
* COSMETICS: Reduce duplicate warnings for invalid framework requirements - https://github.com/fsprojects/Paket/pull/2996
* COSMETICS: Reduce next-link warning to once per method/endpoint, omitting the query - https://github.com/fsprojects/Paket/pull/2994

#### 5.131.1 - 2018-01-18
* New parameter `--type` for `paket add` - https://github.com/fsprojects/Paket/pull/2990
* WORKAROUND: Disable NuGt.Config to allow runtime deps restore - https://github.com/fsprojects/Paket/issues/2964
* BUGFIX: Fixed PaketExePath with shell script (without extension) - https://github.com/fsprojects/Paket/pull/2989
* BUGFIX: Fixed "Could not parse version range" - https://github.com/fsprojects/Paket/issues/2988

#### 5.130.3 - 2018-01-11
* Use ServiceFabric projects - https://github.com/fsprojects/Paket/issues/2977
* BUGFIX: Handle Nougat compilation (v7/7.1) target for Xamarin.Android when installing Xamarin.Forms - https://github.com/fsprojects/Paket/issues/2809
* BUGFIX: Fix split of target framework monikers - https://github.com/fsprojects/Paket/issues/2970
* BUGFIX: Fixed a few things when framework: lines are parsed in template - https://github.com/fsprojects/Paket/pull/2969

#### 5.129.0 - 2018-01-03
* BUGFIX: CliTools should not be added to redirects - https://github.com/fsprojects/Paket/issues/2955
* BUGFIX: Do not trace warnings for folders starting with _ - https://github.com/fsprojects/Paket/issues/2958
* BUGFIX: Fix auto-detect for multi targeting - https://github.com/fsprojects/Paket/pull/2956
* BUGFIX: Do not generate a dependency group for empty framework-neutral groups - https://github.com/fsprojects/Paket/pull/2954

#### 5.128.0 - 2017-12-31
* Implemented binding LOCKEDVERSION to particular group name - https://github.com/fsprojects/Paket/pull/2943
* BUGFIX: Fixed "Incorrect time metrics" - https://github.com/fsprojects/Paket/pull/2946
* USABILITY: Show parsing errors - https://github.com/fsprojects/Paket/pull/2952/files
* USABILITY: Better tracing if we have IO error in load script generation
* USABILITY: Do not download more than 5 packages at the same time
* USABILITY: Print download times
* USABILITY: Avoid replacing load script files if the contents are the same - https://github.com/fsprojects/Paket/pull/2940
* Update Paket.Restore.targets to deal with private assets

#### 5.126.0 - 2017-12-12
* BUGFIX: Remove possibly nonexistent extension safely - https://github.com/fsprojects/Paket/pull/2901

#### 5.125.1 - 2017-12-05
* Resolution by file order in paket.dependencies instead of alphabetical order (as new tie breaker) - https://github.com/fsprojects/Paket/issues/2898
* BUGFIX: Transitive dependencies should be kept as stable as possible in paket install - https://github.com/fsprojects/Paket/pull/2927
* PERFORMANCE: Boost conflicts and skip the "loop of doom" - https://github.com/fsprojects/Paket/pull/2928
* PERFORMANCE: Preferred versions do not need to query the NuGet server - https://github.com/fsprojects/Paket/pull/2927
* BOOTSTRAPPER: work around fileversion issues
* BOOTSTRAPPER: Don't lock files in the bootstrapper when we are only reading - https://github.com/fsprojects/Paket/pull/2936
* Resolution by file order in paket.dependencies instead of alphabetical order (as new tie breaker) - https://github.com/fsprojects/Paket/issues/2898

#### 5.124.0 - 2017-11-29
* Bootstrapper now correctly access files as ReadWrite only when needed - https://github.com/fsprojects/Paket/pull/2920
* BUGFIX: Fix cache parsing

#### 5.123.1 - 2017-11-27
* PERFORMANCE: Check if lock file has already the package when adding new one
* USABILITY: Delete dotnet core assets file on paket install - https://github.com/fsprojects/Paket/pull/2914

#### 5.122.0 - 2017-11-07
* Support for IronPython - https://github.com/fsprojects/Paket/pull/2885
* PERFORMANCE: Using shasum/awk for comparing hashes on osx and linux - https://github.com/fsprojects/Paket/pull/2870
* USABILITY: Added PAKET_VERSION posix compliant environment variable for bootstrapper - https://github.com/fsprojects/Paket/pull/2857
* USABILITY: Clarified `paket install` command documentation  - https://github.com/fsprojects/Paket/pull/2881

#### 5.120.0 - 2017-10-30
* Move Resource to Paket.Core and Refactorings - https://github.com/fsprojects/Paket/pull/2859
* BUGFIX: generate nuspecs in IntermediateOutputPath - https://github.com/fsprojects/Paket/pull/2871

#### 5.119.9 - 2017-10-27
* BUGFIX: Resolver doesn't fail on locked packages - https://github.com/fsprojects/Paket/issues/2777

#### 5.119.8 - 2017-10-24
* BUGFIX: Ensure directory was created before copying package from cache - https://github.com/fsprojects/Paket/pull/2864

#### 5.119.7 - 2017-10-20
* REVERT: HashSet used in paket why command - https://github.com/fsprojects/Paket/pull/2853
* REVERT: Clitool restore became unstable - https://github.com/fsprojects/Paket/issues/2854

#### 5.118.0 - 2017-10-18
* PERFORMANCE: Paket why command is now much faster - https://github.com/fsprojects/Paket/pull/2853

#### 5.117.0 - 2017-10-18
* PERFORMANCE: Paket restore is not longer called for CLI tool restore
* USABILITY: No need for .clitools file in /obj anymore

#### 5.115.0 - 2017-10-18
* PERFORMANCE: Fix performance problem introduced in 5.101.0 - https://github.com/fsprojects/Paket/pull/2850
* BUGFIX: Minor perf improvement for why command - https://github.com/fsprojects/Paket/pull/2851
* BUGFIX: Make json cache file reading more robust - https://github.com/fsprojects/Paket/issues/2838
* BUGFIX: Do not restore sdk projects when a group is given - https://github.com/fsprojects/Paket/issues/2838
* BUGFIX: Use maps instead of lists in why command - https://github.com/fsprojects/Paket/pull/2845
* BUGFIX: isExtracted function was falsely returning true to comparison - https://github.com/fsprojects/Paket/pull/2842
* USABILITY: Do not reference NETStandard.Library directly - https://github.com/fsprojects/Paket/issues/2852
* COSMETICS: Don't trace so much noise in dotnet restore

#### 5.114.0 - 2017-10-11
* BUGFIX: Invalidate internal NuGet caches

#### 5.113.2 - 2017-10-10
* BUGFIX: load scripts should only work on lock file - https://github.com/fsprojects/Paket/pull/2834
* BUGFIX: Fixed Syntax error: Expected end of input, got '<= net45' - https://github.com/fsprojects/Paket/pull/2835

#### 5.113.1 - 2017-10-09
* BUGFIX: Fixed incorrect warnings about obsolete command-line options - https://github.com/fsprojects/Paket/pull/2828

#### 5.113.0 - 2017-10-07
* BUGFIX: Lowercase package names in package cache for NuGet compat - https://github.com/fsprojects/Paket/pull/2826
* BREAKING: Stricter parsing of framework requirements - https://github.com/fsprojects/Paket/pull/2824
* Set RestoreSuccess property and let paket add/remove/install set it

#### 5.110.0 - 2017-10-05
* Send header for X-NuGet-Protocol-Version 4.1.0 - https://github.com/NuGet/Announcements/issues/10

#### 5.108.0 - 2017-10-04
* REVERT: Stricter parsing of framework requirements - https://github.com/fsprojects/Paket/pull/2816

#### 5.106.0 - 2017-10-04
* BREAKING: Stricter parsing of framework requirements - https://github.com/fsprojects/Paket/pull/2816

#### 5.105.0 - 2017-10-04
* BREAKING: Automatic license download is now disabled because of github rate limit trouble - https://fsprojects.github.io/Paket/dependencies-file.html
* Parallel execution of bootstrapper - https://github.com/fsprojects/Paket/pull/2752

#### 5.104.0 - 2017-10-03
* The `Paket.Restore.targets` will be extracted on paket restore - https://github.com/fsprojects/Paket/issues/2817
* Touch the `Paket.Restore.targets`file only if changes exist

#### 5.103.0 - 2017-10-02
* Support for .NET 4.7.1 - https://github.com/fsprojects/Paket/pull/2815

#### 5.102.0 - 2017-10-02
* CLEANUP: Remove dnxcore50 moniker from lock file - https://github.com/fsprojects/Paket/pull/2813

#### 5.101.0 - 2017-10-01
* PERFORMANCE: Improvements in framework restriction parsing - https://github.com/fsprojects/Paket/pull/2807
* BREAKING: To make the performance optimizations possible API-compat has been broken slightly

#### 5.100.3 - 2017-09-29
* BUGFIX: Add MonoAndroid v8 - https://github.com/fsprojects/Paket/issues/2800

#### 5.100.2 - 2017-09-22
* BUGFIX: Removed V3 -> V2 fallback - https://github.com/fsprojects/Paket/pull/2782

#### 5.100.1 - 2017-09-22
* BUGFIX: Sign paket.exe and paket.bootstrapper.exe again

#### 5.99.1 - 2017-09-21
* BUGFIX: Disable NU1603 - https://github.com/NuGet/Home/issues/5913

#### 5.99.0 - 2017-09-21
* Adding feature to verify the URL and credential correctness before storing them in paket.config - https://github.com/fsprojects/Paket/pull/2781

#### 5.98.0 - 2017-09-21
* BUGFIX: Properly extract cli tools to NuGet user folder - https://github.com/fsprojects/Paket/issues/2784
* BUGFIX: Use "--references-file" instead of "--references-files" in paket.targets - https://github.com/fsprojects/Paket/pull/2780

#### 5.97.0 - 2017-09-18
* BUGFIX: Do not evaluate all templates with --template switch - https://github.com/fsprojects/Paket/pull/2769
* BUGFIX: fix incorrect runtime assemblies - https://github.com/fsprojects/Paket/pull/2772
* BUGFIX: fix for #2755 - https://github.com/fsprojects/Paket/pull/2770
* BUGFIX: #2716 Duplicates appear in generated scripts. - https://github.com/fsprojects/Paket/pull/2767
* BUILD: do not export the MSBuild env-var to the outer shell - https://github.com/fsprojects/Paket/pull/2754
* BUGFIX: support proxy in netstandard - https://github.com/fsprojects/Paket/pull/2738
* BUGFIX: Make the resolver request only sources returned by GetVersion - https://github.com/fsprojects/Paket/pull/2771
* BUGFIX: Fix special cases with include-referenced-projects - https://github.com/fsprojects/Paket/issues/1848
* BUGFIX: Proper filter by target framework - https://github.com/fsprojects/Paket/issues/2759

#### 5.96.0 - 2017-09-13
* USABILITY: Print package version in "paket why" - https://github.com/fsprojects/Paket/pull/2760

#### 5.95.0 - 2017-09-12
* Allow to add packages without running the resolver - https://github.com/fsprojects/Paket/issues/2756

#### 5.94.0 - 2017-09-12
* Allow to set "redirects: force" on group level - https://github.com/fsprojects/Paket/pull/2666
* BUGFIX: Trim target frameworks for .NET cli - https://github.com/fsprojects/Paket/issues/2749

#### 5.93.0 - 2017-09-10
* BUGFIX: Don't depend on restore cache when using paket.local or force switch - https://github.com/fsprojects/Paket/pull/2734
* BUGFIX: MSBuild now tracks Paket.Restore.targets for incremental builds - https://github.com/fsprojects/Paket/pull/2742
* BUGFIX: Removed default 100sec timeout for Http dependencies download - https://github.com/fsprojects/Paket/pull/2737
* BUGFIX: Fixing root cause for casing issue in #2676 - https://github.com/fsprojects/Paket/pull/2743
* BUGFIX: Temporary fix for casing issue in #2676 - https://github.com/fsprojects/Paket/pull/2743
* BUGFIX: calculate hashfile after signing the assembly. - https://github.com/fsprojects/Paket/pull/27
* BUGFIX: always allow partial restore - https://github.com/fsprojects/Paket/pull/2724
* BUGFIX: always call GetVersions before GetDetails - https://github.com/fsprojects/Paket/pull/2721
* BUGFIX: Fix a crash when using `storage: package` in-line - https://github.com/fsprojects/Paket/pull/2713
* BOOTSTRAPPER: Add support for IgnoreCache to app.config - https://github.com/fsprojects/Paket/pull/2696
* DOCS: Fix GitHub project dependency description - https://github.com/fsprojects/Paket/pull/2707
* BUGFIX: Fix V3 implementation - https://github.com/fsprojects/Paket/pull/2708
* BUGFIX: Don't use the global cache when paket.local is given - https://github.com/fsprojects/Paket/pull/2709
* BUGFIX: Ignore unknown packages in fix-nuspec - https://github.com/fsprojects/Paket/pull/2710

#### 5.92.0 - 2017-08-30
* BUGFIX: Fix new restore cache - https://github.com/fsprojects/Paket/pull/2684
* PERFORMANCE: Make restore faster - https://github.com/fsprojects/Paket/pull/2675
* BUGFIX: Incorrect warnings on restore - https://github.com/fsprojects/Paket/pull/2687
* PERFORMANCE: Make install faster - https://github.com/fsprojects/Paket/pull/2688

#### 5.92.0-beta003 - 2017-08-30
* Paket comes as signed lib for better antivir support
* BUGFIX: Fix new restore cache - https://github.com/fsprojects/Paket/pull/2684

#### 5.92.0-alpha001 - 2017-08-26
* PERFORMANCE: Make restore faster - https://github.com/fsprojects/Paket/pull/2675

#### 5.91.0 - 2017-08-26
* BUGFIX: fix a bug in the runtime parser - https://github.com/fsprojects/Paket/pull/2665
* BUGFIX: Add props to correct Paket.Restore.targets - https://github.com/fsprojects/Paket/pull/2665
* Make packages folder optional - https://github.com/fsprojects/Paket/pull/2638

#### 5.90.1 - 2017-08-25
* Support for NTLM auth - https://github.com/fsprojects/Paket/pull/2658
* BUGFIX: fix-nuspecs should break at ; - https://github.com/fsprojects/Paket/issues/2661
* BUGFIX: V3 normalization fix for https://github.com/fsprojects/Paket/issues/2652
* BUGFIX: fix crash when a package contains an invalid file - https://github.com/fsprojects/Paket/pull/2644

#### 5.89.0 - 2017-08-21
* BUGFIX: dotnet sdk: disable implicitly adding system.valuetuple and fsharp.core - https://github.com/fsprojects/Paket/pull/2528

#### 5.87.0 - 2017-08-21
* BUGFIX: NuGet v3 protocol fixes - https://github.com/fsprojects/Paket/pull/2632
* BUGFIX: Restore Failure on Mono: System.Exception: Expected an result at this place - https://github.com/fsprojects/Paket/issues/2639

#### 5.86.0 - 2017-08-19
* BUGFIX: Fixed feed Warnings and added blacklisting - https://github.com/fsprojects/Paket/pull/2582
* BUGFIX: Special case System.Net.Http - https://github.com/fsprojects/Paket/pull/2628

#### 5.85.8 - 2017-08-18
* BUGFIX: No file links were created when using File: references in .NET Core projects - https://github.com/fsprojects/Paket/issues/2622

#### 5.85.7 - 2017-08-17
* BUGFIX: Small fixes in PCL detection - https://github.com/fsprojects/Paket/pull/2609

#### 5.85.5 - 2017-08-17
* BUGFIX: Simplify references in groups - https://github.com/fsprojects/Paket/pull/2619

#### 5.85.4 - 2017-08-17
* BUGFIX: Don't change BOM for existing project files - https://github.com/fsprojects/Paket/pull/2575
* BUGFIX: Don't call paket if not necessary on dotnet pack - https://github.com/fsprojects/Paket/pull/2624

#### 5.85.3 - 2017-08-16
* BUGFIX: Don't fail on myget
* USABILITY: Friendlier warnings about obsolete syntax - https://github.com/fsprojects/Paket/pull/2610

#### 5.85.1 - 2017-08-11
* Support for DevExpress feed

#### 5.85.0 - 2017-08-10
* PERFORMANCE: Do not scan packages folders for restore
* PERFORMANCE: Faster lookup in ProGet

#### 5.84.0 - 2017-07-30
* Better error reporting for conflicts that appear late in resolution
* Protecting Paket.Restore.targets against changes in dotnet template - https://github.com/fsprojects/Paket/pull/2569

#### 5.83.1 - 2017-07-29
* Paket allows to resolve prereleases in a transitive way - https://github.com/fsprojects/Paket/pull/2559
* BUGFIX: Fixed download of multiple HTTP resources - https://github.com/fsprojects/Paket/issues/2566
* Update to FSharp.Core 4.2.2

#### 5.82.0 - 2017-07-28
* The outdated command now allows to pass the -f flag
* BUGFIX: Fixed exception when paket outdated runs on a repo with a http zip dependency - https://github.com/fsprojects/Paket/pull/2565
* BUGFIX: Fixed edge case with endsWithIgnoreCase - https://github.com/fsprojects/Paket/pull/2562
* BUGFIX: Fixed push for large packages - https://github.com/fsprojects/Paket/pull/2555
* BUGFIX: Fixed generate-load-scripts case sensitivity - https://github.com/fsprojects/Paket/issues/2547

#### 5.81.0 - 2017-07-21
* BUGFIX: Pass along empty arguments in bootstrapper - https://github.com/fsprojects/Paket/issues/2551

#### 5.80.0 - 2017-07-20
* BUGFIX: Fixed find-packages - https://github.com/fsprojects/Paket/issues/2545
* BUGFIX: zsh completion: support paths with spaces - https://github.com/fsprojects/Paket/pull/2546
* BUGFIX: Allow feed element in getbyid response - https://github.com/fsprojects/Paket/pull/2541
* BUGFIX: Multi-Target support for new MSBuild - https://github.com/fsprojects/Paket/issues/2496#issuecomment-316057881
* BUGFIX: Version in path and load scripts should work together
* USABILITY: Check that we printed an error
* USABILITY: Do not spam script generation messages (these are no under -v)

#### 5.78.0 - 2017-07-18
* Support Xamarin.tvOS and Xamarin.watchOS - https://github.com/fsprojects/Paket/pull/2535
* BUGFIX: Version in path and load scripts should work together - https://github.com/fsprojects/Paket/issues/2534
* BUGFIX: Detect subfolders like "Lib" - https://github.com/fsprojects/Paket/issues/2533

#### 5.7.0 - 2017-07-17
* BUGFIX: Multi-Target support for new MSBuild (needs paket install to update the Paket.Restore.targets)
* NuGet convert can detect cli tools - https://github.com/fsprojects/Paket/issues/2518
* BUGFIX: Unescape urls in odata response - https://github.com/fsprojects/Paket/issues/2504
* BUGFIX: Fix nuspecs only if we use nuspecs
* BUGFIX: Better tracing while downloading packages and licenses
* BUGFIX: Carefuly handle cases when the .paket folder is present in .sln file, not present, or is empty - https://github.com/fsprojects/Paket/pull/2513
* BUGFIX: Better tracing around download link - https://github.com/fsprojects/Paket/issues/2508
* BUGFIX: Work around Proget perf issue - https://github.com/fsprojects/Paket/issues/2466
* BUGFIX: Work around sonatype bug - https://github.com/fsprojects/Paket/issues/2320
* BUGFIX: Work around https://github.com/NuGet/NuGetGallery/issues/4315
* BUGFIX: Check result of PutAsync - https://github.com/fsprojects/Paket/pull/2502
* BUGFIX: Fixed push command
* REVERT "Fixed NugetV2 querying"

#### 5.6.0 - 2017-07-10
* PERFORMANCE: Fixed access to multiple sources (performance) - https://github.com/fsprojects/Paket/pull/2499
* BUGFIX: Improved penalty system https://github.com/fsprojects/Paket/pull/2498
* BUGFIX: Trace warnings to stdout instead of stderr
* USABILITY: Convert-From-NuGet tries to restore into magic mode
* USABILITY: Better error message when references file parsing fails

#### 5.5.0 - 2017-07-07
* Support for dotnet cli tools with clitools keyword in paket.dependencies - https://fsprojects.github.io/Paket/nuget-dependencies.html#Special-case-dotnet-cli-tools
* GNU-compatible command line - https://github.com/fsprojects/Paket/pull/2429
* Add Tizen framework (v3 and v4) - https://github.com/fsprojects/Paket/pull/2492
* USABILITY: find-package-versions now includes default source to match behavior of find-packages - https://github.com/fsprojects/Paket/pull/2493

#### 5.4.8 - 2017-07-06
* BUGFIX: Added default NuGet source back to find-packages - https://github.com/fsprojects/Paket/pull/2489
* BUGFIX: Fixed NugetV2 querying - https://github.com/fsprojects/Paket/pull/2485
* BUGFIX: Show stack trace only in verbose mode - https://github.com/fsprojects/Paket/pull/2481
* BUGFIX: find-packages doesn't require paket.dependencies to be present - https://github.com/fsprojects/Paket/pull/2483
* BUGFIX: Fixed for usage of the new csproj with targetFramework - https://github.com/fsprojects/Paket/pull/2482
* BUGFIX: Fixed off-by-one error when inserting lines in already-existing .paket folder in sln file - https://github.com/fsprojects/Paket/pull/2484
* BUGFIX: Allow any whitespace to precede a comment, not only space in the references file - https://github.com/fsprojects/Paket/pull/2479
* BUGFIX: Doesn't always print the 'warning' message - https://github.com/fsprojects/Paket/pull/2463

#### 5.4.0 - 2017-07-01
* Allow comments in the references file - https://github.com/fsprojects/Paket/pull/2477
* BUGFIX: Allowed empty framework conditionals in paket.template - https://github.com/fsprojects/Paket/pull/2476
* BUGFIX: find-package-versions doesn't require paket.dependencies to be present as long as a source is explicitly specified - https://github.com/fsprojects/Paket/pull/2478

#### 5.3.0 - 2017-06-30
* BUGFIX: Ignoring pre-release status when deps file requested prerelease - https://github.com/fsprojects/Paket/pull/2474
* BUGFIX: Don't remove placeholder from file view - https://github.com/fsprojects/Paket/issues/2469
* BUGFIX: Automatic restore in VS should also work with bootstraper
* BUGFIX: Do not add old myget sources during NuGet convert
* BUGFIX: Increase download timeout - https://github.com/fsprojects/Paket/pull/2456

#### 5.2.0 - 2017-06-25
* BUGFIX: Paket init in "magic" mode deleted paket.exe - https://github.com/fsprojects/Paket/issues/2451
* BUGFIX: Take xamarin.*.csharp.targets into account when finding location - https://github.com/fsprojects/Paket/pull/2460
* BUGFIX: Fixed Package targetFramework for netstandard - https://github.com/fsprojects/Paket/pull/2453
* BUGFIX: Fixed the warning reported in #2440 - https://github.com/fsprojects/Paket/pull/2449
* BUGFIX: Paket.pack: Fixed another issue with duplicate files - https://github.com/fsprojects/Paket/issues/2445
* BUGFIX: Disable AutoRestore features for MSBuild 15 - https://github.com/fsprojects/Paket/issues/2446
* BUGFIX: Add proper versioning of MonoAndroid framework - https://github.com/fsprojects/Paket/pull/2427
* BUGFIX: Paket.pack: Fixed another issue with duplicate files - https://github.com/fsprojects/Paket/issues/2445

#### 5.1.0 - 2017-06-18
* Paket.pack: support for NuGet dependencies conditional on target framework - https://github.com/fsprojects/Paket/pull/2428
* BUGFIX: Overwrite target file when link option is false - https://github.com/fsprojects/Paket/pull/2433
* BUGFIX: Fixed interactive package search - https://github.com/fsprojects/Paket/pull/2424
* USABILITY: Better task cancellation - https://github.com/fsprojects/Paket/pull/2439
* DOGFOODING: Use latest bootstrapper in magic mode

#### 5.0.0 - 2017-06-16
* Live release from NDC room 4
* Support for Fable 1.1
* Using NuGet's new SemVer 2 support - https://github.com/fsprojects/Paket/pull/2402
* Xamarin targets integrate with netstandard - https://github.com/fsprojects/Paket/pull/2396
* Support for SpecificVersion attribute on assembly references - https://github.com/fsprojects/Paket/pull/2413
* New command `paket generate-nuspec`
* New command: `FixNuspecs` - Can fix a list of nuspec files now
* New restriction system - https://github.com/fsprojects/Paket/pull/2336
  * Paket is now more accurate in calculating restrictions and referencing libraries
  * Paket will convert (lock-)files to a new syntax (but still understands the old syntax)
  * This should fix a bunch of edge cases and invalid behavior in combination with portable profiles and netstandard
  * Add support for net403 (required for some portable profiles)
* BREAKING CHANGE: Paket simplify no longer support simplifying restrictions - https://github.com/fsprojects/Paket/pull/2336
* BREAKING CHANGE: Paket.PowerShell is no longer supported
* BREAKING CHANGE: `InstallModel` API changed and Paket.Core.dll users might need to adapt
* PERFORMANCE: Improved performance by pre-loading requests - https://github.com/fsprojects/Paket/pull/2336
* PERFORMANCE: Report performance in a more detailed way - https://github.com/fsprojects/Paket/pull/2336
* PERFORMANCE: Improved performance for some edge case - https://github.com/fsprojects/Paket/pull/2299
* PERFORMANCE: Limit the number of concurrent requests to 7 - https://github.com/fsprojects/Paket/pull/2362
* PERFORMANCE: Report how often the pre-loading feature worked - https://github.com/fsprojects/Paket/pull/2362
* PERFORMANCE: Request queue can now re-prioritize on-demand - https://github.com/fsprojects/Paket/pull/2362
* PERFOMANCE: Much faster paket pack https://github.com/fsprojects/Paket/pull/2409
* DEPRECATED: `FixNuspec` function is now obsolete, use `FixNuspecs` instead
* DEPRECATED: /package-versions API was deprecated for lookup from NuGet team - https://github.com/fsprojects/Paket/pull/2420
* BUGFIX: Better hash checks in bootstrapper - https://github.com/fsprojects/Paket/pull/2368
* BUGFIX: Improved C++ support
* BUGFIX: Fix Conditional Group Dependencies not working as expected - https://github.com/fsprojects/Paket/pull/2335
* BUGFIX: Treat runtime dependencies as transitive deps - https://github.com/fsprojects/Paket/issues/2334
* BUGFIX: Sort dependencies on obj/references files - https://github.com/fsprojects/Paket/issues/2310
* BUGFIX: Support .NET moniker ">= monoandroid" - https://github.com/fsprojects/Paket/issues/2246
* BUGFIX: Paket pack was placing two copies of the project binary to the package - https://github.com/fsprojects/Paket/issues/2421
* BUGFIX: Better dependencies file parser errors
* BUGFIX: "Dotnet restore" failed on .netstandard projects under 1.6 - https://github.com/fsprojects/Paket/issues/2243
* BUGFIX: Paket now accepts multiple nuspec files in fix-nuspec - https://github.com/fsprojects/Paket/pull/2296
* BUGFIX: Fixed pinning of .NETSTANDARD 1.6 packages - https://github.com/fsprojects/Paket/pull/2307
* BUGFIX: Fixed bug with ignored argument of getPackageDetails - https://github.com/fsprojects/Paket/pull/2293
* BUGFIX: HTTP dependency - strip query string to detect a file name - https://github.com/fsprojects/Paket/pull/2295
* BUGFIX: Proper encoding "+" in package download url - https://github.com/fsprojects/Paket/pull/2288
* BUGFIX: Paket failed when group is removed (or renamed) - https://github.com/fsprojects/Paket/pull/2281
* BUGFIX: Filter .targets / .props earlier - https://github.com/fsprojects/Paket/pull/2286
* BUGFIX: Downgrade to tooling 1.0 - https://github.com/fsprojects/Paket/pull/2380
* BUGFIX: Paket added too many targets and props - https://github.com/fsprojects/Paket/pull/2388
* BUGFIX: Paket failed with: String cannot be of zero length - https://github.com/fsprojects/Paket/pull/2407
* BOOTSTRAPPER: Don't crash in DownloadHashFile - https://github.com/fsprojects/Paket/pull/2376
* BOOTSTRAPPER: Search harder for the paket.dependencies file - https://github.com/fsprojects/Paket/pull/2384
* USABILITY: Don't let build continue when paket failed - https://github.com/fsprojects/Paket/pull/2302
* Cleanup https://github.com/fsprojects/Paket/pull/2412 https://github.com/fsprojects/Paket/pull/2410
* Internals: Started proper dotnetcore integration (disabled by default, can be enabled via setting `PAKET_DISABLE_RUNTIME_RESOLUTION` to `false`):
  * Paket now properly understands runtime and reference assemblies
  * Paket now understands the runtime graph and restores runtime dependencies
  * New API `InstallModel.GetRuntimeAssemblies` and `InstallModel.GetRuntimeLibraries` can be used to retrieve the correct assets for a particular RID and TFM

#### 4.8.8 - 2017-06-11
* paket adds too many targets and props - https://github.com/fsprojects/Paket/pull/2388

#### 4.8.6 - 2017-05-23
* USABILITY: Better error reporting - https://github.com/fsprojects/Paket/pull/2349

#### 4.8.5 - 2017-05-08
* BUGFIX: Support .NET moniker ">= monoandroid" - https://github.com/fsprojects/Paket/issues/2246

#### 4.8.4 - 2017-04-26
* BUGFIX: Proper encoding "+" in package download url - https://github.com/fsprojects/Paket/pull/2288

#### 4.8.3 - 2017-04-26
* BUGFIX: Paket failed when group is removed (or renamed) - https://github.com/fsprojects/Paket/pull/2281

#### 4.8.2 - 2017-04-26
* BUGFIX: Filter .targets / .props earlier - https://github.com/fsprojects/Paket/pull/2286

#### 4.8.1 - 2017-04-25
* BREAKING CHANGE: Made pushing changes from Git dependency repositories easier - https://github.com/fsprojects/Paket/pull/2226
    - Paket now clones git dependencies as bare repositories and configures clones under `paket-files` differently. Because of these incompatible changes, it is necessary to manually clear Paket local temp directory (under `%USERPROFILE%\.paket\git\db`) and respective `paket-files` directories after upgrading.

#### 4.7.0 - 2017-04-25
* Bootstrapper: Support NugetSource app-setting key - https://github.com/fsprojects/Paket/pull/2229
* Unity3d support - https://github.com/fsprojects/Paket/pull/2268

#### 4.6.1 - 2017-04-24
* Support for SourceLink v2 - https://github.com/fsprojects/Paket/pull/2200
* BUGFIX: Framework restriction was lost for global build folder - https://github.com/fsprojects/Paket/pull/2272
* BUGFIX: Fixed error when parsing version="*" - https://github.com/fsprojects/Paket/issues/2266

#### 4.5.0 - 2017-04-20
* Support Netstandard 2.0, Netframework 4.7, Netcore 2.0
* Encode '+' in Urls
* BUGFIX: Fix nuspec version attributes so that nuget.org is happy

#### 4.4.0 - 2017-04-12
* BUGFIX: Import .props/.targets better - https://github.com/fsprojects/Paket/pull/2234
* BUGFIX: Don't download boostrapper in auto-restore magic mode - https://github.com/fsprojects/Paket/pull/2235
* BUGFIX: Only include dlls in analyzers - https://github.com/fsprojects/Paket/pull/2236
* USABILITY: Fix rotating app.config entries when generating redirects - https://github.com/fsprojects/Paket/pull/2230

#### 4.3.0 - 2017-04-10
* BUGFIX: Check if a references file exists on disk - https://github.com/fsprojects/Paket/pull/2224

#### 4.2.0 - 2017-04-09
* BUGFIX: Improved output of the outdated warning and fix underlying bug - https://github.com/fsprojects/Paket/pull/2223
* BUGFIX: Make Paket.Restore.targets be called in more situations
* BUGFIX: Fix to handle weird malformed portable-only libraries - https://github.com/fsprojects/Paket/pull/2215
* BUGFIX: Detect changes in redirects settings
* BUGFIX: Workaround for TFS dependency resolution - https://github.com/fsprojects/Paket/pull/2214

#### 4.1.3 - 2017-03-30
* Support for dotnet pack
* BUGFIX: Handle empty references files for .NET Core
* BUGFIX: Better framework node detection
* BUGFIX: Better redirects for project dependent references files
* BUGFIX: Out-of-Sync check should work with auto-detection of framework settings
* BUGFIX: Convert from nuget with wildcard version - https://github.com/fsprojects/Paket/issues/2185
* BUGFIX: Support load script generation in restore
* BUGFIX: framework: auto-detect didn't work with Paket 4 - https://github.com/fsprojects/Paket/issues/2188
* USABILITY: Convert packages that do not have version specified
* COSMETICS: Use latest FSharp.Core

#### 4.0.0 - 2017-03-15
* Make Paket compatible with DotNet SDK / MSBuild 15 / Visual Sudio 2017
* Tail Recursive Package Resolution - https://github.com/fsprojects/Paket/pull/2066
* Reorganized resolver - https://github.com/fsprojects/Paket/pull/2039
* USABILITY: Added option to have paket restore fail on check failure - https://github.com/fsprojects/Paket/pull/1963
* USABILITY: Collect multiple install errors before failing - https://github.com/fsprojects/Paket/pull/2177
* Generate load scripts on install abidding to new paket.dependencies option - https://fsprojects.github.io/Paket/dependencies-file.html#Generate-load-scripts

#### 3.37.0 - 2017-03-15
* BUGFIX: auto-detect no longer causes Out of sync warning - https://github.com/fsprojects/Paket/issues/2096
* BUGFIX: Allow to add package when sources are splitted - https://github.com/fsprojects/Paket.VisualStudio/issues/137
* USABILITY: Remove confusing yellow diagnostics in pack - https://github.com/fsprojects/Paket/issues/2164
* USABILITY: Support TLS > 1.0 - https://github.com/fsprojects/Paket/issues/2174
* USABILITY: old bootstrapper did not work

#### 3.36.0 - 2017-02-25
* BUGFIX: Lower case group folder name - https://github.com/fsprojects/Paket/pull/2150
* BUGFIX: Fix resolver for Strategy.Min - https://github.com/fsprojects/Paket/issues/2148
* BUGFIX: Fix TFS-on-premise - https://github.com/fsprojects/Paket/pull/2147
* BUGFIX: Add a workaround for https://github.com/fsprojects/Paket/issues/2145
* BUGFIX: Ignore unknown frameworks - https://github.com/fsprojects/Paket/pull/2132
* COSMETICS: Do not spam "unlisted" - https://github.com/fsprojects/Paket/issues/2149
* USABILITY: Link to documentation on how to resolve a conflict - https://github.com/fsprojects/Paket/pull/2155

#### 3.35.0 - 2017-01-30
* Added "netcoreapp1.1" support - https://github.com/fsprojects/Paket/pull/2129
* BUGFIX: Ensures that boostrapper --help always work - https://github.com/fsprojects/Paket/pull/2128
* USABILITY: Reports broken project dependencies properly - https://github.com/fsprojects/Paket/pull/2131
* USABILITY: Added details for "clear-cache" in --verbose mode - https://github.com/fsprojects/Paket/pull/2130

#### 3.34.0 - 2017-01-29
* BUGFIX: Support GitHub dependencies with spaces - https://github.com/fsprojects/Paket/pull/2127
* BUGFIX: Convert from nuget: Local package source gave false error - https://github.com/fsprojects/Paket/pull/2112
* BUGFIX: Make config writer use XmlWriter for disk write - https://github.com/fsprojects/Paket/pull/2110
* BUGFIX: Ensure case when getting packages from nuget feed - https://github.com/fsprojects/Paket/pull/2106
* BUGFIX: Ensure stable ordering of references

#### 3.33.0 - 2017-01-06
* USABILITY: Ensure stable ordering of references in the same ItemGroup - https://github.com/fsprojects/Paket/pull/2105
* BUGFIX: Template with multiparagraph description was not working with LF line endings - https://github.com/fsprojects/Paket/issues/2104

#### 3.32.0 - 2017-01-02
* paket outdated: group -parameter added - https://github.com/fsprojects/Paket/pull/2097
* BUGFIX: Fix "directory doesn't exist" in NuGet v2 - https://github.com/fsprojects/Paket/pull/2102
* BUGFIX: Correctly escape no_proxy domains for bootstraper - https://github.com/fsprojects/Paket/pull/2100
* BUGFIX: Don't print incorrect warning in bootstraper - https://github.com/fsprojects/Paket/pull/2098
* BUGFIX: Update Argu to 3.6.1
* BUGFIX: Revert argu update
* BUGFIX: If we have ref and lib files then we prefer lib
* BUGFIX: Don't remove group with only remote files - https://github.com/fsprojects/Paket/pull/2089
* BUGFIX: Fix displayed package name for packages found in another group - https://github.com/fsprojects/Paket/pull/2088
* BUGFIX: Avoid infinite recursive calls in followODataLink - https://github.com/fsprojects/Paket/pull/2081
* BUGFIX: One of the file writes was missing a Directory.Create() - https://github.com/fsprojects/Paket/pull/2080
* BUGFIX: NuGetV2-OData: retrieve versions in descending order for artifactory - https://github.com/fsprojects/Paket/pull/2073
* BUGFIX: Default address of NuGet v3 stream points to https - https://github.com/fsprojects/Paket/pull/2071

#### 3.31.0 - 2016-12-04
* Added monoandroid70 moniker (Android 7 Nougat) - https://github.com/fsprojects/Paket/pull/2065
* BUGFIX: Package names are compared using non-linguistic Ordinal comparison - https://github.com/fsprojects/Paket/pull/2067
* BUGFIX: Fixed Git dependency change detection - https://github.com/fsprojects/Paket/pull/2061
* BUGFIX: Relax prerelease condition for --keep-patch - https://github.com/fsprojects/Paket/issues/2048
* BUGFIX: Allow specify auto-detect in specific groups - https://github.com/fsprojects/Paket/issues/2011

#### 3.30.0 - 2016-11-22
* Allow override of NuGetCacheFolder location through environment variable - https://github.com/fsprojects/Paket/pull/2035
* BUGFIX: Add authorization headers to Paket Push - https://github.com/fsprojects/Paket/pull/2034
* BUGFIX: Fix package name displayed when package is found in different group - https://github.com/fsprojects/Paket/issues/2031
* BUGFIX: Report which nuspec file is invalid when the nuspec cannot be loaded - https://github.com/fsprojects/Paket/issues/2026

#### 3.29.0 - 2016-11-18
* BUGFIX: Paket adds stricter prerelease dependencies to make NuGet happy - https://github.com/fsprojects/Paket/issues/2024

#### 3.28.0 - 2016-11-17
* BUGFIX: Optimize deps to make #2020 work - https://github.com/fsprojects/Paket/pull/2020
* BUGFIX: Added missing tolower() - https://github.com/fsprojects/Paket/pull/2023
* BUGFIX: Fix broken condition in WhenNode - https://github.com/fsprojects/Paket/pull/2022
* REVERT: NuGetV2-OData: retrieve versions in descending order - https://github.com/fsprojects/Paket/pull/2008
* BUGFIX: Git Dependency failed to install when space exists in User Folder name - https://github.com/fsprojects/Paket/pull/2015

#### 3.27.0 - 2016-11-09
* Verbose bootstrapper - https://github.com/fsprojects/Paket/pull/2007
* BUGFIX: NuGetV2-OData: retrieve versions in descending order - https://github.com/fsprojects/Paket/pull/2008
* BUGFIX: Paket doesn't reference libs for UWP apps - https://github.com/fsprojects/Paket/issues/2001
* BUGFIX: Version constraint was missing on referenced projects packed separately - https://github.com/fsprojects/Paket/issues/1976
* BUGFIX: Make download loop to terminate in max N=5 iterations - https://github.com/fsprojects/Paket/pull/1999

#### 3.26.0 - 2016-10-31
* New Command: paket why - http://theimowski.com/blog/2016/10-30-paket-why-command/index.html
* BUGFIX: Do not remove main group - https://github.com/fsprojects/Paket/issues/1950
* BUGFIX: Fix out-of-date-check
* BUGFIX: Be more conservative during paket add and paket remove - https://github.com/fsprojects/Paket/issues/1652

#### 3.25.0 - 2016-10-28
* Allow to put required paket version into the paket.dependencies file - https://github.com/fsprojects/Paket/pull/1983
* BUGFIX: Custom print for NugetSourceAuthentication types - https://github.com/fsprojects/Paket/pull/1985
* BUGFIX: DependenciesFileParser now tracks inner exceptions for package sources - https://github.com/fsprojects/Paket/pull/1987

#### 3.24.1 - 2016-10-25
* USABILITY: New magic mode bootstrapper - https://github.com/fsprojects/Paket/pull/1961
* USABILITY: Specify Chessie version - https://github.com/fsprojects/Paket/issues/1958
* REVERT: Support long paths for NTFS - https://github.com/fsprojects/Paket/pull/1944

#### 3.23.0 - 2016-10-10
* BUGFIX: Support long paths for NTFS - https://github.com/fsprojects/Paket/pull/1944

#### 3.22.0 - 2016-10-10
* BUGFIX: generate-include-scripts: don't check dll order when it can be skipped - https://github.com/fsprojects/Paket/pull/1945
* BUGFIX: generate-include-script doesn't not #r FSharp.Core.dll anymore - https://github.com/fsprojects/Paket/pull/1946
* BUGFIX: Paket failed to get packages from feed with credentials - https://github.com/fsprojects/Paket/pull/1947
* BUGFIX: Fix public API
* BUGFIX: Set network credentials - https://github.com/fsprojects/Paket/issues/1941
* BUGFIX: Swapped parameters of FindVersionsForPackage
* BUGFIX: Transforming wildcard syntax to regex, which is used by WebProxy for NoProxy bypassing - https://github.com/fsprojects/Paket/pull/1939
* BUGFIX: Work around dependencies issue in VSTS - https://github.com/fsprojects/Paket/issues/1798
* COSMETICS: XML paket.config is now beautified - https://github.com/fsprojects/Paket/pull/1954

#### 3.21.0 - 2016-10-04
* Added MsBuild reserved properties - https://github.com/fsprojects/Paket/pull/1934
* BUGFIX: Make VisualStudio.com nuget feed behave like nuget.org - https://github.com/fsprojects/Paket/issues/1798
* BUGFIX: Generate binding redirect that covers entire range of possible assembly versions - https://github.com/fsprojects/Paket/pull/1932
* COSMETICS: Paket shows context for missing references - https://github.com/fsprojects/Paket/issues/1936

#### 3.20.2 - 2016-09-29
* BUGFIX: Fix dependency compression issue - https://github.com/fsprojects/Paket/issues/1929
* BUGFIX: Calling `Paket.Dependencies.GetInstalledPackageModel` with wrong casing on mono failed - https://github.com/fsprojects/Paket/issues/1928
* BUGFIX: Convert from nuget with analyzers - https://github.com/fsprojects/Paket/pull/1922
* BUGFIX: Don't fail on restore - https://github.com/fsprojects/Paket/pull/1923
* BUGFIX: Fix double space encoding during pack - https://github.com/fsprojects/Paket/issues/1837
* BUGFIX: Try to resolve "$(TargetFrameworkIdentifier) == 'true'" issue
* BUGFIX: Push correct Paket.Core - https://github.com/fsprojects/Paket/pull/1911

#### 3.19.0 - 2016-09-04
* NEW Dotnetcore build for Paket.Core - https://github.com/fsprojects/Paket/pull/1785
* BUGFIX: Allow to overwrite copy_local settings for ref files
* BUGFIX: Fixed invalid Cache Folder when Current Directory is different - https://github.com/fsprojects/Paket/issues/1910

#### 3.18.0 - 2016-09-02
* BUGFIX: Fixed issues around .NET Standard resolution
* BUGFIX: Fixed toLower > tolower for odata url parameter - https://github.com/fsprojects/Paket/pull/1906
* BUGFIX: Fix deduplication condition
* Revert fix for #1898

#### 3.17.0 - 2016-08-29
* Added Add MonoAndroid44 moniker - https://github.com/fsprojects/Paket/pull/1897
* Notified about missing libs will only be shown on direct packages (too many false positives)
* Fixed props import for fsproj/cspro - https://github.com/fsprojects/Paket/issues/1898
* BUGFIX: Do not copy ref files to output dir - https://github.com/fsprojects/Paket/issues/1895
* BUGFIX: Scan group folder for packages
* BUGFIX: Better NuGet V3 API and async caching - https://github.com/fsprojects/Paket/pull/1892
* BUGFIX: Resolving .net standard depedencies for net46 - https://github.com/fsprojects/Paket/issues/1883
* BUGFIX: Change project file condition handling to be case-insensitive - https://github.com/fsprojects/Paket/pull/1890

#### 3.16.3 - 2016-08-25
* BUGFIX: Don't remove non-duplicate framework dependencies - https://github.com/fsprojects/Paket/pull/1888

#### 3.16.2 - 2016-08-25
* BUGFIX: Fixed lowest_matching constraint - https://github.com/fsprojects/Paket/pull/1882

#### 3.16.1 - 2016-08-25
* Allow printing of version number through command-line option - https://github.com/fsprojects/Paket/pull/1878
* BUGFIX: Async cache fix in multi-thread-environment for GitHub downloads - https://github.com/fsprojects/Paket/pull/1880

#### 3.16.0 - 2016-08-24
* Allow to use github access token from environment variable for github dependencies - http://fsprojects.github.io/Paket/github-dependencies.html#Using-a-GitHub-auth-key-from-environment-variable
* BUGFIX: Look for OutDir in .vcxproj - https://github.com/fsprojects/Paket/issues/1870
* USABILITY: Skip invalid meta-data in cpp projects - https://github.com/fsprojects/Paket/issues/1870
* USABILITY: Add better tracing during resolve - https://github.com/fsprojects/Paket/issues/1871
* USABILITY: Use .dll as default during pack - https://github.com/fsprojects/Paket/issues/1870

#### 3.15.0 - 2016-08-23
* When converting from Nuget Paket removes NuGetPackageImportStamp - https://github.com/fsprojects/Paket/pull/1865
* BUGFIX: Fixed strange issue during directory cleanup
* BUGFIX: Fallback to LocalApplicationData if we don't have UserProfile avaulable - https://github.com/fsprojects/Paket/issues/1863
* BUGFIX: Fixed octokit parsing - https://github.com/fsprojects/Paket/issues/1867
* BUGFIX: Faulty conditions were generated when using condition attributes - https://github.com/fsprojects/Paket/issues/1860

#### 3.14.0 - 2016-08-22
* Show message when a package version is not installed because it is unlisted
* BUGFIX: Bootstrapper had issues with partial download - https://github.com/fsprojects/Paket/pull/1859
* BUGFIX: Use ConcurrentDictionary correctly - https://github.com/fsprojects/Paket/pull/1853

#### 3.13.0 - 2016-08-12
* Allow to pack referenced projects by setting paket.template switch - https://github.com/fsprojects/Paket/issues/1851

#### 3.12.0 - 2016-08-12
* BUGFIX: Paket doesn't add duplicate references to framework assemblies anymore - https://github.com/fsprojects/Paket/issues/1333
* BUGFIX: Run resolver after convert
* BUGFIX: Selective paket update doesn't ignore paket.dependencies rules anymore - https://github.com/fsprojects/Paket/issues/1841
* BUGFIX: Update with any of the --keep-?? flags didn't honour redirects:on in paket.dependencies - https://github.com/fsprojects/Paket/issues/1844

#### 3.11.0 - 2016-08-04
* Allow Pack to pin only project references - https://github.com/fsprojects/Paket/issues/1649

#### 3.10.0 - 2016-08-03
* Allow to specify nupkg version for source override in paket.local file - https://github.com/fsprojects/Paket/issues/1803
* BUGFIX: Allow "auto-restore on" to be done twice - https://github.com/fsprojects/Paket/issues/1836
* BUGFIX: be careful with distinction between .NET 4.0 client and .NET 4.0 full profile - https://github.com/fsprojects/Paket/issues/1830
* BUGFIX: Don't allow empty string as description in template file - https://github.com/fsprojects/Paket/pull/1831
* BUGFIX: Respect comments in dependencies file

#### 3.9.0 - 2016-07-22
* Don't create runtime references for CoreClr anymore - new concept coming soon
* BUGFIX: Allow to install packages that have "native" in package name - https://github.com/fsprojects/Paket/issues/1829
* PERFORMANCE: Much faster computation of the InstallModel

#### 3.8.0 - 2016-07-18
* Paket automatically packs localized assemblies - https://github.com/fsprojects/Paket/pull/1816
* BUGFIX: Fix possible null ref when processing a vcxproj file - https://github.com/fsprojects/Paket/issues/1814
* BUGFIX: Changing NuGet uri from http to https in paket.dependencies don't causes error any more - https://github.com/fsprojects/Paket/issues/1820
* BUGFIX: Paket 'pack' should exclude 'project' template files correctly - https://github.com/fsprojects/Paket/issues/1818
* PERFORMANCE: Do not scan node_modules path for project files - https://github.com/fsprojects/Paket/issues/1782
* Exposed license url in public namespace - https://github.com/fsprojects/Paket/pull/1811

#### 3.7.0 - 2016-07-14
* Paket automatically packs localized assemblies - https://github.com/fsprojects/Paket/pull/1807
* BUGFIX: Fixed incorrect CopyRuntimeDependencies.ProjectFile causing 'Could not find paket.dependencies' - https://github.com/fsprojects/Paket/pull/1802

#### 3.6.0 - 2016-07-12
* Generate include script for each group - https://github.com/fsprojects/Paket/pull/1787
* USABILITY: Improve error messages for dependency groups - https://github.com/fsprojects/Paket/pull/1797

#### 3.5.0 - 2016-07-12
* Support for .NET 4.6.3 and .NET Standard 1.6
* Using Argu 3
* Support groups in paket.local - https://github.com/fsprojects/Paket/pull/1788
* Paket config can be run from everywhere - https://github.com/fsprojects/Paket/pull/1781
* BUGFIX: Install older frameworks if things don't work out - https://github.com/fsprojects/Paket/issues/1779
* BUGFIX: Fixed detection of framework version with spaces - https://github.com/fsprojects/Paket/pull/1791
* BUGFIX: Fixed error with local sources and run convert-from-nuget - https://github.com/fsprojects/Paket/pull/1795

#### 3.4.0 - 2016-06-30
* Inaccessible caches are excluded for the duration of running a command - https://github.com/fsprojects/Paket/pull/1770
* BUGFIX: NuGet OData search is now case-insensitive - https://github.com/fsprojects/Paket/issues/1775
* BUGFIX: Allows to use colons in git build argument - https://github.com/fsprojects/Paket/issues/1773
* BUGFIX: auto-restore on fixes old targets file references - https://github.com/fsprojects/Paket/issues/1768
* BUGFIX: Added handling for cache not being accessible - https://github.com/fsprojects/Paket/pull/1764
* BUGFIX: Fixed out-of-date check for remote files - https://github.com/fsprojects/Paket/issues/1760  https://github.com/fsprojects/Paket/issues/1762 https://github.com/fsprojects/Paket/issues/1766
* BUGFIX: Using network cache with invalid credentials should not fail restore - https://github.com/fsprojects/Paket/issues/1758
* BUGFIX: Make the copy task more robust if we can't parse target framework - https://github.com/fsprojects/Paket/issues/1756
* BUGFIX: Paket warns on dependencies file that has same package twice in same group - https://github.com/fsprojects/Paket/issues/1757
* USABILITY: Show out-of-sync warning message if paket.lock is not matching paket.dependencies - https://github.com/fsprojects/Paket/issues/1750
* COSMETICS: Don't trace download of remote files twice

#### 3.3.0 - 2016-06-25
* Paket fails on dependencies file that has same package twice in same group - https://github.com/fsprojects/Paket/issues/1757
* Paket.SemVer.Parse is now in PublicAPI.fs - https://github.com/fsprojects/Paket/pull/1754
* BUGFIX: Automatic repair of broken file paths in NuGet packages - https://github.com/fsprojects/Paket/issues/1755
* BUGFIX: Fixed out-of-date check for auto-detection of frameworks - https://github.com/fsprojects/Paket/issues/1750

#### 3.2.0 - 2016-06-24
* Show out-of-sync error message if paket.lock is not matching paket.dependencies - https://github.com/fsprojects/Paket/issues/1750
* BUGFIX: Dependency resolution for .NETFramework4.5 and .NETPortable0.0-wp8+netcore45+net45+wp81+wpa81 fixed - https://github.com/fsprojects/Paket/issues/1753
* BUGFIX: Don't report warnings for packages that are not installed for current target framework - https://github.com/fsprojects/Paket/issues/1693
* BUGFIX: Runtime deps are copied based on TargetFramework - https://github.com/fsprojects/Paket/issues/1751
* BUGFIX: Do not take over control over manual nodes - https://github.com/fsprojects/Paket/issues/1746
* BUGFIX: Better error message when log file is missing - https://github.com/fsprojects/Paket/issues/1743
* BUGFIX: Create folder if needed during package extraction - https://github.com/fsprojects/Paket/issues/1741
* BUGFIX: Simplify works with auto-detected target frameworks - https://github.com/fsprojects/Paket/pull/1740
* BUGFIX: Make sure Guid in project reference is parsed well - https://github.com/fsprojects/Paket/pull/1738
* BUGFIX: Added a username and password option scripting - https://github.com/fsprojects/Paket/pull/1736
* BUGFIX: Trailing slash will be removed from credentials - https://github.com/fsprojects/Paket/pull/1735
* COSMETICS: Add condition to AfterBuild target to unbreak nCrunch - https://github.com/fsprojects/Paket/pull/1734
* BUGFIX: Ignore case in aliases dll names - https://github.com/fsprojects/Paket/pull/1733

#### 3.1.0 - 2016-06-16
* Paket pack doesn't allow empty string as authors and description metadata - https://github.com/fsprojects/Paket/pull/1728
* Made Name and Guid in ProjectRefrence optional - https://github.com/fsprojects/Paket/issues/1729
* BUGFIX: Prerelease version range are working with ~> again
* BUGFIX: Filter empty When conditions - https://github.com/fsprojects/Paket/issues/1727
* BUGFIX: Do not garbage collect packages with version in path

#### 3.0.0 - 2016-06-15
* Allow to reference git repositories - http://fsprojects.github.io/Paket/git-dependencies.html
* Allow to run build commands on git repositories - http://fsprojects.github.io/Paket/git-dependencies.html#Running-a-build-in-git-repositories
* Allow to use git repositories as NuGet source - http://fsprojects.github.io/Paket/git-dependencies.html#Using-Git-repositories-as-NuGet-source
* Allow to override package sources in paket.local - http://fsprojects.github.io/Paket/local-file.html http://theimowski.com/blog/2016/05-19-paket-workflow-for-testing-new-nuget-package-before-release/index.html
* NEW COMMAND: "paket generate-include-scripts" creates package include scripts for F# Interactive - http://fsprojects.github.io/Paket/paket-generate-include-scripts.html
* Additional local caches - http://fsprojects.github.io/Paket/caches.html
* Garbage collection in packages folder - https://github.com/fsprojects/Paket/pull/1491
* Allows to exclude dll references from a NuGet package - http://fsprojects.github.io/Paket/references-files.html#Excluding-libraries
* Allows to use aliases for libraries - http://fsprojects.github.io/Paket/references-files.html#Library-aliases
* Create Choose nodes for .NET Standard
* Remove command removes empty group when removing last dependency - https://github.com/fsprojects/Paket/pull/1706
* New bootstrapper option --max-file-age - http://fsprojects.github.io/Paket/bootstrapper.html
* USABILITY: Removed "specs:" from paket.lock since it was copied from Bundler and had no meaning in Paket - https://github.com/fsprojects/Paket/pull/1608
* BREAKING CHANGE: "lib", "runtimes" are not allowed as group names
* BREAKING CHANGE: Removed --hard parameter from all commands.
    - Paket threads all commands as if --hard would have been set - https://github.com/fsprojects/Paket/pull/1567
    - For the --hard use in the binding redirects there is a new parameter --clean-redirects - https://github.com/fsprojects/Paket/pull/1692

#### 2.66.10 - 2016-06-15
* BUGFIX: Paket update failed on silverlight projects - https://github.com/fsprojects/Paket/pull/1719

#### 2.66.9 - 2016-06-03
* BUGFIX: Automatic prerelease expansion should not be done if explicit prereleases are requested - https://github.com/fsprojects/Paket/issues/1716 https://github.com/fsprojects/Paket/issues/1714

#### 2.66.6 - 2016-05-31
* BUGFIX: Groups with different sources should not resolve to wrong packages - https://github.com/fsprojects/Paket/issues/1711

#### 2.66.5 - 2016-05-30
* BUGFIX: Don't remove trailing zero if version is in package path - https://github.com/fsprojects/Paket/issues/1708

#### 2.66.4 - 2016-05-26
* BUGFIX: Optimization of local dependencies - https://github.com/fsprojects/Paket/issues/1703

#### 2.66.3 - 2016-05-24
* BUGFIX: Use utf-8 to download strings - https://github.com/fsprojects/Paket/pull/1702

#### 2.66.2 - 2016-05-23
* BUGFIX: Update with any of the --keep-major flag didn't honour content:none in paket.dependencies - https://github.com/fsprojects/Paket/issues/1701

#### 2.66.0 - 2016-05-23
* Package groups be excluded in a paket.template file - https://github.com/fsprojects/Paket/pull/1696
* BUGFIX: Fallback from portable to net45 must be conversative - https://github.com/fsprojects/Paket/issues/1117

#### 2.65.0 - 2016-05-18
* BUGFIX: Fixed compatibility issues with nuget.org and myget - https://github.com/fsprojects/Paket/pull/1694
* BUGFIX: DateTime in package should not be in the future
* BUGFIX: Don't push non existing files - https://github.com/fsprojects/Paket/pull/1688
* BUGFIX: Paket should imports build targets from packages in build dependency groups - https://github.com/fsprojects/Paket/pull/1674
* BUGFIX: Framework resolution strategy for Google.Apis.Oauth2.v2 - https://github.com/fsprojects/Paket/issues/1663
* BUGFIX: Blacklisting install.xdt and uninstall.xdt files - https://github.com/fsprojects/Paket/pull/1667

#### 2.64.0 - 2016-05-05
* Implemented support for NativeReference - https://github.com/fsprojects/Paket/issues/1658
* Added monoandroid60 to be matched as Some MonoAndroid - https://github.com/fsprojects/Paket/pull/1659
* BUGFIX: Understand InterprojectDependencies without Name - https://github.com/fsprojects/Paket/issues/1657
* BUGFIX: Fix path issue on linux - https://github.com/fsprojects/Paket/pull/1644/files
* BUGFIX: Don't pack template files in packages or paket-files

#### 2.63.0 - 2016-04-22
* Added monoandroid43 to be matched as Some MonoAndroid - https://github.com/fsprojects/Paket/pull/1631
* Added support for MonoAndroid22 and MonoAndroid23 - https://github.com/fsprojects/Paket/pull/1628
* BUGFIX: allow directory names with + in paket.template
* BUGFIX: Generates binding redirect for references targeting different profiles - https://github.com/fsprojects/Paket/pull/1634
* EXPERIMENTAL: paket resolves runtime dependency libs - https://github.com/fsprojects/Paket/pull/1626
* USABILITY: remove command restricts install to the specified group only - https://github.com/fsprojects/Paket/pull/1612

#### 2.62.0 - 2016-04-17
* Refactoring Bootstrapper to introduce better coverage and testing - https://github.com/fsprojects/Paket/pull/1603

#### 2.61.0 - 2016-04-17
* Support .NET platform standard packages - https://github.com/fsprojects/Paket/issues/1614
* Support .NET 4.6.2 - https://github.com/fsprojects/Paket/issues/1614
* BUGFIX: Don't set CopyToOutputDirectory for Compile items - https://github.com/fsprojects/Paket/issues/1592
* BUGFIX: Allow to pack packages with ReflectedDefinition - https://github.com/fsprojects/Paket/pull/1602

#### 2.60.0 - 2016-04-12
* Various performance optimizations - https://github.com/fsprojects/Paket/pull/1599
* BUGFIX: Fix CleanDir function - https://github.com/fsprojects/Paket/commit/1c2250ed5fae51a5f086325347fecefe16bba27a#commitcomment-17064085
* BUGFIX: Detect net30 moniker

#### 2.59.0 - 2016-04-12
* BUGFIX: Remove process should remove packages from specified groups - https://github.com/fsprojects/Paket/issues/1596
* BUGFIX: Compare full filename for pack with template file - https://github.com/fsprojects/Paket/issues/1594
* BUGFIX: Dependencies file should not take shortened versions - https://github.com/fsprojects/Paket/issues/1591
* BUGFIX: Breaking some parallism and trying to prevent race conditions - https://github.com/fsprojects/Paket/issues/1589
* BUGFIX: "paket.exe pack" with "include-referenced-projects" and "minimum-from-lock-file" did not work when project references have a paket.template file - https://github.com/fsprojects/Paket/issues/1586
* BUGFIX: Property Definitions are placed after FSharp Targets - https://github.com/fsprojects/Paket/issues/1585
* BUGFIX: Redirects for assemblies in the GAC were removed - https://github.com/fsprojects/Paket/issues/1574
* BUGFIX: Paket.dependency with version ranges failed when package has pinned dependency and that version is unlisted - https://github.com/fsprojects/Paket/issues/1579
* BUGFIX: Github dependencies reference transitive NuGet packages to projects - https://github.com/fsprojects/Paket/issues/1578
* BUGFIX: Add "*.fsi" files as <Compile> by default - https://github.com/fsprojects/Paket/pull/1573
* BUGFIX: Touch feature disabled by default in Add, Update, Install; enabled with --touch-affected-refs - https://github.com/fsprojects/Paket/pull/1571
* BUGFIX: Property Definitions: placed after csharp targets - https://github.com/fsprojects/Paket/pull/1522
* BUGFIX: Create folder for all source file dependencies
* USABILITY: Using saved api key credentials for the push operation - https://github.com/fsprojects/Paket/pull/1570
* USABILITY: Paket update supports combining filter with specific version - https://github.com/fsprojects/Paket/pull/1580

#### 2.57.0 - 2016-03-30
* BUGFIX: Property Definitions: placed after non-paket imports if they directly follow the top property groups - https://github.com/fsprojects/Paket/pull/1561
* BUGFIX: Fixed inconsistent condition generation in paket.lock file - https://github.com/fsprojects/Paket/issues/1552
* BUGFIX: Removing transitive dependencies from dependencies list during pack - https://github.com/fsprojects/Paket/pull/1547
* USABILITY: Better WPF support - https://github.com/fsprojects/Paket/pull/1550

#### 2.56.0 - 2016-03-24
* BUGFIX: Move props definitions further up in project files - https://github.com/fsprojects/Paket/issues/1537
* BUGFIX: Fixed missing src files when packing with symbols on Linux - https://github.com/fsprojects/Paket/pull/1545
* BUGFIX: Ensuring that dependent dll's are not included in the package when usng include-referenced-projects - https://github.com/fsprojects/Paket/pull/1543
* BUGFIX: Global redirects:false is not disabling everything below anymore - https://github.com/fsprojects/Paket/issues/1544

#### 2.55.0 - 2016-03-23
* Correct src folder structure for packing with symbols - https://github.com/fsprojects/Paket/pull/1538
* Fix resolver bug spotted by property based testing - https://github.com/fsprojects/Paket/issues/1524

#### 2.54.0 - 2016-03-21
* It's possible to influence the CopyToOutputDirectory property for content references in project files - http://fsprojects.github.io/Paket/nuget-dependencies.html#CopyToOutputDirectory-settings
* BUGFIX: Fix regression where paket skipped packages with name ending in lib - https://github.com/fsprojects/Paket/issues/1531
* USABILITY: Unknown package settings are now reported
* USABILITY: Improve warning text on conflict - https://github.com/fsprojects/Paket/pull/1530

#### 2.53.0 - 2016-03-19
* Allow to restore recursively from remote dependencies file - https://github.com/fsprojects/Paket/issues/1507
* BUGFIX: Fix mixed mode solutions with Native - https://github.com/fsprojects/Paket/issues/1523
* BUGFIX: Do not generate useless true conditions for Native - https://github.com/fsprojects/Paket/issues/1523
* BUGFIX: Native settings are filtered correctly - https://github.com/fsprojects/Paket/issues/1523
* BUGFIX: Force resolver to look into deeper levels - https://github.com/fsprojects/Paket/issues/1520
* COSMETICS: Emit net40-full moniker instead of net-40
* COSMETICS: Simplify single when conditions with single true statement
* USABILITY: Improved error message when paket.dependencies can't be found - https://github.com/fsprojects/Paket/pull/1519
* USABILITY: Automatically retry with force flag if we can't get package details for a given version - https://github.com/fsprojects/Paket/issues/1526
* USABILITY: Better error message when paket.lock an paket.dependencies are out of sync.
* USABILITY: Content:once doesn't add paket flags to the csproj file in order to make Orleans tools happy - https://github.com/fsprojects/Paket/issues/1513
* USABILITY: Be more robust in paket.references files - https://github.com/fsprojects/Paket/issues/1514
* USABILITY: Improved stability in lock acquiring process - https://github.com/fsprojects/Paket/issues/858

#### 2.52.0 - 2016-03-10
* Allow to restore dll from remote dependencies file - https://github.com/fsprojects/Paket/issues/1507
* Prevent paket holding locks on assemblies during binding redirects - https://github.com/fsprojects/Paket/pull/1492
* ProjectFile.save with forceTouch to only modify the last write time without content if unchanged - https://github.com/fsprojects/Paket/pull/1493
* BUGFIX: Don't accept "Unsupported0.0" as full framework - https://github.com/fsprojects/Paket/issues/1494
* BUGFIX: Revert 1487 - https://github.com/fsprojects/Paket/issues/1487
* BUGFIX: Fall back to v2 for VSTS - https://github.com/fsprojects/Paket/issues/1496
* BUGFIX: Fixed duplicate frameworks during auto-detection - https://github.com/fsprojects/Paket/issues/1500
* BUGFIX: Fixed conditional references created for group dependencies - https://github.com/fsprojects/Paket/issues/1505
* BUGFIX: Fixed parsing error in lock file parser - https://github.com/fsprojects/Paket/issues/1500
* BUGFIX: Merge Chessie into PowerShell package - https://github.com/fsprojects/Paket/issues/1499
* BUGFIX: Make v3 API more robust
* BUGFIX: Do not install packages with same version from different groups twice - https://github.com/fsprojects/Paket/issues/1458
* BUGFIX: When adding framework specification to paket.dependencies .props include was moved to the bottom of csproj file - https://github.com/fsprojects/Paket/issues/1487
* BUGFIX: Allow to use LOCKEDVERSION with packages that are not in main group - https://github.com/fsprojects/Paket/issues/1483
* USABILITY: only complain about missing references if there are references at all

#### 2.51.0 - 2016-02-29
* Experimental Visual C++ support in binding redirects - https://github.com/fsprojects/Paket/issues/1467
* Restore: optional --touch-affected-refs to touch refs affected by a restore - https://github.com/fsprojects/Paket/pull/1485
* BUGFIX: fixed group transitive dependency checking - https://github.com/fsprojects/Paket/pull/1479
* BUGFIX: Do not try to pack output folder - https://github.com/fsprojects/Paket/issues/1473
* BUGFIX: Fix StackOverflow from https://github.com/fsprojects/Paket/issues/1432
* BUGFIX: Do not pack absolute paths - https://github.com/fsprojects/Paket/issues/1472
* BUGFIX: Keep Auth from dependencies file for fast path - https://github.com/fsprojects/Paket/issues/1469
* BUGFIX: Fix Platform matching bug in CPP projects - https://github.com/fsprojects/Paket/issues/1467
* USABILITY: Touch project files when paket.lock changed in order to support incremental builds with MsBuild - https://github.com/fsprojects/Paket/issues/1471
* USABILITY: Prevent paket holding locks on assemblies during binding redirects
* USABILITY: Don't fail when we can't turn on auto-restote during convert

#### 2.50.0 - 2016-02-09
* Experimental Visual C++ support - https://github.com/fsprojects/Paket/issues/1467
* BUGFIX: Install packages that end in .dll - https://github.com/fsprojects/Paket/issues/1466
* BUGFIX: Prevent race condition - https://github.com/fsprojects/Paket/issues/1460
* BUGFIX: Download of HTTP dependencies should delete folder before we unzip
* BUGFIX: Do not touch project files in packages folder - https://github.com/fsprojects/Paket/issues/1455
* BUGFIX: Keep versions locked for dependencies during pack - https://github.com/fsprojects/Paket/issues/1457
* BUGFIX: Do not fail on auth check for remote dependencies file - https://github.com/fsprojects/Paket/issues/1456
* WORKAROUND: Don't use v3 getPackageDetails on nuget.org or myget

#### 2.49.0 - 2016-02-03
* Added paket pack switch minimum-from-lock-file - http://fsprojects.github.io/Paket/paket-pack.html#Version-ranges
* Automatic framework detection - http://fsprojects.github.io/Paket/dependencies-file.html#Automatic-framework-detection
* BUGFIX: Work around auth issues with VSTS feed - https://github.com/fsprojects/Paket/issues/1453
* USABILITY: Show warning if a dependency is installed for wrong target framework - https://github.com/fsprojects/Paket/pull/1445

#### 2.48.0 - 2016-01-28
* New lowest_matching option that allows to use lowest matching version of direct dependencies - http://fsprojects.github.io/Paket/dependencies-file.html#Lowest-matching-option
* BUGFIX: Fix convert-from-nuget command - https://github.com/fsprojects/Paket/pull/1437
* BUGFIX: paket pack with enabled include-referenced-projects flag doesn't throwh NRE - https://github.com/fsprojects/Paket/issues/1434
* BUGFIX: Fixed pack package dependencies for dependent projects - https://github.com/fsprojects/Paket/issues/1429
* BUGFIX: Fixed pack package dependencies for dependent projects - https://github.com/fsprojects/Paket/pull/1417
* BUGFIX: Pack with concrete template file should work for type project - https://github.com/fsprojects/Paket/issues/1414
* BUGFIX: Don't use symbol packages when using filesystem source with symbol package - https://github.com/fsprojects/Paket/issues/1413

#### 2.46.0 - 2016-01-19
* BootStrapper caches paket.exe in NuGet cache - https://github.com/fsprojects/Paket/pull/1400
* Case insensitive autocomplete for NuGet v2 protocol - https://github.com/fsprojects/Paket/pull/1410

#### 2.45.0 - 2016-01-18
* Initial support for autocomplete of private sources - https://github.com/fsprojects/Paket/issues/1298
* Allow to set project url in paket pack
* Added include-pdbs switch in paket.template files - https://github.com/fsprojects/Paket/pull/1403
* BUGFIX: Fixed symbol sources creation on projects that contain linked files - https://github.com/fsprojects/Paket/pull/1402
* BUGFIX: Fixed inter project dependencies
* BUGFIX: Reduce pressure from call stack - https://github.com/fsprojects/Paket/issues/1392
* BUGFIX: Symbols package fix for projects that contained linked files - https://github.com/fsprojects/Paket/pull/1390

#### 2.44.0 - 2016-01-14
* Paket pack for symbols packages allows for pulling in referenced projects. - https://github.com/fsprojects/Paket/pull/1383

#### 2.43.0 - 2016-01-14
* BUGFIX: Use registration data from normalized NuGet version - https://github.com/fsprojects/Paket/issues/1387
* BUGFIX: $(SolutionDir) in ProjectReference include attribute will be parsed - https://github.com/fsprojects/Paket/issues/1377
* BUGFIX: Restore groups sequentially - https://github.com/fsprojects/Paket/issues/1371
* PERFORMANCE: Fix issue with bad performance - https://github.com/fsprojects/Paket/issues/1387
* PERFORMANCE: Try relaxed resolver only when there is a chance to succeed
* USABILITY: Fail if credentials are invalid - https://github.com/fsprojects/Paket/issues/1382

#### 2.42.0 - 2016-01-10
* Nemerle projects support
* BUGFIX: Incorrect package dependencies graph resolution with prereleases - https://github.com/fsprojects/Paket/pull/1359
* BUGFIX: NuGetV2: avoid revealing password also if more than one source is defined - https://github.com/fsprojects/Paket/pull/1357

#### 2.41.0 - 2016-01-07
* Allow to reference dlls from HTTP resources - https://github.com/fsprojects/Paket/issues/1341
* BUGFIX: Fixed prerelease comparision - https://github.com/fsprojects/Paket/issues/1316
* BUGFIX: Fixed problem with prerelease versions during pack - https://github.com/fsprojects/Paket/issues/1316
* BUGFIX: Do not copy dlls from paket-files - https://github.com/fsprojects/Paket/issues/1341
* BUGFIX: Fixed problem with @ char in paths during pack - https://github.com/fsprojects/Paket/pull/1351
* BUGFIX: Allow to reference dlls from HTTP resources on mono - https://github.com/fsprojects/Paket/pull/1349
* PERFORMANCE: Don't parse lock file in FullUpdate mode
* WORKAROUND: ConfigFile password encryption did not work on specific machines - https://github.com/fsprojects/Paket/pull/1347
* USABILITY: Show warning when paket.references is used in nupkg content - https://github.com/fsprojects/Paket/issues/1344
* USABILITY: Report group name in download trace - https://github.com/fsprojects/Paket/issues/1337
* USABILITY: Be more robust against flaky NuGet feeds

#### 2.40.0 - 2015-12-29
* BUGFIX: Better packaging of prerelease dependencies - https://github.com/fsprojects/Paket/issues/1316
* BUGFIX: Allow to overwrite versions in template files without id - https://github.com/fsprojects/Paket/issues/1321
* BUGFIX: Accept dotnet54 as moniker
* BUGFIX: Download file:/// to paket-files/localhost
* BUGFIX: Compare normalized Urls
* BUGFIX: Call OnCompleted in Observable.flatten - https://github.com/fsprojects/Paket/pull/1330
* BUGFIX: Allow to restore packages from private feeds - https://github.com/fsprojects/Paket/issues/1326
* PERFORMANCE: Cache which source contains versions in GetVersions - https://github.com/fsprojects/Paket/pull/1327
* PERFORMANCE: Prefer package-versions protocol for nuget.org and myget.org

#### 2.38.0 - 2015-12-22
* Support new NuGet version range for empty restrictions
* USABILITY: Don't use /odata for nuget.org or myget.org
* BUGFIX: paket pack ignored specific-version parameter - https://github.com/fsprojects/Paket/issues/1321
* COSMETICS: Better error messages in GetVersions
* COSMETICS: Normalize NuGet source feeds in lock files
* PERFORMANCE: Keep traffic for GetVersions and GetPackageDetails low

#### 2.37.0 - 2015-12-21
* New "clear-cache" command allows to clear the NuGet cache - http://fsprojects.github.io/Paket/paket-clear-cache.html
* Paket checks PackageDetails only for sources that responded with versions for a package - https://github.com/fsprojects/Paket/issues/1317
* Implemented support for specifying per-template versions in paket pack - https://github.com/fsprojects/Paket/pull/1314
* Added support for relative src link to package content - https://github.com/fsprojects/Paket/pull/1311
* BUGFIX: Fix NullReferenceException - https://github.com/fsprojects/Paket/issues/1307
* BUGFIX: Check that cached NuGet package belongs to requested package
* BUGFIX: NuGet packages with FrameworkAssembly nodes did not work - https://github.com/fsprojects/Paket/issues/1306
* Paket install did an unnecessary update when framework restriction were present - https://github.com/fsprojects/Paket/issues/1305
* COSMETICS: No need to show cache warnings

#### 2.36.0 - 2015-12-10
* Getting assembly metadata without loading the assembly - https://github.com/fsprojects/Paket/pull/1293

#### 2.35.0 - 2015-12-09
* "redirects off" skips binding redirects completely - https://github.com/fsprojects/Paket/pull/1299

#### 2.34.0 - 2015-12-07
* BootStrapper uses named temp files - https://github.com/fsprojects/Paket/pull/1296
* Making user prompts work with stdin - https://github.com/fsprojects/Paket/pull/1292

#### 2.33.0 - 2015-12-04
* Option to force a binding redirects - https://github.com/fsprojects/Paket/pull/1290
* Use GetCustomAttributesData instead of GetCustomAttributes - https://github.com/fsprojects/Paket/issues/1289
* Don't touch app.config if we don't logically change it - https://github.com/fsprojects/Paket/issues/1248
* Normalize versions in lock file for nuget.org - https://github.com/fsprojects/Paket/issues/1282
* Using AssemblyTitle if no title is specified in a project template - https://github.com/fsprojects/Paket/pull/1285
* Binding redirects should work with multiple groups - https://github.com/fsprojects/Paket/issues/1284
* Resolver is more tolerant with prereleases - https://github.com/fsprojects/Paket/issues/1280

#### 2.32.0 - 2015-12-02
* Provided more user-friendly messages for bootstrapper - https://github.com/fsprojects/Paket/pull/1278
* EXPERIMENTAL: Added ability to create symbol/source packages - https://github.com/fsprojects/Paket/pull/1275
* BUGFIX: Fixed coreProps root element in generated nuspec - https://github.com/fsprojects/Paket/pull/1276

#### 2.31.0 - 2015-12-01
* Add options to force Nuget source and use local file paths with bootstrapper - https://github.com/fsprojects/Paket/pull/1268
* Implement exclude parameter for pack - https://github.com/fsprojects/Paket/pull/1274
* Handle different platforms in ProjectFile.GetOutputPath - https://github.com/fsprojects/Paket/pull/1269
* Support local read-only .nupkg-files - https://github.com/fsprojects/Paket/pull/1272

#### 2.30.0 - 2015-12-01
* Switched to using Chessie Nuget package - https://github.com/fsprojects/Paket/pull/1266
* Adding .NET 4.6.1 support - https://github.com/fsprojects/Paket/issues/1270

#### 2.29.0 - 2015-11-27
* Allow specifying Nuget Source and provide option to specify parameters with config file in bootstrapper - https://github.com/fsprojects/Paket/pull/1261
* BUGFIX: Do not normalize versions since it might break Klondike - https://github.com/fsprojects/Paket/issues/1257
* COSMETICS: Better error message when lock file doesn't contain version pin - https://github.com/fsprojects/Paket/issues/1256
* COSMETICS: Show a warning when the resolver selects an unlisted version - https://github.com/fsprojects/Paket/pull/1258

#### 2.28.0 - 2015-11-25
* Reuse more of the NuGet v3 API for protocol selection
* Using new NuGet v3 protocol to retrieve unlisted packages - https://github.com/fsprojects/Paket/issues/1254
* Created installer demo - https://github.com/fsprojects/Paket/issues/1251
* Adding monoandroid41 framework moniker - https://github.com/fsprojects/Paket/pull/1245
* BUGFIX: Specifying prereleases did not work with pessimistic version constraint - https://github.com/fsprojects/Paket/issues/1252
* BUGFIX: Unlisted property get properly filled from NuGet v3 API - https://github.com/fsprojects/Paket/issues/1242
* BUGFIX: Bootstrapper compares version per SemVer - https://github.com/fsprojects/Paket/pull/1236
* PERFORMANCE: Avoid requests to teamcity that lead to server error
* USABILITY: If parsing of lock file fails Paket reports the lock file filename - https://github.com/fsprojects/Paket/issues/1247

#### 2.27.0 - 2015-11-19
* Binding redirects get cleaned during install - https://github.com/fsprojects/Paket/pull/1235
* BUGFIX: Bootstrapper compares version per SemVer - https://github.com/fsprojects/Paket/pull/1236
* BUGFIX: Do not print feed password to output - https://github.com/fsprojects/Paket/pull/1238
* USABILITY: Always write non-version into lock file to keep ProGet happy - https://github.com/fsprojects/Paket/issues/1239

#### 2.26.0 - 2015-11-18
* BUGFIX: Better parsing of framework restrictions - https://github.com/fsprojects/Paket/issues/1232
* BUGFIX: Fix props files - https://github.com/fsprojects/Paket/issues/1233
* BUGFIX: Detect AssemblyName from project file name if empty - https://github.com/fsprojects/Paket/issues/1234
* BUGFIX: Fixed issue with V3 feeds doing api requests even when the paket.lock is fully specified - https://github.com/fsprojects/Paket/pull/1231
* BUGFIX: Update ProjectFile.GetTargetProfile to work with conditional nodes - https://github.com/fsprojects/Paket/pull/1227
* BUGFIX: Putting .targets import on correct location in project files - https://github.com/fsprojects/Paket/issues/1226
* BUGFIX: Putting braces around OData conditions to work around ProGet issues - https://github.com/fsprojects/Paket/issues/1225
* USABILITY: Always write nomalized version into lock file to keep the lockfile as stable as possible
* USABILITY: Always try 3 times to download and extract a package
* USABILITY: Sets default resolver strategy for convert from nuget to None - https://github.com/fsprojects/Paket/pull/1228

#### 2.25.0 - 2015-11-13
* Unified cache implementation for V2 and V3 - https://github.com/fsprojects/Paket/pull/1222
* BUGFIX: Putting .props and .targets import on correct location in project files - https://github.com/fsprojects/Paket/issues/1219
* BUGFIX: Propagate framework restriction correctly - https://github.com/fsprojects/Paket/issues/1213
* BUGFIX: Match auth - https://github.com/fsprojects/Paket/issues/1210
* BUGFIX: Better error message when something goes wrong during package download

#### 2.24.0 - 2015-11-11
* Support for feeds that only provide NuGet v3 API - https://github.com/fsprojects/Paket/pull/1205
* BUGFIX: Made PublicAPI.ListTemplateFiles more robust - https://github.com/fsprojects/Paket/pull/1209
* BUGFIX: Allow to specify empty file patterns in paket.template
* BUGFIX: Filter excluded dependencies in template files - https://github.com/fsprojects/Paket/issues/1208
* BUGFIX: Framework dependencies were handled too strict - https://github.com/fsprojects/Paket/issues/1206

#### 2.23.0 - 2015-11-09
* Allow to exclude dependencies in template files - https://github.com/fsprojects/Paket/issues/1199
* Exposed TemplateFile types and Dependencies member - https://github.com/fsprojects/Paket/pull/1203
* Paket uses lock free version of Async.Choice
* Paket generates and parses strategy option in lock file - https://github.com/fsprojects/Paket/pull/1196
* BUGFIX: Fixed version requirement parse issue noticed in FsBlog
* USABILITY: Paket shows parsing errors in app.config files - https://github.com/fsprojects/Paket/issues/1195

#### 2.22.0 - 2015-11-05
* Paket adds binding redirect only for applicable assemblies - https://github.com/fsprojects/Paket/issues/1187
* BUGFIX: Add missing transitive dependencies after paket update - https://github.com/fsprojects/Paket/issues/1190
* BUGFIX: Work around issue with # in file names on mono - https://github.com/fsprojects/Paket/issues/1189
* USABILITY: Better error reporting when prereleases are involved - https://github.com/fsprojects/Paket/issues/1186

#### 2.21.0 - 2015-11-01
* Adding LOCKEDVERSION placeholder to templatefile - https://github.com/fsprojects/Paket/issues/1183

#### 2.20.0 - 2015-10-30
* Allow filtered updates of packages matching a regex - https://github.com/fsprojects/Paket/pull/1178
* Search for paket.references in startup directory (auto-restore feature) - https://github.com/fsprojects/Paket/pull/1179
* BUGFIX: Framework filtering for transisitve packages - https://github.com/fsprojects/Paket/issues/1182

#### 2.19.0 - 2015-10-29
* Resolver changed to breadth first search to escape more quickly from conflict situations - https://github.com/fsprojects/Paket/issues/1174
* Paket init downloads stable version of bootstraper - https://github.com/fsprojects/Paket/issues/1040
* BUGFIX: SemVer updates were broken

#### 2.18.0 - 2015-10-28
* Use branch and bound strategy to escape quickly from conflict situations - https://github.com/fsprojects/Paket/issues/1169
* Queries all feeds in parallel for package details
* New moniker monoandroid50 - https://github.com/fsprojects/Paket/pull/1171
* Reintroduced missing public API functions for docs
* USABILITY: Improved paket's conflict reporting during resolution time - https://github.com/fsprojects/Paket/pull/1168

#### 2.17.0 - 2015-10-24
* Global "oldest matching version" resolver strategy option - http://fsprojects.github.io/Paket/dependencies-file.html#Strategy-option
* Convert-from-nuget and simplify commands simplify framework restrictions if possible - https://github.com/fsprojects/Paket/pull/1159
* BUGFIX: Queries every NuGet feed in parallel and combines the results - https://github.com/fsprojects/Paket/pull/1163
* USABILITY: Give better error message when a file can't be found on a github repo - https://github.com/fsprojects/Paket/issues/1162

#### 2.16.0 - 2015-10-21
* Check that download http status code was 200
* Try to report better error when file is blocked by Firewall - https://github.com/fsprojects/Paket/pull/1155
* BUGFIX: Fixed loading of Project files on mono - https://github.com/fsprojects/Paket/pull/1149
* PERFORMANCE: Caching proxy scheme - https://github.com/fsprojects/Paket/pull/1153
* USABILITY: If caching fails Paket should recover - https://github.com/fsprojects/Paket/issues/1152

#### 2.15.1 - 2015-10-17
* BUGFIX: Fixed framework restriction filter - https://github.com/fsprojects/Paket/pull/1146
* BUGFIX: Fixed parsing of framework restrictions in lock file - https://github.com/fsprojects/Paket/pull/1144
* BUGFIX: Add monoandroid403 to be matched as Some MonoAndroid - https://github.com/fsprojects/Paket/pull/1140
* PERFORMANCE: Use locked version as prefered version when resolver strategy is min - https://github.com/fsprojects/Paket/pull/1141
* COSMETICS: Better error messages when resolver finds no matching version.
* COSMETICS: Fix error message when resolver already resolved to GlobalOverride - https://github.com/fsprojects/Paket/issues/1142

#### 2.14.0 - 2015-10-15
* BUGFIX: Handle silverlight framework identifiers comparison - https://github.com/fsprojects/Paket/pull/1138

#### 2.13.0 - 2015-10-14
* Show-Groups command - http://fsprojects.github.io/Paket/paket-show-groups.html
* BUGFIX: Fixed combine operation for framework restrictions - https://github.com/fsprojects/Paket/issues/1137
* BUGFIX: Lockfile-Parser did not to parse framework restrictions and therefore paket install could lead to wrong lock file - https://github.com/fsprojects/Paket/issues/1135
* USABILITY: Non-SemVer InformationalVersion are now allowed for paket pack - https://github.com/fsprojects/Paket/issues/1134
* USABILITY: Dependencies file parser should detects comma between install settings - https://github.com/fsprojects/Paket/issues/1129
* COSMETICS: Don't show the pin notice if dependency is transitive
* COSMETICS: Don't allow negative numbers in SemVer

#### 2.12.0 - 2015-10-12
* Better SemVer update by adding --keep-major, --keep-minor, --keep-patch to the CLI
* EXPERIMENTAL: Support for WiX installer projects

#### 2.11.0 - 2015-10-09
* Skip unchanged groups during install

#### 2.10.0 - 2015-10-08
* Make resolver to evaluate versions lazily
* BUGFIX: Paket.Pack was broken on filesystems with forward slash seperator - https://github.com/fsprojects/Paket/issues/1119
* BUGFIX: Wrong paket ProjectRefences name causes incorrect packaging - https://github.com/fsprojects/Paket/issues/1113

#### 2.9.0 - 2015-10-05
* Allow to use GitHub tokens to access GitHub files - http://fsprojects.github.io/Paket/paket-config.html
* Allow to update a single group
* BUGFIX: Resolver needs to consider Microsoft.Bcl.Build

#### 2.8.0 - 2015-10-03
* BUGFIX: Selective update needs to consider remote files
* BUGFIX: Ignore disabled upstream feeds - https://github.com/fsprojects/Paket/pull/1105
* BUGFIX: Don't forget to add settings from root dependencies
* COSMETICS: Do not write unnecessary framework restrictions into paket.lock

#### 2.7.0 - 2015-10-02
* Support for private GitHub repos - http://fsprojects.github.io/Paket/github-dependencies.html#Referencing-a-private-github-repository
* BUGFIX: Find the mono binary on OSX 10.11 - https://github.com/fsprojects/Paket/pull/1103

#### 2.6.0 - 2015-10-01
* Allow "content:once" as a package setting - http://fsprojects.github.io/Paket/nuget-dependencies.html#No-content-option
* BUGFIX: Don't add -prerelease to nuspec dependency nodes for project references - https://github.com/fsprojects/Paket/issues/1102
* BUGFIX: Do not create prerelease identifiers for transitive dependencies - https://github.com/fsprojects/Paket/issues/1099
* PERFORMANCE: Do not parse remote dependencies file twice - https://github.com/fsprojects/Paket/issues/1101
* PERFORMANCE: Check if we already downloaded paket.dependencies file for remote files in order to reduce stress on API limit - https://github.com/fsprojects/Paket/issues/1101
* PERFORMANCE: Run all calls against different NuGet protocols in parallel and take the fastest - https://github.com/fsprojects/Paket/issues/1085
* PERFORMANCE: Exclude duplicate NuGet feeds - https://github.com/fsprojects/Paket/issues/1085
* COSMETICS: Cache calls to GitHub in order to reduce stress on API limit - https://github.com/fsprojects/Paket/issues/1101

#### 2.5.0 - 2015-09-29
* Remove all Paket entries from projects which have no paket.references - https://github.com/fsprojects/Paket/issues/1097
* Allow to format VersionRequirements in NuGet syntax
* BUGFIX: Fix KeyNotFoundException when project is net4.0-client - https://github.com/fsprojects/Paket/issues/1095
* BUGFIX: Put prerelease requirement into NuSpec during paket pack - https://github.com/fsprojects/Paket/issues/1088
* BUGFIX: Inconsistent framework exclusion in paket.dependencies - https://github.com/fsprojects/Paket/issues/1093
* BUGFIX: Commands add/remove stripped link:false from file references - https://github.com/fsprojects/Paket/issues/1089
* BUGFIX: Do not create double prerelease identifiers - https://github.com/fsprojects/Paket/issues/1099
* COSMETICS: Only fixup dates in zip archive under Mono - https://github.com/fsprojects/Paket/pull/1094
* PERFORMANCE: Skip asking for versions if only a specific version is requested
* PERFORMANCE: Check if a feed supports a protocol and never retry if not - https://github.com/fsprojects/Paket/issues/1085

#### 2.4.0 - 2015-09-28
* BUGFIX: Paket does not touch config files when the list of binding redirects to add is empty - https://github.com/fsprojects/Paket/pull/1092
* BUGFIX: Fix unsupported https scheme in web proxy - https://github.com/fsprojects/Paket/pull/1080
* BUGFIX: Ignore DotNET 5.0 framework when TargetFramework 4 is specified - https://github.com/fsprojects/Paket/issues/1066
* BUGFIX: Paket failed with: The input sequence was empty - https://github.com/fsprojects/Paket/issues/1071
* BUGFIX: NullReferenceException in applyBindingRedirects during "update nuget package" - https://github.com/fsprojects/Paket/issues/1074
* COSMETICS: Improve error message for bootstrapper if download of Paket.exe fails - https://github.com/fsprojects/Paket/pull/1091

#### 2.3.0 - 2015-09-21
* Binding redirects from target platform only - https://github.com/fsprojects/Paket/pull/1070
* Allow to enable redirects per package - http://fsprojects.github.io/Paket/nuget-dependencies.html#redirects-settings
* BUGFIX: Install command without a lockfile failed when using groups - https://github.com/fsprojects/Paket/issues/1067
* BUGFIX: Only create packages.config entries for referenced packages - https://github.com/fsprojects/Paket/issues/1065
* BUGFIX: Paket update added an app.config to every project - https://github.com/fsprojects/Paket/issues/1068
* BUGFIX: Use commit w/gist download in RemoteDownload.downloadRemoteFiles - https://github.com/fsprojects/Paket/pull/1069

#### 2.1.0 - 2015-09-16
* Added support for custom internet proxy credentials with env vars - https://github.com/fsprojects/Paket/pull/1061
* Removed microsoft.bcl.build.targets from backlist and instead changed "import_targets" default for that package
* Fix handling of packages.config

#### 2.0.0 - 2015-09-15
* Support for `Dependency groups` in paket.dependencies files - http://fsprojects.github.io/Paket/groups.html
* Support for Roslyn-based analyzers - http://fsprojects.github.io/Paket/analyzers.html
* Support for reference conditions - https://github.com/fsprojects/Paket/issues/1026

#### 1.39.10 - 2015-09-13
* Fixed a bug where install and restore use different paths when specifying a project spec on a HTTP link - https://github.com/fsprojects/Paket/pull/1054
* Fix parsing of output path when condition has no spaces - https://github.com/fsprojects/Paket/pull/1058

#### 1.39.1 - 2015-09-08
* Eagerly create app.config files and add to all projects - https://github.com/fsprojects/Paket/pull/1044

#### 1.39.0 - 2015-09-08
* New Bootstrapper with better handling of Paket prereleases

#### 1.37.0 - 2015-09-07
* Support for authentication and complex hosts for HTTP dependencies - https://github.com/fsprojects/Paket/pull/1052
* Always redirect to the Redirect.Version - https://github.com/fsprojects/Paket/pull/1023
* Improvements in the BootStrapper - https://github.com/fsprojects/Paket/pull/1022

#### 1.34.0 - 2015-08-27
* Paket warns about pinned packages only when a new version is available - https://github.com/fsprojects/Paket/pull/1014
* Trace NuGet package URL if download fails
* Fallback to NuGet v2 feed if no version is found in v3

#### 1.33.0 - 2015-08-23
* Paket handles dynamic OutputPath - https://github.com/fsprojects/Paket/pull/942
* Paket warns when package is pinned - https://github.com/fsprojects/Paket/pull/999

#### 1.32.0 - 2015-08-19
* BUGFIX: Fixed compatibility issues with Klondike NuGet server - https://github.com/fsprojects/Paket/pull/997
* BUGFIX: Escape file names in a NuGet compatible way - https://github.com/fsprojects/Paket/pull/996
* BUGFIX: Paket now fails if an update of a nonexistent package is requested - https://github.com/fsprojects/Paket/pull/995

#### 1.31.0 - 2015-08-18
* BUGFIX: Delete old nodes from proj files - https://github.com/fsprojects/Paket/issues/992
* COSMETICS: Better conflict reporting - https://github.com/fsprojects/Paket/pull/994

#### 1.30.0 - 2015-08-18
* BUGFIX: Include prereleases when using NuGet3 - https://github.com/fsprojects/Paket/issues/988
* paket.template allows comments with # or // - https://github.com/fsprojects/Paket/pull/991

#### 1.29.0 - 2015-08-17
* Xamarin iOS + Mac Support - https://github.com/fsprojects/Paket/pull/980
* Handling fallbacks mainly for Xamarin against PCLs - https://github.com/fsprojects/Paket/pull/980
* Removed supported platforms for MonoTouch and MonoAndroid - https://github.com/fsprojects/Paket/pull/980
* Paket only creates requirements from lock file when updating a single package - https://github.com/fsprojects/Paket/pull/985

#### 1.28.0 - 2015-08-13
* Selective update shows better error message on conflict - https://github.com/fsprojects/Paket/pull/980
* Paket init adds default feed - https://github.com/fsprojects/Paket/pull/981
* Show better error message on conflict - https://github.com/fsprojects/Paket/issues/534
* Make option names for paket find-package-versions consistent with the other commands - https://github.com/fsprojects/Paket/issues/890
* Update specifying version does not pin version in paket.dependencies - https://github.com/fsprojects/Paket/pull/979

#### 1.27.0 - 2015-08-13
* Version range semantics changed for `>= x.y.z prerelease` - https://github.com/fsprojects/Paket/issues/976
* BUGFIX: Version trace got lost - https://twitter.com/indy9000/status/631201649219010561
* BUGFIX: copy_local behaviour was broken - https://github.com/fsprojects/Paket/issues/972

#### 1.26.0 - 2015-08-10
* BUGFIX: Paket mixed responses and downloads - https://github.com/fsprojects/Paket/issues/966

#### 1.25.0 - 2015-08-10
* Fix case-sensitivity of boostrapper on mono
* Reactive NuGet v3
* Check for conflicts in selective update - https://github.com/fsprojects/Paket/pull/964
* BUGFIX: Escape file names - https://github.com/fsprojects/Paket/pull/960

#### 1.23.0 - 2015-08-04
* BUGFIX: Selective update resolves the graph for selected package - https://github.com/fsprojects/Paket/pull/957

#### 1.22.0 - 2015-07-31
* Use FSharp.Core 4.0
* Fix build exe path which includes whitespace - https://github.com/fsprojects/ProjectScaffold/pull/185
* Preserve encoding upon saving solution - https://github.com/fsprojects/Paket/pull/940
* BUGFIX: If we specify a templatefile in paket pack it still packs all templates - https://github.com/fsprojects/Paket/pull/944
* BUGFIX: If we specify a type project templatefile in paket pack it should find the project - https://github.com/fsprojects/Paket/issues/945
* BUGFIX: Paket pack succeeded even when there're missing files - https://github.com/fsprojects/Paket/issues/948
* BUGFIX: FindAllFiles should handle paths that are longer than 260 characters - https://github.com/fsprojects/Paket/issues/949

#### 1.21.0 - 2015-07-23
* Allow NuGet packages to put version in the path - https://github.com/fsprojects/Paket/pull/928

#### 1.20.0 - 2015-07-21
* Allow to get version requirements from paket.lock instead of paket.dependencies - https://github.com/fsprojects/Paket/pull/924
* Add new ASP.NET 5.0 monikers - https://github.com/fsprojects/Paket/issues/921
* BUGFIX: Paket crashed with Null Ref Exception for MBrace - https://github.com/fsprojects/Paket/issues/923
* BUGFIX: Exclude submodules from processing - https://github.com/fsprojects/Paket/issues/918

#### 1.19.0 - 2015-07-13
* Support Odata query fallback for package details with /odata prefix - https://github.com/fsprojects/Paket/pull/922
* Establish beta-level comatibility with Klondike nuget server - https://github.com/fsprojects/Paket/pull/907
* BUGFIX: Improved SemVer parser - https://github.com/fsprojects/Paket/pull/920
* BUGFIX: Added fix for windows-style network source-paths in dependencies parser - https://github.com/fsprojects/Paket/pull/903
* BUGFIX: Settings for dependent packages are now respected - https://github.com/fsprojects/Paket/pull/919
* BUGFIX: `--force` option is working for install/update/restore remote files too
* BUGFIX: Delete cached errors if all sources fail - https://github.com/fsprojects/Paket/issues/908
* BUGFIX: Use updated globbing for paket.template
* COSMETICS: Better error message when package doesn't exist
* COSMETICS: Show better error message when a package is used in `paket.references` but not in `paket.lock`

#### 1.18.0 - 2015-06-22
* Exclusion syntax for paket.template files - https://github.com/fsprojects/Paket/pull/882
* BUGFIX: Issue with `paket pack` and multiple paket.template files fixed - https://github.com/fsprojects/Paket/issues/893

#### 1.17.0 - 2015-06-22
* Tab completion for installed packages in Paket.PowerShell - https://github.com/fsprojects/Paket/pull/892
* BUGFIX: Find-package-versions did not work - https://github.com/fsprojects/Paket/issues/886
* BUGFIX: Find-packages did not work - https://github.com/fsprojects/Paket/issues/888 https://github.com/fsprojects/Paket/issues/889
* COSMETICS: Improved the documentation for the commands - https://github.com/fsprojects/Paket/pull/891

#### 1.16.0 - 2015-06-21
* Make sure retrieved versions are ordered by version with latest version first - https://github.com/fsprojects/Paket/issues/886
* PowerShell argument tab completion for Paket-Add - https://github.com/fsprojects/Paket/pull/887
* Detection of DNX and DNXCore frameworks
* BUGFIX: Exceptions were not logged to command line - https://github.com/fsprojects/Paket/pull/885

#### 1.15.0 - 2015-06-18
* Paket.PowerShell support for Package Manager Console - https://github.com/fsprojects/Paket/pull/875
* Fix download of outdated files - https://github.com/fsprojects/Paket/issues/876

#### 1.14.0 - 2015-06-14
* Chocolatey support for Paket.PowerShell - https://github.com/fsprojects/Paket/pull/872
* BUGFIX: Single version in deps file created invalid dependend package- https://github.com/fsprojects/Paket/issues/871

#### 1.13.0 - 2015-06-12
* Paket.PowerShell support - https://github.com/fsprojects/Paket/pull/839
* EXPERIMENTAL: Allow link:false settings for file references in `paket.references` files
* BUGFIX: `paket update` did not pick latest prerelease version of indirect dependency - https://github.com/fsprojects/Paket/issues/866

#### 1.12.0 - 2015-06-09
* BUGFIX: Paket add should not update the package if it's already there
* BUGFIX: "copy_local" was not respected for indirect dependencies - https://github.com/fsprojects/Paket/issues/856
* BUGFIX: Suggest only packages from the installed sources - https://github.com/fsprojects/Paket.VisualStudio/issues/57
* BUGFIX: Trace license warning only in verbose mode - https://github.com/fsprojects/Paket/issues/862
* BUGFIX: Fix ./ issues during pack
* BUGFIX: Serialize != operator correctly - https://github.com/fsprojects/Paket/issues/857
* COSMETICS: Don't save the `paket.lock` file if it didn't changed

#### 1.11.0 - 2015-06-08
* Support for cancelling bootstrapper - https://github.com/fsprojects/Paket/pull/860
* Increase timeout for restricted access mode - https://github.com/fsprojects/Paket/issues/858

#### 1.10.0 - 2015-06-02
* `paket init` puts Paket binaries into the project path - https://github.com/fsprojects/Paket/pull/853
* Do not duplicate files in the nupkg - https://github.com/fsprojects/Paket/issues/851
* Pack command reuses project version if directly given - https://github.com/fsprojects/Paket/issues/837
* BUGFIX: `paket install` was not respecting `content:none` - https://github.com/fsprojects/Paket/issues/854

#### 1.9.0 - 2015-05-30
* Paket pack allows to specify current nuget version as dependency - https://github.com/fsprojects/Paket/issues/837
* BUGFIX: Fix long version of --silent flag - https://github.com/fsprojects/Paket/pull/849

#### 1.8.0 - 2015-05-28
* Implement --no-install and --redirects for "paket update" - https://github.com/fsprojects/Paket/pull/847
* BUGFIX: Fix inconsistent parameter names - https://github.com/fsprojects/Paket/pull/846

#### 1.7.2 - 2015-05-28
* New `--only-referenced` parameter for restore - https://github.com/fsprojects/Paket/pull/843
* Make the output path relative to the dependencies file - https://github.com/fsprojects/Paket/issues/829
* Analyze content files with case insensitive setting - https://github.com/fsprojects/Paket/issues/816
* BUGFIX: Parse NuGet package prerelease versions containing "-" - https://github.com/fsprojects/Paket/issues/841

#### 1.6.0 - 2015-05-26
* Paket init - init dependencies file with default NuGet source
* Allow to init paket in given directory
* Automatically query all package feeds in "Find packages"
* Allow to override install settings in 'paket.dependencies' with values from 'paket.references' - https://github.com/fsprojects/Paket/issues/836
* BUGFIX: `paket install` fails if package version doesn't match .nupkg file - https://github.com/fsprojects/Paket/issues/834
* BUGFIX: Try to work around issue with mono zip functions - https://github.com/fsharp/FAKE/issues/810

#### 1.5.0 - 2015-05-21
* Property tests for dependencies files parser - https://github.com/fsprojects/Paket/pull/807
* EXPERIMENTAL: Query NuGet feeds in parallel
* Allow to specify the directory for `convert-to-nuget` in PublicAPI
* Expose project Guids from project files
* Allow simplify on concrete dependencies file
* Allow to specify a concrete template file for `paket pack`
* Add overload in PublicAPI for default Restore
* Better tracing during "update package"
* Allow to register trace functions
* Allow to specify a source feed for Find-Packages and Find-Package-Versions command
* BUGFIX: Fix dates in local nuget packages
* BUGFIX: NullReferenceException in `convert-from-nuget` - https://github.com/fsprojects/Paket/pull/831
* BUGFIX: `Convert-from-nuget` quotes source feeds - https://github.com/fsprojects/Paket/pull/833
* BUGFIX: Observable.ofAsync fires OnCompleted - https://github.com/fsprojects/Paket/pull/835
* BUGFIX: Work around issue with CustomAssemblyAttributes during `paket pack` - https://github.com/fsprojects/Paket/issues/827
* BUGFIX: Fix dates after creating a package
* BUGFIX: Always trim package names from command line
* BUGFIX: Always show default nuget stream in completion

#### 1.4.0 - 2015-05-08
* EXPERIMENTAL: Find-Packages command - http://fsprojects.github.io/Paket/paket-find-packages.html
* EXPERIMENTAL: Find-Package-Versions command - http://fsprojects.github.io/Paket/paket-find-package-versions.html
* EXPERIMENTAL: Show-Installed-Packages command - http://fsprojects.github.io/Paket/paket-show-installed-packages.html
* Expose GetDefinedNuGetFeeds in Public API
* Expose GetSources in Public API
* BUGFIX: NuGet Convert works with empty version strings - https://github.com/fsprojects/Paket/pull/821
* BUGFIX: Don't shortcut conflicting addition
* BUGFIX: Better pin down behaviour during "Smart Update""
* BUGFIX: Only replace nuget package during add if the old one had no version
* BUGFIX: Put fixed packages to the end - https://github.com/fsprojects/Paket/issues/814
* BUGFIX: Fix `paket add` if package is already there - https://github.com/fsprojects/Paket/issues/814
* BUGFIX: Fix `paket add` for very first dependency - https://github.com/fsprojects/Paket/issues/814
* BUGFIX: Paket pack had issues with \ in subfolders - https://github.com/fsprojects/Paket/issues/812
* BZGFIX: Use https://api.nuget.org/v3/index.json for Autocomplete
* BUGFIX: Set exit code to 1 if the command line parser finds error
* BUGFIX: Windows restrictions were not parsed from lockfile - https://github.com/fsprojects/Paket/issues/810
* BUGFIX: Paket tries to keep the alphabetical order when using `paket add`
* BUGFIX: Do not generate entries for empty extensions in nupkg
* BUGFIX: Portable framework restrictions were not parsed from lockfile - https://github.com/fsprojects/Paket/issues/810
* COSMETICS: "Done" message in bootstrapper
* COSMETICS: -s parameter for Bootstrapper
* COSMETICS: Don't perform unnecessary installs during `paket add`
* COSMETICS: Always print the command on command parser error

#### 1.3.0 - 2015-04-30
* Paket keeps paket.dependencies as stable as possible during edits - https://github.com/fsprojects/Paket/pull/802
* `paket push` doesn't need a dependencies file any more - https://github.com/fsprojects/Paket/issues/800
* Added `--self` for self update of bootstrapper - https://github.com/fsprojects/Paket/issues/791
* BUGFIX: `convert-from-nuget` doen`t duplicate sources anymore - https://github.com/fsprojects/Paket/pull/804

#### 1.2.0 - 2015-04-24
* Add Paket.BootStrapper NuGet package - https://github.com/fsprojects/Paket/issues/790

#### 1.1.3 - 2015-04-24
* Fix StackOverflowException when using local path - https://github.com/fsprojects/Paket/issues/795

#### 1.1.2 - 2015-04-24
* `paket add` should not change dependencies file if the package is misspelled - https://github.com/fsprojects/Paket/issues/798

#### 1.1.1 - 2015-04-24
* Support developmentDependency nuget dependencies - https://github.com/fsprojects/Paket/issues/796

#### 1.1.0 - 2015-04-23
* Pack command is able to detect portable frameworks - https://github.com/fsprojects/Paket/issues/797

#### 1.0.2 - 2015-04-23
* `Convert-from-nuget` removes custom import and targets - https://github.com/fsprojects/Paket/pull/792

#### 1.0.1 - 2015-04-20
* New bootstrapper protects paket.exe from incomplete github downloads - https://github.com/fsprojects/Paket/pull/788

#### 1.0.0 - 2015-04-17
* Big release from fsharpex

#### 0.42.1 - 2015-04-17
* BUGFIX: Smart Install is no longer adding dependencies to paket.dependencies if specified in paket.references but not in paket.dependencies - https://github.com/fsprojects/Paket/issues/779
* BUGFIX: Fix smart install when we add a pinned version - https://github.com/fsprojects/Paket/issues/777
* Trace NuGet server response in verbose mode - https://github.com/fsprojects/Paket/issues/775
* BUGFIX: Fixing wrong local path detection with `paket install` - https://github.com/fsprojects/Paket/pull/773
* BUGFIX: Fixed zip opening on mono - https://github.com/fsprojects/Paket/pull/774

#### 0.41.0 - 2015-04-13
* New Testimonials page - http://fsprojects.github.io/Paket/testimonials.html
* New `PAKET.VERSION` environment variable for bootstraper - https://github.com/fsprojects/Paket/pull/771
* `convert-from-nuget` aggregates target framework from packages.config files - https://github.com/fsprojects/Paket/pull/768
* Improved config file formatting with indented binding redirects - https://github.com/fsprojects/Paket/pull/769
* BUGFIX: Fixed home path detection - https://github.com/fsprojects/Paket/pull/770
* COSMETICS: Better error message when `paket.dependencies` is missing - https://github.com/fsprojects/Paket/issues/764

#### 0.40.0 - 2015-04-09
* Try to fix dates in Nuget packages - https://github.com/fsprojects/Paket/issues/761
* `convert-from-nuget` reads target framework from packages.config files - https://github.com/fsprojects/Paket/pull/760
* Allow . in target file names for pack - https://github.com/fsprojects/Paket/issues/756

#### 0.39.0 - 2015-04-08
* Upgrading to .NET 4.5
* Removing DotNetZip and using the .NET 4.5 Zip APIs instead - https://github.com/fsprojects/Paket/pull/732
* Boostrapper download without `nuget.exe` - https://github.com/fsprojects/Paket/pull/734
* Added frameworkAssemblies to nuspec templating - https://github.com/fsprojects/Paket/issues/740
* BUGFIX: Only pick up project output files for pack that exactly match assembly filename - https://github.com/fsprojects/Paket/issues/752
* BUGFIX: Detect Silverlight version in csproj files - https://github.com/fsprojects/Paket/issues/751
* BUGFIX: Fix mono timeout during license download - https://github.com/fsprojects/Paket/issues/746
* BUGFIX: Detect `sl` as Silverlight - https://github.com/fsprojects/Paket/issues/744

#### 0.38.0 - 2015-03-30
* The restore process downloads package licenses automatically - https://github.com/fsprojects/Paket/pull/737

#### 0.37.0 - 2015-03-28
* Fallback to NuGet.exe if the bootstrapper fails to download from GitHub - https://github.com/fsprojects/Paket/pull/733
* COSMETICS: Display the file name if Paket crashes on some invalid file - https://github.com/fsprojects/Paket/pull/730

#### 0.36.0 - 2015-03-27
* Allow to add references section to paket.template file - https://github.com/fsprojects/Paket/issues/721
* Allow to compute libraries for specific framework - https://github.com/fsprojects/Paket/issues/723
* Detect .NET 4.6 - https://github.com/fsprojects/Paket/issues/727
* SemVer allows "number + build metadata" format - https://github.com/fsprojects/Paket/issues/704
* `paket push` shows status information - https://github.com/fsprojects/Paket/pull/695
* BUGFIX: Maintain order of content file items - https://github.com/fsprojects/Paket/pull/722
* BUGFIX: `Convert-from-nuget` ignores disabled NuGet feeds - https://github.com/fsprojects/Paket/pull/720
* BUGFIX: Smart install should not remove sources from `paket.dependencies` - https://github.com/fsprojects/Paket/pull/726
* BUGFIX: Smart install should create paket.lock if we have references files - https://github.com/fsprojects/Paket/pull/725
* COSMETICS: better tracing of intermediate resolution conflicts

#### 0.34.0 - 2015-03-12
* `paket pack` pretty-prints it's nuspec - https://github.com/fsprojects/Paket/issues/691
* Paket packs .MDBs docs into the nupkg - https://github.com/fsprojects/Paket/issues/693
* paket pack / paket.template support wildcard patterns - https://github.com/fsprojects/Paket/issues/690
* Allow empty lines in `paket.template` and report file name if parser fails - https://github.com/fsprojects/Paket/issues/692
* BUGFIX: paket.template - file type respects dir without slash at the end - https://github.com/fsprojects/Paket/issues/698
* BUGFIX: paket-files folder is alwaays relative to `paket.dependencies` - https://github.com/fsprojects/Paket/issues/564
* BUGFIX: `paket install` respects manual paket nodes - https://github.com/fsprojects/Paket/issues/679

#### 0.33.0 - 2015-03-10
* Paket packs XML docs into the nupkg - https://github.com/fsprojects/Paket/issues/689
* BUGFIX: Install settings from `paket.dependencies` should override package settings - https://github.com/fsprojects/Paket/issues/688

#### 0.32.0 - 2015-03-09
* PERFORMANCE: If resolver runs into conflict then use Warnsdorff's rule - https://github.com/fsprojects/Paket/pull/684
* BUGFIX: Fixed Linux install scripts - https://github.com/fsprojects/Paket/pull/681
* Support for WinExe output type - https://github.com/fsprojects/Paket/pull/675
* BUGFIX: Fix Nuget compat issue with leading zeros - https://github.com/fsprojects/Paket/pull/672
* BUGFIX: Detect inter project dependencies without matching package id - https://github.com/fsprojects/Paket/pull/671
* BUGFIX: Parse prerelease numbers into bigint since ints might overflow - https://github.com/fsprojects/Paket/pull/667
* BUGFIX: Optional fields in template files are read correctly - https://github.com/fsprojects/Paket/pull/666
* BUGFIX: Better url and endpoint handling in `paket push` - https://github.com/fsprojects/Paket/pull/663
* COSMETICS: Better tracing when resolver runs into conflict - https://github.com/fsprojects/Paket/pull/684
* COSMETICS: Better error message when a package is listed twice in `paket.references` - https://github.com/fsprojects/Paket/pull/686
* COSMETICS: Use Chessie for ROP - https://github.com/fsprojects/Chessie

#### 0.31.2 - 2015-02-26
* BUGFIX: Robust and much faster template file parser - https://github.com/fsprojects/Paket/pull/660

#### 0.31.1 - 2015-02-25
* Use latest FAKE tasks

#### 0.31.0 - 2015-02-25
* BUGFIX: Fix help for init command - https://github.com/fsprojects/Paket/pull/654
* BUGFIX: Allow non-standard API endpoint for push - https://github.com/fsprojects/Paket/pull/652
* BUGFIX: Special case nuget.org
* BUGFIX: paket add/remove with just project name - https://github.com/fsprojects/Paket/pull/650
* BUGFIX: Uploading packages as multiform content type - https://github.com/fsprojects/Paket/pull/651
* BUGFIX: Handle transient dependencies better in pack command - https://github.com/fsprojects/Paket/pull/649
* BUGFIX: Only load custom attributes if not given in TemplateFile or cmd parameter
* BUGFIX: Detect .NET 4.5.1 - https://github.com/fsprojects/Paket/pull/647

#### 0.30.0 - 2015-02-23
* New command: `paket pack` - http://fsprojects.github.io/Paket/paket-pack.html
* New command: `paket push` - http://fsprojects.github.io/Paket/paket-push.html
* Improved command line help - https://github.com/fsprojects/Paket/pull/639
* BUGFIX: fix no_auto_restore option parsing - https://github.com/fsprojects/Paket/issues/632

#### 0.29.0 - 2015-02-18
* Allow local NuGet sources with spaces in `paket.dependencies` - https://github.com/fsprojects/Paket/issues/616
* Streamlined install options in `paket.dependencies` and `paket.references` - https://github.com/fsprojects/Paket/issues/587
* Allow to opt-out of targets import - https://github.com/fsprojects/Paket/issues/587
* New option to add/remove packages for a single project - https://github.com/fsprojects/Paket/pull/610
* BUGFIX: Blacklisted Microsoft.Bcl.Build.targets - https://github.com/fsprojects/Paket/issues/618
* BUGFIX: Selective update doesn't add package twice from `paket.references` anymore
* BUGFIX: `paket install` installs GitHub source files
* COSMETICS: Respect home directories on mono - https://github.com/fsprojects/Paket/issues/612
* COSMETICS: `paket add` inserts the new package in alphabetical position - https://github.com/fsprojects/Paket/issues/596

#### 0.28.0 - 2015-02-16
* Add a simple API which allows to retrieve NuGet v3 autocomplete
* Allow unix-style comments in `paket.dependencies` file
* BUGFIX: `paket restore` does not fail on missing `paket.version` files - https://github.com/fsprojects/Paket/issues/600
* BUGFIX: Parsing of conditional dependencies should detect portable case - https://github.com/fsprojects/Paket/issues/594
* BUGFIX: Prerelease requirements in `paket.dependencies` should override package dependencies - https://github.com/fsprojects/Paket/issues/607
* BUGFIX: Try to ease the pain with mono bug in Process class - https://github.com/fsprojects/Paket/issues/599
* BUGFIX: `paket restore` does not re-download http references - https://github.com/fsprojects/Paket/issues/592
* BUGFIX: Make DeletePaketNodes more robust - https://github.com/fsprojects/Paket/issues/591
* BUGFIX: Install content files on mono - https://github.com/fsprojects/Paket/issues/561
* BUGFIX: Install process doesn't duplicate Imports of targets files any more - https://github.com/fsprojects/Paket/issues/588
* BUGFIX: Don't remove comments from `paket.dependencies` file - https://github.com/fsprojects/Paket/issues/584
* COSMETICS: Paket should not reformat app/web.config files while changing assembly redirects - https://github.com/fsprojects/Paket/issues/597

#### 0.27.0 - 2015-02-07
* Install process will reference `.props` and `.targets` files from NuGet packages - https://github.com/fsprojects/Paket/issues/516
* Don't internalize in paket.exe during ILMerge
* Allow to download from pre-authenticated MyGet feed - https://github.com/fsprojects/Paket/issues/466
* BUGFIX: Fix `paket install --hard` for FSharp.Core - https://github.com/fsprojects/Paket/issues/579
* BUGFIX: `paket convert-from-nuget` ignores casing when looking for nuget.targets - https://github.com/fsprojects/Paket/issues/580
* BUGFIX: `paket install` correctly parses HTTP references - https://github.com/fsprojects/Paket/pull/571
* BUGFIX: `paket.dependencies` parser now fails if tokens are not valid
* COSMETICS: Prerelease strings are checked that they don't contain operators
* COSMETICS: Create an install function in the API which takes a `paket.dependencies` file as text - https://github.com/fsprojects/Paket/issues/576

#### 0.26.0 - 2015-01-31
* Allow to opt-out of old frameworks in `paket.dependencies` - http://fsprojects.github.io/Paket/nuget-dependencies.html#Framework-restrictions
* Allow `copy_local` settings in `paket.references` - http://fsprojects.github.io/Paket/references-files.html#copy_local-settings
* COSMETICS: `paket.lock` beautification for HTTP specs - https://github.com/fsprojects/Paket/pull/571

#### 0.25.0 - 2015-01-25
* BUGFIX: If more than one TargetFramework-specific dependency to the same package exist, we take the latest one - https://github.com/fsprojects/Paket/pull/567
* BUGFIX: Removes interactive-shell-check on `add auth` - https://github.com/fsprojects/Paket/pull/565
* BUGFIX: Can parse open NuGet ranges in brackets - https://github.com/fsprojects/Paket/issues/560
* BUGFIX: Detect `net35-client` - https://github.com/fsprojects/Paket/issues/559
* BUGFIX: Show help for `auto-restore` command - https://github.com/fsprojects/Paket/pull/558

#### 0.24.0 - 2015-01-19
* Allow to disable Visual Studio NuGet package restore - http://fsprojects.github.io/Paket/paket-auto-restore.html
* BUGFIX: Probe for unnormalized and normalized versions in local NuGet feeds - https://github.com/fsprojects/Paket/issues/556

#### 0.23.0 - 2015-01-15
* Refactored `init` & `init auto restore` to Railway Oriented Programming - https://github.com/fsprojects/Paket/pull/533
* Refactored FindRefs to Railway Oriented Programming - https://github.com/fsprojects/Paket/pull/529
* BUGFIX: paket.bootstrapper.exe and paket.exe use better proxy detection - https://github.com/fsprojects/Paket/pull/552
* BUGFIX: `paket add` offered to add dependencies even when they are already added - https://github.com/fsprojects/Paket/issues/550
* BUGFIX: Detect `Net20-client` - https://github.com/fsprojects/Paket/issues/547
* BUGFIX: Give better error message when package is not found in a local feed - https://github.com/fsprojects/Paket/issues/545
* BUGFIX: Don't download gists that are up-to-date - https://github.com/fsprojects/Paket/issues/513
* BUGFIX: fix parsing of longer http links - https://github.com/fsprojects/Paket/pull/536
* BUGFIX: Detect correct `paket.references` filenames during convert-from-nuget
* BUGFIX: If no package source is found during convert-from-nuget we use the default NuGet feed
* COSMETICS: Config file is only saved when needed
* COSMETICS: Ignore completely empty lib folders
* COSMETICS: `paket convert-from-nuget` warns if it can't find a NuGet feed - https://github.com/fsprojects/Paket/issues/548
* COSMETICS: Remove icon from bootstrapper to make file size much smaller

#### 0.22.0 - 2015-01-05
* Bootstrapper avoids github API - https://github.com/fsprojects/Paket/issues/510
* Refactoring to Railwal Oriented Programming - http://fsharpforfunandprofit.com/rop/
* Always trim line end in lockfile
* Improved binding redirects detection - https://github.com/fsprojects/Paket/pull/507
* Don't catch NullReferenceExceptions for now - https://github.com/fsprojects/Paket/issues/505
* BUGFIX: Paket update nuget X doesn't work - https://github.com/fsprojects/Paket/issues/512

#### 0.21.0 - 2015-01-02
* New `--log-file` parameter allows to trace into logfile - https://github.com/fsprojects/Paket/pull/502
* Trace stacktrace on all NullReferenceExceptions - https://github.com/fsprojects/Paket/issues/500
* Paket.locked file has 2 minute timeout
* BUGFIX: Detect the version of a GitHub gist correctly - https://github.com/fsprojects/Paket/issues/499
* BUGFIX: Dependencies file saves http and gist links correctly - https://github.com/fsprojects/Paket/issues/498
* BUGFIX: Don't relax "OverrideAll" conditions during `paket install`
* BUGFIX: fix priority of parsing atom nuget feed for package Id - https://github.com/fsprojects/Paket/issues/494
* BUGFIX: fix JSON deserializer and reactivate cache - https://github.com/fsprojects/Paket/pull/495
* BUGFIX: Make the file search for app.config and web.config case insensitive - https://github.com/fsprojects/Paket/issues/493
* BUGFIX: Don't add duplicate lines in `packet.dependencies` - https://github.com/fsprojects/Paket/issues/492
* BUGFIX: Keep framework restrictions in `paket install`- https://github.com/fsprojects/Paket/issues/486
* WORKAROUND: Do not fail on BadCrcException during unzip and only show a warning - https://github.com/fsprojects/Paket/issues/484
* WORKAROUND: Disable NuGet v3 feed for now - seems to be unreliable.
* PERFORMANCE: Don't parse project files twice - https://github.com/fsprojects/Paket/issues/487
* PERFORMANCE: Cache platform penalty calculation - https://github.com/fsprojects/Paket/issues/487
* PERFORMANCE: Use StringBuilder for path replacement - https://github.com/fsprojects/Paket/issues/487
* PERFORMANCE: Cache feed errors - https://github.com/fsprojects/Paket/issues/487
* PERFORMANCE: Put feed url into cache filename - https://github.com/fsprojects/Paket/issues/487
* PERFORMANCE: Relax prerelease requirements for pinned versions - https://github.com/fsprojects/Paket/issues/487
* PERFORMANCE: Don't enumerate all files, since we only need lib files - https://github.com/fsprojects/Paket/issues/487
* PERFORMANCE: Pin sourcefile dependencies - https://github.com/fsprojects/Paket/issues/487
* PERFORMANCE: Cache path penalty calculation - https://github.com/fsprojects/Paket/issues/487
* PERFORMANCE: Cache path extraction - https://github.com/fsprojects/Paket/issues/487

#### 0.20.1 - 2014-12-30
* COSMETICS: Trim end of line in lockfile.

#### 0.20.0 - 2014-12-29
* `paket install` performs a selective update based on the changes in the dependencies file - http://fsprojects.github.io/Paket/lock-file.html#Performing-updates
* Paket.exe acquires a lock for all write processes - https://github.com/fsprojects/Paket/pull/469
* New command to add credentials - http://fsprojects.github.io/Paket/paket-config.html#Add-credentials
* Smarter conditional NuGet dependencies - https://github.com/fsprojects/Paket/pull/462
* If environment auth variables are empty a fallback to the config is used- https://github.com/fsprojects/Paket/pull/459
* Better handling for multiple files from same GitHub repository - https://github.com/fsprojects/Paket/pull/451
* Extend Public API for plugin
* BUGFIX: Remove parsing of invalid child element of ProjectReference - https://github.com/fsprojects/Paket/pull/453
* BUGFIX: Don't add NuGet packages twice to a references file - https://github.com/fsprojects/Paket/pull/460
* BUGFIX: Use Max strategy for `paket outdated --ingore-constraints` - https://github.com/fsprojects/Paket/pull/463
* BUGFIX: Don't delete downloaded github zip file
* BUGFIX: Cannot install nuget packages from local TeamCity feeds due to proxy - https://github.com/fsprojects/Paket/pull/482
* BUGFIX: Don't touch framework assemblies if not needed
* BUGFIX: Check versions file synchronously
* BUGFIX: Restore console color after handling exception - https://github.com/fsprojects/Paket/pull/467
* COSMETICS: `>= 0` version range simplified to empty string - https://github.com/fsprojects/Paket/pull/449
* COSMETICS: Paket.exe and paket.bootstrapper.exe have a logo - https://github.com/fsprojects/Paket/pull/473

#### 0.18.0 - 2014-12-09
* Show command help on `--help` - https://github.com/fsprojects/Paket/pull/437
* Allow to opt in to BindingRedirects - https://github.com/fsprojects/Paket/pull/436
* Don't run simplify in strict mode - https://github.com/fsprojects/Paket/pull/443
* Allow to remove NuGet packages in interactive mode - https://github.com/fsprojects/Paket/pull/432
* Added auto-unzip of downloaded archives - https://github.com/fsprojects/Paket/pull/430
* Allow to reference binary files via http reference - https://github.com/fsprojects/Paket/pull/427
* Faster BindingRedirects - https://github.com/fsprojects/Paket/pull/414
* Using a different FSharp.Core NuGet package - https://github.com/fsprojects/Paket/pull/416
* Find the paket.references file in upper directories - https://github.com/fsprojects/Paket/pull/409
* Allow `paket.references` files in upper directories - https://github.com/fsprojects/Paket/pull/403
* Clear failure message for `paket simplify`, when lock file is outdated - https://github.com/fsprojects/Paket/pull/403
* BUGFIX: `Selective update` updates only dependent packages - https://github.com/fsprojects/Paket/pull/410
* BUGFIX: If there are only prereleases we should just take these
* BUGFIX: `paket update nuget <name>` fails if <name> was not found in lockfile - https://github.com/fsprojects/Paket/issues/404
* BUGFIX: Unescape library filename - https://github.com/fsprojects/Paket/pull/412
* BUGFIX: Allow to reference multiple files from same repository directory - https://github.com/fsprojects/Paket/pull/445
* BUGFIX: Don't reference satellite assemblies - https://github.com/fsprojects/Paket/pull/444
* BUGFIX: Binding redirect version is picked from highest library version - https://github.com/fsprojects/Paket/pull/422
* BUGFIX: Handle numeric part of PreRelease identifiers correctly - https://github.com/fsprojects/Paket/pull/426
* BUGFIX: Fixed casing issue in selective update - https://github.com/fsprojects/Paket/pull/434
* BUGFIX: Parse http links from lockfile
* BUGFIX: Calculate dependencies file name for http resources - https://github.com/fsprojects/Paket/pull/428

#### 0.17.0 - 2014-11-29
* FrameworkHandling: Support more portable profiles and reduce the impact in the XML file
* FrameworkHandling: support extracting Silverlight5.0 and NetCore4.5 - https://github.com/fsprojects/Paket/pull/389
* New command `paket init` - http://fsprojects.github.io/Paket/paket-init.html
* Better error message for missing files in paket.lock file - https://github.com/fsprojects/Paket/pull/402
* BUGFIX: Crash on 'install' when input seq was empty - https://github.com/fsprojects/Paket/pull/395
* BUGFIX: Handle multiple version results from NuGet - https://github.com/fsprojects/Paket/pull/393

#### 0.16.0 - 2014-11-23
* Integrate BindingRedirects into Paket install process - https://github.com/fsprojects/Paket/pull/383
* BUGFIX: Download of GitHub files should clean it's own directory - https://github.com/fsprojects/Paket/issues/385
* BUGFIX: Don't remove custom framework references - https://github.com/fsprojects/Paket/issues/376
* BUGFIX: Path to dependencies file is now relative after `convert-from-nuget` - https://github.com/fsprojects/Paket/pull/379
* BUGFIX: Restore command in targets file didn't work with spaces in paths - https://github.com/fsprojects/Paket/issues/375
* BUGFIX: Detect FrameworkReferences without restrictions in nuspec file and install these
* BUGFIX: Read sources even if we don't find packages - https://github.com/fsprojects/Paket/issues/372

#### 0.15.0 - 2014-11-19
* Allow to use basic framework restrictions in NuGet packages - https://github.com/fsprojects/Paket/issues/307
* Support feeds that don't support NormalizedVersion - https://github.com/fsprojects/Paket/issues/361
* BUGFIX: Use Nuget v2 as fallback
* BUGFIX: Accept and normalize versions like 6.0.1302.0-Preview - https://github.com/fsprojects/Paket/issues/364
* BUGFIX: Fixed handling of package dependencies containing string "nuget" - https://github.com/fsprojects/Paket/pull/363

#### 0.14.0 - 2014-11-14
* Uses Nuget v3 API, which enables much faster resolver
* BUGFIX: Keep project file order similar to VS order
* Support unlisted dependencies if nothing else fits - https://github.com/fsprojects/Paket/issues/327

#### 0.13.0 - 2014-11-11
* New support for general HTTP dependencies - http://fsprojects.github.io/Paket/http-dependencies.html
* New F# Interactive support - http://fsprojects.github.io/Paket/reference-from-repl.html
* New `paket find-refs` command - http://fsprojects.github.io/Paket/paket-find-refs.html
* Migration of NuGet source credentials during `paket convert-from-nuget` - http://fsprojects.github.io/Paket/paket-convert-from-nuget.html#Migrating-NuGet-source-credentials
* Bootstrapper uses .NET 4.0 - https://github.com/fsprojects/Paket/pull/355
* Adding --ignore-constraints to `paket outdated` - https://github.com/fsprojects/Paket/issues/308
* PERFORMANCE: If `paket add` doesn't change the `paket.dependencies` file then the resolver process will be skipped
* BUGFIX: `paket update nuget [PACKAGENAME]` should use the same update strategy as `paket add` - https://github.com/fsprojects/Paket/issues/330
* BUGFIX: Trailing whitespace is ignored in `paket.references`

#### 0.12.0 - 2014-11-07
* New global paket.config file - http://fsprojects.github.io/Paket/paket-config.html
* Trace warning when we replace NuGet.exe with NuGet.CommandLine - https://github.com/fsprojects/Paket/issues/320
* Allow to parse relative NuGet folders - https://github.com/fsprojects/Paket/issues/317
* When paket skips a framework install because of custom nodes it shows a warning - https://github.com/fsprojects/Paket/issues/316
* Remove the namespaces from the nuspec parser - https://github.com/fsprojects/Paket/pull/315
* New function which extracts the TargetFramework of a given projectfile.
* New function which calculates dependencies for a given projectfile.
* Project output type can be detected from a project file
* Allow to retrieve inter project dependencies from a project file
* BUGFIX: Exclude unlisted NuGet packages in Resolver - https://github.com/fsprojects/Paket/issues/327
* BUGFIX: Detect Lib vs. lib folder on Linux - https://github.com/fsprojects/Paket/issues/332
* BUGFIX: Paket stopwatch was incorrect - https://github.com/fsprojects/Paket/issues/326
* BUGFIX: Paket failed on generating lockfile for LessThan version requirement - https://github.com/fsprojects/Paket/pull/314
* BUGFIX: Don't match suffixes in local NuGet packages - https://github.com/fsprojects/Paket/issues/317
* BUGFIX: Don't fail with NullReferenceException when analyzing nuget.config - https://github.com/fsprojects/Paket/issues/319

#### 0.11.0 - 2014-10-29
* Build a merged install model with all packages - https://github.com/fsprojects/Paket/issues/297
* `paket update` command allows to set a version - http://fsprojects.github.io/Paket/paket-update.html#Updating-a-single-package
* `paket.targets` is compatible with specific references files - https://github.com/fsprojects/Paket/issues/301
* BUGFIX: Paket no longer leaves transitive dependencies in lockfile after remove command - https://github.com/fsprojects/Paket/pull/306
* BUGFIX: Don't use "global override" for selective update process - https://github.com/fsprojects/Paket/issues/310
* BUGFIX: Allow spaces in quoted parameter parsing - https://github.com/fsprojects/Paket/pull/311

#### 0.10.0 - 2014-10-24
* Initial version of `paket remove` command - http://fsprojects.github.io/Paket/paket-remove.html
* Paket add doesn't fail on second attempt - https://github.com/fsprojects/Paket/issues/295
* Report full paths when access is denied - https://github.com/fsprojects/Paket/issues/242
* Visual Studio restore only restores for the current project
* BUGFIX: Selective update keeps all other versions
* BUGFIX: Install process accepts filenames with `lib`
* BUGFIX: Fix !~> resolver
* BUGFIX: Use normal 4.0 framework libs when we only specify net40
* BUGFIX: Fix timing issue with paket install --hard - https://github.com/fsprojects/Paket/issues/293
* BUGFIX: Fix namespace handling in nuspec files
* BUGFIX: Add default nuget source to dependencies file if original project has no source

#### 0.9.0 - 2014-10-22
* Allow to restore packages from paket.references files - http://fsprojects.github.io/Paket/paket-restore.html
* Detect local nuspec with old XML namespace - https://github.com/fsprojects/Paket/issues/283
* `paket add` command tries to keep all other packages stable.
* Added another profile mapping for Profile136 - https://github.com/fsprojects/Paket/pull/262
* More portable profiles - https://github.com/fsprojects/Paket/issues/281
* Added net11 to framework handling - https://github.com/fsprojects/Paket/pull/269
* Create references for Win8 - https://github.com/fsprojects/Paket/issues/280
* Detect VS automatic nuget restore and create paket restore - http://fsprojects.github.io/Paket/paket-convert-from-nuget.html#Automated-process
* `paket convert-from-nuget` doesn't duplicate paket solution items - https://github.com/fsprojects/Paket/pull/286
* BUGFIX: Paket removes old framework references if during install - https://github.com/fsprojects/Paket/issues/274
* BUGFIX: Don't let the bootstrapper fail if we already have a paket.exe
* BUGFIX: Use the Id property when NuGet package name and id are different - https://github.com/fsprojects/Paket/issues/265

#### 0.8.0 - 2014-10-15
* Smarter install in project files
* Paket handles .NET 4.5.2 and .NET 4.5.3 projects - https://github.com/fsprojects/Paket/issues/260
* New command: `paket update nuget <package id>` - http://fsprojects.github.io/Paket/paket-update.html#Updating-a-single-package
* BUGFIX: Do not expand auth when serializing dependencies file - https://github.com/fsprojects/Paket/pull/259
* BUGFIX: Create catch all case for unknown portable frameworks

#### 0.7.0 - 2014-10-14
* Initial support for referencing full github projects - http://fsprojects.github.io/Paket/http-dependencies.html#Referencing-a-GitHub-repository
* Allow to use all branches in GitHub sources - https://github.com/fsprojects/Paket/pull/249
* Initial support for frameworkAssemblies from nuspec - https://github.com/fsprojects/Paket/issues/241
* Download github source files with correct encoding - https://github.com/fsprojects/Paket/pull/248
* Add FSharp.Core.Microsoft.Signed as dependency
* Install model uses portable versions for net40 and net45 when package doesn't contain special versions
* Install command displays existing versions if constraint does not match any version
* Restore command doesn't calc install model.
* Use https in DefaultNugetStream - https://github.com/fsprojects/Paket/pull/251
* BUGFIX: Paket only deletes files which will are downloaded by init-auto-restore process - https://github.com/fsprojects/Paket/pull/254
* BUGFIX: Paket convert-from-nuget failed when package source keys contain invalid XML element chars - https://github.com/fsprojects/Paket/issues/253

#### 0.6.0 - 2014-10-11
* New restore command - http://fsprojects.github.io/Paket/paket-restore.html
* Report if we can't find packages for top level dependencies.
* Faster resolver
* Try /FindPackagesById before /Packages for nuget package version no. retrieval
* New Paket.Core package on NuGet - https://www.nuget.org/packages/Paket.Core/
* BUGFIX: Prefer full platform builds over portable builds

#### 0.5.0 - 2014-10-09
* Bootstrapper will only download stable releases by default - http://fsprojects.github.io/Paket/bootstrapper.html
* New installer model allows better compatibility with NuGet and should be much faster
* Supporting dot for references file - http://fsprojects.github.io/Paket/http-dependencies.html
* Supporting pagination for long NuGet feeds - https://github.com/fsprojects/Paket/issues/223
* Create a "use exactly this version" operator in order to override package conflicts - http://fsprojects.github.io/Paket/nuget-dependencies.html#Use-exactly-this-version-constraint
* New `content none` mode in paket.dependencies - http://fsprojects.github.io/Paket/dependencies-file.html#No-content-option
* Allow source files in content folder of NuGet packages
* No -D needed for Linux installer - https://github.com/fsprojects/Paket/pull/210
* Content files like `_._`, `*.transform` and `*.pp` are ignored - https://github.com/fsprojects/Paket/issues/207
* The `convert-from-nuget` command adds .paket folder to the sln - https://github.com/fsprojects/Paket/issues/206
* Removed duplicate transitive dependencies from lock file - https://github.com/fsprojects/Paket/issues/200
* If the package download failed Paket retries with force flag
* The `convert-from-nuget` commands sorts the dependencies file
* Use credentials from nuget.config on paket convert-from-nuget - https://github.com/fsprojects/Paket/issues/198
* Deploy fixed targets file - https://github.com/fsprojects/Paket/issues/172
* New [--pre] and [--strict] modes for paket outdated - http://fsprojects.github.io/Paket/paket-outdated.html
* New --no-auto-restore option for `convert-from-nuget` command - http://fsprojects.github.io/Paket/paket-convert-from-nuget.html#Automated-process
* Adding support for new portable profiles
* paket.exe is now signed
* Allow to reference .exe files from NuGet packages
* Use default proxy in paket.exe and bootstrapper.exe - https://github.com/fsprojects/Paket/issues/226
* Keep order of sources in paket.dependencies - https://github.com/fsprojects/Paket/issues/233
* BREAKING CHANGE: Removed --dependencies-file option - from now on it's always paket.dependencies
* BUGFIX: Bootstrapper will not throw NullReferenceException on broken paket.exe downloads
* BUGFIX: Authentication information will not be put in cache
* BUGFIX: Fixes cache issue when using multiple NuGet sources
* BUGFIX: Fixes potential casing issue on Windows
* BUGFIX: paket-files need to go to the top of a project file
* BUGFIX: Do not look for MinimalVisualStudioVersion when adding paket folder to solution - https://github.com/fsprojects/Paket/pull/221
* COSMETICS: Throw better error message if we don't get any versions from NuGet source

#### 0.4.0 - 2014-09-28
* Resolve dependencies for github modules - http://fsprojects.github.io/Paket/http-dependencies.html#Remote-dependencies
* New [--interactive] mode for paket simplify - http://fsprojects.github.io/Paket/paket-simplify.html
* Don't use version in path for github files.
* Better error message when a package resolution conflict arises.

#### 0.3.0 - 2014-09-25
* New command: paket add [--interactive] - http://fsprojects.github.io/Paket/paket-add.html
* New command: paket simplify - http://fsprojects.github.io/Paket/paket-simplify.html
* Better Visual Studio integration by using paket.targets file - http://fsprojects.github.io/Paket/paket-auto-restore.html
* Support for NuGet prereleases - http://fsprojects.github.io/Paket/nuget-dependencies.html#PreReleases
* Support for private NuGet feeds - http://fsprojects.github.io/Paket/nuget-dependencies.html#NuGet-feeds
* New NuGet package version constraints - http://fsprojects.github.io/Paket/nuget-dependencies.html#Further-version-constraints
* Respect case sensitivity for package paths for Linux - https://github.com/fsprojects/Paket/pull/137
* Improved convert-from-nuget command - http://fsprojects.github.io/Paket/paket-convert-from-nuget.html
* New paket.bootstrapper.exe (7KB) allows to download paket.exe from github.com - http://fsprojects.github.io/Paket/paket-auto-restore.html
* New package resolver algorithm
* Better verbose mode - use -v flag
* Version info is shown at paket.exe start
* paket.lock file is sorted alphabetical (case-insensitive)
* Linked source files now all go underneath a "paket-files" folder.
* BUGFIX: Ensure the NuGet cache folder exists
* BUGFIX: Async download fixed on mono

#### 0.2.0 - 2014-09-17
* Allow to directly link GitHub files - http://fsprojects.github.io/Paket/http-dependencies.html
* Automatic NuGet conversion - http://fsprojects.github.io/Paket/paket-convert-from-nuget.html
* Cleaner syntax in paket.dependencies - https://github.com/fsprojects/Paket/pull/95
* Strict mode - https://github.com/fsprojects/Paket/pull/104
* Detecting portable profiles
* Support content files from nuget - https://github.com/fsprojects/Paket/pull/84
* Package names in Dependencies file are no longer case-sensitive - https://github.com/fsprojects/Paket/pull/108

#### 0.1.4 - 2014-09-16
* Only vbproj, csproj, fsproj and pyproj files are handled

#### 0.1.3 - 2014-09-15
* Detect FSharpx.Core in packages

#### 0.1.2 - 2014-09-15
* --hard parameter allows better transition from NuGet.exe

#### 0.1.0 - 2014-09-12
* We are live - yay!<|MERGE_RESOLUTION|>--- conflicted
+++ resolved
@@ -1,6 +1,3 @@
-<<<<<<< HEAD
-#### 5.248.0 - 2020-06-27
-=======
 #### 5.249.0 - 2020-07-25
 * Add support for props and target files in root of file - https://github.com/fsprojects/Paket/pull/3889
 
@@ -11,7 +8,6 @@
 * BUGFIX: Corrects memozation of HttpHandlers - https://github.com/fsprojects/Paket/pull/3881
 
 #### 5.248.0 - 2020-07-23
->>>>>>> d293b13b
 * Use AES encryption when not on windows - https://github.com/fsprojects/Paket/pull/3884
 
 #### 5.247.4 - 2020-06-27
