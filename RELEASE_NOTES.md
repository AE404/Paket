--- conflicted
+++ resolved
@@ -1,12 +1,8 @@
-<<<<<<< HEAD
-#### 3.0.0-alpha010 - 07.01.2016
+#### 3.0.0-alpha011 - 07.01.2016
 * Allow to reference git repositories - http://fsprojects.github.io/Paket/git-dependencies.html
 
-#### 2.40.15 - 07.01.2016
-=======
 #### 2.41.0 - 07.01.2016
 * Allow to reference dlls from HTTP resources - https://github.com/fsprojects/Paket/issues/1341
->>>>>>> ee442e28
 * BUGFIX: Fixed prerelease comparision - https://github.com/fsprojects/Paket/issues/1316
 * BUGFIX: Fixed problem with prerelease versions during pack - https://github.com/fsprojects/Paket/issues/1316
 * BUGFIX: Do not copy dlls from paket-files - https://github.com/fsprojects/Paket/issues/1341
