<<<<<<< HEAD
#### 3.0.0-alpha110 - 12.04.2016
* Allow to reference git repositories - http://fsprojects.github.io/Paket/git-dependencies.html
* Allow to run build commands on git repositories - http://fsprojects.github.io/Paket/git-dependencies.html#Running-a-build-in-git-repositories
* Allow to use git repositories as NuGet source - http://fsprojects.github.io/Paket/git-dependencies.html#Using-Git-repositories-as-NuGet-source
* Additional local caches - http://fsprojects.github.io/Paket/caches.html
* Garbage collection in packages folder - https://github.com/fsprojects/Paket/pull/1491
* Allows to exclude dll references from a NuGet package - http://fsprojects.github.io/Paket/references-files.html#Excluding-libraries
* Allows to use aliases for libraries - http://fsprojects.github.io/Paket/references-files.html#Library-aliases
* BREAKING CHANGE: Removed --hard parameter from all commands. Paket threads all commands as if --hard would have been set - https://github.com/fsprojects/Paket/pull/1567
=======
#### 2.59.1 - 12.04.2016
* BUGFIX: Detect net30 moniker
>>>>>>> b6f5602b

#### 2.59.0 - 12.04.2016
* BUGFIX: Remove process should remove packages from specified groups - https://github.com/fsprojects/Paket/issues/1596
* BUGFIX: Compare full filename for pack with template file - https://github.com/fsprojects/Paket/issues/1594
* BUGFIX: Dependencies file should not take shortened versions - https://github.com/fsprojects/Paket/issues/1591
* BUGFIX: Breaking some parallism and trying to prevent race conditions - https://github.com/fsprojects/Paket/issues/1589
* BUGFIX: "paket.exe pack" with "include-referenced-projects" and "minimum-from-lock-file" did not work when project references have a paket.template file - https://github.com/fsprojects/Paket/issues/1586
* BUGFIX: Property Definitions are placed after FSharp Targets - https://github.com/fsprojects/Paket/issues/1585
* BUGFIX: Redirects for assemblies in the GAC were removed - https://github.com/fsprojects/Paket/issues/1574
* BUGFIX: Paket.dependency with version ranges failed when package has pinned dependency and that version is unlisted - https://github.com/fsprojects/Paket/issues/1579
* BUGFIX: Github dependencies reference transitive NuGet packages to projects - https://github.com/fsprojects/Paket/issues/1578
* BUGFIX: Add "*.fsi" files as <Compile> by default - https://github.com/fsprojects/Paket/pull/1573
* BUGFIX: Touch feature disabled by default in Add, Update, Install; enabled with --touch-affected-refs - https://github.com/fsprojects/Paket/pull/1571
* BUGFIX: Property Definitions: placed after csharp targets - https://github.com/fsprojects/Paket/pull/1522
* BUGFIX: Create folder for all source file dependencies
* USABILITY: Using saved api key credentials for the push operation - https://github.com/fsprojects/Paket/pull/1570
* USABILITY: Paket update supports combining filter with specific version - https://github.com/fsprojects/Paket/pull/1580

#### 2.57.0 - 30.03.2016
* BUGFIX: Property Definitions: placed after non-paket imports if they directly follow the top property groups - https://github.com/fsprojects/Paket/pull/1561
* BUGFIX: Fixed inconsistent condition generation in paket.lock file - https://github.com/fsprojects/Paket/issues/1552
* BUGFIX: Removing transitive dependencies from dependencies list during pack - https://github.com/fsprojects/Paket/pull/1547
* USABILITY: Better WPF support - https://github.com/fsprojects/Paket/pull/1550

#### 2.56.0 - 24.03.2016
* BUGFIX: Move props definitions further up in project files - https://github.com/fsprojects/Paket/issues/1537
* BUGFIX: Fixed missing src files when packing with symbols on Linux - https://github.com/fsprojects/Paket/pull/1545
* BUGFIX: Ensuring that dependent dll's are not included in the package when usng include-referenced-projects - https://github.com/fsprojects/Paket/pull/1543
* BUGFIX: Global redirects:false is not disabling everything below anymore - https://github.com/fsprojects/Paket/issues/1544

#### 2.55.0 - 23.03.2016
* Correct src folder structure for packing with symbols - https://github.com/fsprojects/Paket/pull/1538
* Fix resolver bug spotted by property based testing - https://github.com/fsprojects/Paket/issues/1524

#### 2.54.0 - 21.03.2016
* It's possible to influence the CopyToOutputDirectory property for content references in project files - http://fsprojects.github.io/Paket/nuget-dependencies.html#CopyToOutputDirectory-settings
* BUGFIX: Fix regression where paket skipped packages with name ending in lib - https://github.com/fsprojects/Paket/issues/1531
* USABILITY: Unknown package settings are now reported
* USABILITY: Improve warning text on conflict - https://github.com/fsprojects/Paket/pull/1530

#### 2.53.0 - 19.03.2016
* Allow to restore recursively from remote dependencies file - https://github.com/fsprojects/Paket/issues/1507
* BUGFIX: Fix mixed mode solutions with Native - https://github.com/fsprojects/Paket/issues/1523
* BUGFIX: Do not generate useless true conditions for Native - https://github.com/fsprojects/Paket/issues/1523
* BUGFIX: Native settings are filtered correctly - https://github.com/fsprojects/Paket/issues/1523
* BUGFIX: Force resolver to look into deeper levels - https://github.com/fsprojects/Paket/issues/1520
* COSMETICS: Emit net40-full moniker instead of net-40
* COSMETICS: Simplify single when conditions with single true statement
* USABILITY: Improved error message when paket.dependencies can't be found - https://github.com/fsprojects/Paket/pull/1519
* USABILITY: Automatically retry with force flag if we can't get package details for a given version - https://github.com/fsprojects/Paket/issues/1526
* USABILITY: Better error message when paket.lock an paket.dependencies are out of sync.
* USABILITY: Content:once doesn't add paket flags to the csproj file in order to make Orleans tools happy - https://github.com/fsprojects/Paket/issues/1513
* USABILITY: Be more robust in paket.references files - https://github.com/fsprojects/Paket/issues/1514
* USABILITY: Improved stability in lock acquiring process - https://github.com/fsprojects/Paket/issues/858

#### 2.52.0 - 10.03.2016
* Allow to restore dll from remote dependencies file - https://github.com/fsprojects/Paket/issues/1507
* Prevent paket holding locks on assemblies during binding redirects - https://github.com/fsprojects/Paket/pull/1492
* ProjectFile.save with forceTouch to only modify the last write time without content if unchanged - https://github.com/fsprojects/Paket/pull/1493
* BUGFIX: Don't accept "Unsupported0.0" as full framework - https://github.com/fsprojects/Paket/issues/1494
* BUGFIX: Revert 1487 - https://github.com/fsprojects/Paket/issues/1487
* BUGFIX: Fall back to v2 for VSTS - https://github.com/fsprojects/Paket/issues/1496
* BUGFIX: Fixed duplicate frameworks during auto-detection - https://github.com/fsprojects/Paket/issues/1500
* BUGFIX: Fixed conditional references created for group dependencies - https://github.com/fsprojects/Paket/issues/1505
* BUGFIX: Fixed parsing error in lock file parser - https://github.com/fsprojects/Paket/issues/1500
* BUGFIX: Merge Chessie into PowerShell package - https://github.com/fsprojects/Paket/issues/1499
* BUGFIX: Make v3 API more robust
* BUGFIX: Do not install packages with same version from different groups twice - https://github.com/fsprojects/Paket/issues/1458
* BUGFIX: When adding framework specification to paket.dependencies .props include was moved to the bottom of csproj file - https://github.com/fsprojects/Paket/issues/1487
* BUGFIX: Allow to use LOCKEDVERSION with packages that are not in main group - https://github.com/fsprojects/Paket/issues/1483
* USABILITY: only complain about missing references if there are references at all

#### 2.51.0 - 29.02.2016
* Experimental Visual C++ support in binding redirects - https://github.com/fsprojects/Paket/issues/1467
* Restore: optional --touch-affected-refs to touch refs affected by a restore - https://github.com/fsprojects/Paket/pull/1485
* BUGFIX: fixed group transitive dependency checking - https://github.com/fsprojects/Paket/pull/1479
* BUGFIX: Do not try to pack output folder - https://github.com/fsprojects/Paket/issues/1473
* BUGFIX: Fix StackOverflow from https://github.com/fsprojects/Paket/issues/1432
* BUGFIX: Do not pack absolute paths - https://github.com/fsprojects/Paket/issues/1472
* BUGFIX: Keep Auth from dependencies file for fast path - https://github.com/fsprojects/Paket/issues/1469
* BUGFIX: Fix Platform matching bug in CPP projects - https://github.com/fsprojects/Paket/issues/1467
* USABILITY: Touch project files when paket.lock changed in order to support incremental builds with MsBuild  - https://github.com/fsprojects/Paket/issues/1471 
* USABILITY: Prevent paket holding locks on assemblies during binding redirects
* USABILITY: Don't fail when we can't turn on auto-restote during convert

#### 2.50.0 - 09.02.2016
* Experimental Visual C++ support - https://github.com/fsprojects/Paket/issues/1467
* BUGFIX: Install packages that end in .dll - https://github.com/fsprojects/Paket/issues/1466
* BUGFIX: Prevent race condition - https://github.com/fsprojects/Paket/issues/1460
* BUGFIX: Download of HTTP dependencies should delete folder before we unzip
* BUGFIX: Do not touch project files in packages folder - https://github.com/fsprojects/Paket/issues/1455
* BUGFIX: Keep versions locked for dependencies during pack - https://github.com/fsprojects/Paket/issues/1457
* BUGFIX: Do not fail on auth check for remote dependencies file - https://github.com/fsprojects/Paket/issues/1456
* WORKAROUND: Don't use v3 getPackageDetails on nuget.org or myget

#### 2.49.0 - 03.02.2016
* Added paket pack switch minimum-from-lock-file - http://fsprojects.github.io/Paket/paket-pack.html#Version-ranges
* Automatic framework detection - http://fsprojects.github.io/Paket/dependencies-file.html#Automatic-framework-detection
* BUGFIX: Work around auth issues with VSTS feed - https://github.com/fsprojects/Paket/issues/1453
* USABILITY: Show warning if a dependency is installed for wrong target framework - https://github.com/fsprojects/Paket/pull/1445

#### 2.48.0 - 28.01.2016
* New lowest_matching option that allows to use lowest matching version of direct dependencies - http://fsprojects.github.io/Paket/dependencies-file.html#Lowest-matching-option
* BUGFIX: Fix convert-from-nuget command - https://github.com/fsprojects/Paket/pull/1437
* BUGFIX: paket pack with enabled include-referenced-projects flag doesn't throwh NRE - https://github.com/fsprojects/Paket/issues/1434
* BUGFIX: Fixed pack package dependencies for dependent projects - https://github.com/fsprojects/Paket/issues/1429
* BUGFIX: Fixed pack package dependencies for dependent projects - https://github.com/fsprojects/Paket/pull/1417
* BUGFIX: Pack with concrete template file should work for type project - https://github.com/fsprojects/Paket/issues/1414
* BUGFIX: Don't use symbol packages when using filesystem source with symbol package - https://github.com/fsprojects/Paket/issues/1413

#### 2.46.0 - 19.01.2016
* BootStrapper caches paket.exe in NuGet cache - https://github.com/fsprojects/Paket/pull/1400
* Case insensitive autocomplete for NuGet v2 protocol - https://github.com/fsprojects/Paket/pull/1410

#### 2.45.0 - 18.01.2016
* Initial support for autocomplete of private sources - https://github.com/fsprojects/Paket/issues/1298
* Allow to set project url in paket pack
* Added include-pdbs switch in paket.template files - https://github.com/fsprojects/Paket/pull/1403
* BUGFIX: Fixed symbol sources creation on projects that contain linked files - https://github.com/fsprojects/Paket/pull/1402
* BUGFIX: Fixed inter project dependencies
* BUGFIX: Reduce pressure from call stack - https://github.com/fsprojects/Paket/issues/1392
* BUGFIX: Symbols package fix for projects that contained linked files - https://github.com/fsprojects/Paket/pull/1390

#### 2.44.0 - 14.01.2016
* Paket pack for symbols packages allows for pulling in referenced projects. - https://github.com/fsprojects/Paket/pull/1383

#### 2.43.0 - 14.01.2016
* BUGFIX: Use registration data from normalized NuGet version - https://github.com/fsprojects/Paket/issues/1387
* BUGFIX: $(SolutionDir) in ProjectReference include attribute will be parsed - https://github.com/fsprojects/Paket/issues/1377
* BUGFIX: Restore groups sequentially - https://github.com/fsprojects/Paket/issues/1371
* PERFORMANCE: Fix issue with bad performance - https://github.com/fsprojects/Paket/issues/1387
* PERFORMANCE: Try relaxed resolver only when there is a chance to succeed
* USABILITY: Fail if credentials are invalid - https://github.com/fsprojects/Paket/issues/1382

#### 2.42.0 - 10.01.2016
* Nemerle projects support
* BUGFIX: Incorrect package dependencies graph resolution with prereleases - https://github.com/fsprojects/Paket/pull/1359
* BUGFIX: NuGetV2: avoid revealing password also if more than one source is defined - https://github.com/fsprojects/Paket/pull/1357

#### 2.41.0 - 07.01.2016
* Allow to reference dlls from HTTP resources - https://github.com/fsprojects/Paket/issues/1341
* BUGFIX: Fixed prerelease comparision - https://github.com/fsprojects/Paket/issues/1316
* BUGFIX: Fixed problem with prerelease versions during pack - https://github.com/fsprojects/Paket/issues/1316
* BUGFIX: Do not copy dlls from paket-files - https://github.com/fsprojects/Paket/issues/1341
* BUGFIX: Fixed problem with @ char in paths during pack - https://github.com/fsprojects/Paket/pull/1351
* BUGFIX: Allow to reference dlls from HTTP resources on mono - https://github.com/fsprojects/Paket/pull/1349
* PERFORMANCE: Don't parse lock file in FullUpdate mode
* WORKAROUND: ConfigFile password encryption did not work on specific machines - https://github.com/fsprojects/Paket/pull/1347
* USABILITY: Show warning when paket.references is used in nupkg content - https://github.com/fsprojects/Paket/issues/1344
* USABILITY: Report group name in download trace - https://github.com/fsprojects/Paket/issues/1337
* USABILITY: Be more robust against flaky NuGet feeds

#### 2.40.0 - 29.12.2015
* BUGFIX: Better packaging of prerelease dependencies - https://github.com/fsprojects/Paket/issues/1316
* BUGFIX: Allow to overwrite versions in template files without id - https://github.com/fsprojects/Paket/issues/1321
* BUGFIX: Accept dotnet54 as moniker
* BUGFIX: Download file:/// to paket-files/localhost
* BUGFIX: Compare normalized Urls
* BUGFIX: Call OnCompleted in Observable.flatten - https://github.com/fsprojects/Paket/pull/1330
* BUGFIX: Allow to restore packages from private feeds - https://github.com/fsprojects/Paket/issues/1326
* PERFORMANCE: Cache which source contains versions in GetVersions - https://github.com/fsprojects/Paket/pull/1327
* PERFORMANCE: Prefer package-versions protocol for nuget.org and myget.org

#### 2.38.0 - 22.12.2015
* Support new NuGet version range for empty restrictions
* USABILITY: Don't use /odata for nuget.org or myget.org
* BUGFIX: paket pack ignored specific-version parameter - https://github.com/fsprojects/Paket/issues/1321
* COSMETICS: Better error messages in GetVersions
* COSMETICS: Normalize NuGet source feeds in lock files
* PERFORMANCE: Keep traffic for GetVersions and GetPackageDetails low

#### 2.37.0 - 21.12.2015
* New "clear-cache" command allows to clear the NuGet cache - http://fsprojects.github.io/Paket/paket-clear-cache.html
* Paket checks PackageDetails only for sources that responded with versions for a package - https://github.com/fsprojects/Paket/issues/1317
* Implemented support for specifying per-template versions in paket pack - https://github.com/fsprojects/Paket/pull/1314
* Added support for relative src link to package content - https://github.com/fsprojects/Paket/pull/1311
* BUGFIX: Fix NullReferenceException - https://github.com/fsprojects/Paket/issues/1307
* BUGFIX: Check that cached NuGet package belongs to requested package
* BUGFIX: NuGet packages with FrameworkAssembly nodes did not work - https://github.com/fsprojects/Paket/issues/1306
* Paket install did an unnecessary update when framework restriction were present - https://github.com/fsprojects/Paket/issues/1305
* COSMETICS: No need to show cache warnings

#### 2.36.0 - 10.12.2015
* Getting assembly metadata without loading the assembly - https://github.com/fsprojects/Paket/pull/1293

#### 2.35.0 - 09.12.2015
* "redirects off" skips binding redirects completely  - https://github.com/fsprojects/Paket/pull/1299

#### 2.34.0 - 07.12.2015
* BootStrapper uses named temp files - https://github.com/fsprojects/Paket/pull/1296
* Making user prompts work with stdin - https://github.com/fsprojects/Paket/pull/1292

#### 2.33.0 - 04.12.2015
* Option to force a binding redirects - https://github.com/fsprojects/Paket/pull/1290
* Use GetCustomAttributesData instead of GetCustomAttributes - https://github.com/fsprojects/Paket/issues/1289
* Don't touch app.config if we don't logically change it - https://github.com/fsprojects/Paket/issues/1248
* Normalize versions in lock file for nuget.org - https://github.com/fsprojects/Paket/issues/1282
* Using AssemblyTitle if no title is specified in a project template - https://github.com/fsprojects/Paket/pull/1285
* Binding redirects should work with multiple groups - https://github.com/fsprojects/Paket/issues/1284 
* Resolver is more tolerant with prereleases - https://github.com/fsprojects/Paket/issues/1280

#### 2.32.0 - 02.12.2015
* Provided more user-friendly messages for bootstrapper - https://github.com/fsprojects/Paket/pull/1278
* EXPERIMENTAL: Added ability to create symbol/source packages - https://github.com/fsprojects/Paket/pull/1275
* BUGFIX: Fixed coreProps root element in generated nuspec - https://github.com/fsprojects/Paket/pull/1276

#### 2.31.0 - 01.12.2015
* Add options to force Nuget source and use local file paths with bootstrapper - https://github.com/fsprojects/Paket/pull/1268
* Implement exclude parameter for pack - https://github.com/fsprojects/Paket/pull/1274
* Handle different platforms in ProjectFile.GetOutputPath - https://github.com/fsprojects/Paket/pull/1269
* Support local read-only .nupkg-files - https://github.com/fsprojects/Paket/pull/1272

#### 2.30.0 - 01.12.2015
* Switched to using Chessie Nuget package - https://github.com/fsprojects/Paket/pull/1266
* Adding .NET 4.6.1 support - https://github.com/fsprojects/Paket/issues/1270

#### 2.29.0 - 27.11.2015
* Allow specifying Nuget Source and provide option to specify parameters with config file in bootstrapper - https://github.com/fsprojects/Paket/pull/1261
* BUGFIX: Do not normalize versions since it might break Klondike - https://github.com/fsprojects/Paket/issues/1257
* COSMETICS: Better error message when lock file doesn't contain version pin - https://github.com/fsprojects/Paket/issues/1256
* COSMETICS: Show a warning when the resolver selects an unlisted version - https://github.com/fsprojects/Paket/pull/1258

#### 2.28.0 - 25.11.2015
* Reuse more of the NuGet v3 API for protocol selection
* Using new NuGet v3 protocol to retrieve unlisted packages - https://github.com/fsprojects/Paket/issues/1254
* Created installer demo - https://github.com/fsprojects/Paket/issues/1251
* Adding monoandroid41 framework moniker - https://github.com/fsprojects/Paket/pull/1245
* BUGFIX: Specifying prereleases did not work with pessimistic version constraint - https://github.com/fsprojects/Paket/issues/1252
* BUGFIX: Unlisted property get properly filled from NuGet v3 API - https://github.com/fsprojects/Paket/issues/1242
* BUGFIX: Bootstrapper compares version per SemVer - https://github.com/fsprojects/Paket/pull/1236
* PERFORMANCE: Avoid requests to teamcity that lead to server error
* USABILITY: If parsing of lock file fails Paket reports the lock file filename - https://github.com/fsprojects/Paket/issues/1247

#### 2.27.0 - 19.11.2015
* Binding redirects get cleaned during install - https://github.com/fsprojects/Paket/pull/1235
* BUGFIX: Bootstrapper compares version per SemVer - https://github.com/fsprojects/Paket/pull/1236
* BUGFIX: Do not print feed password to output - https://github.com/fsprojects/Paket/pull/1238
* USABILITY: Always write non-version into lock file to keep ProGet happy - https://github.com/fsprojects/Paket/issues/1239

#### 2.26.0 - 18.11.2015
* BUGFIX: Better parsing of framework restrictions - https://github.com/fsprojects/Paket/issues/1232
* BUGFIX: Fix props files - https://github.com/fsprojects/Paket/issues/1233
* BUGFIX: Detect AssemblyName from project file name if empty - https://github.com/fsprojects/Paket/issues/1234
* BUGFIX: Fixed issue with V3 feeds doing api requests even when the paket.lock is fully specified - https://github.com/fsprojects/Paket/pull/1231
* BUGFIX: Update ProjectFile.GetTargetProfile to work with conditional nodes - https://github.com/fsprojects/Paket/pull/1227
* BUGFIX: Putting .targets import on correct location in project files - https://github.com/fsprojects/Paket/issues/1226
* BUGFIX: Putting braces around OData conditions to work around ProGet issues - https://github.com/fsprojects/Paket/issues/1225
* USABILITY: Always write nomalized version into lock file to keep the lockfile as stable as possible
* USABILITY: Always try 3 times to download and extract a package
* USABILITY: Sets default resolver strategy for convert from nuget to None - https://github.com/fsprojects/Paket/pull/1228

#### 2.25.0 - 13.11.2015
* Unified cache implementation for V2 and V3 - https://github.com/fsprojects/Paket/pull/1222
* BUGFIX: Putting .props and .targets import on correct location in project files - https://github.com/fsprojects/Paket/issues/1219
* BUGFIX: Propagate framework restriction correctly - https://github.com/fsprojects/Paket/issues/1213
* BUGFIX: Match auth - https://github.com/fsprojects/Paket/issues/1210
* BUGFIX: Better error message when something goes wrong during package download

#### 2.24.0 - 11.11.2015
* Support for feeds that only provide NuGet v3 API - https://github.com/fsprojects/Paket/pull/1205
* BUGFIX: Made PublicAPI.ListTemplateFiles more robust - https://github.com/fsprojects/Paket/pull/1209
* BUGFIX: Allow to specify empty file patterns in paket.template
* BUGFIX: Filter excluded dependencies in template files - https://github.com/fsprojects/Paket/issues/1208
* BUGFIX: Framework dependencies were handled too strict - https://github.com/fsprojects/Paket/issues/1206

#### 2.23.0 - 09.11.2015
* Allow to exclude dependencies in template files - https://github.com/fsprojects/Paket/issues/1199
* Exposed TemplateFile types and Dependencies member - https://github.com/fsprojects/Paket/pull/1203
* Paket uses lock free version of Async.Choice
* Paket generates and parses strategy option in lock file - https://github.com/fsprojects/Paket/pull/1196
* BUGFIX: Fixed version requirement parse issue noticed in FsBlog
* USABILITY: Paket shows parsing errors in app.config files - https://github.com/fsprojects/Paket/issues/1195

#### 2.22.0 - 05.11.2015
* Paket adds binding redirect only for applicable assemblies - https://github.com/fsprojects/Paket/issues/1187
* BUGFIX: Add missing transitive dependencies after paket update - https://github.com/fsprojects/Paket/issues/1190
* BUGFIX: Work around issue with # in file names on mono - https://github.com/fsprojects/Paket/issues/1189
* USABILITY: Better error reporting when prereleases are involved - https://github.com/fsprojects/Paket/issues/1186

#### 2.21.0 - 01.11.2015
* Adding LOCKEDVERSION placeholder to templatefile - https://github.com/fsprojects/Paket/issues/1183

#### 2.20.0 - 30.10.2015
* Allow filtered updates of packages matching a regex - https://github.com/fsprojects/Paket/pull/1178
* Search for paket.references in startup directory (auto-restore feature) - https://github.com/fsprojects/Paket/pull/1179
* BUGFIX: Framework filtering for transisitve packages - https://github.com/fsprojects/Paket/issues/1182

#### 2.19.0 - 29.10.2015
* Resolver changed to breadth first search to escape more quickly from conflict situations - https://github.com/fsprojects/Paket/issues/1174
* Paket init downloads stable version of bootstraper - https://github.com/fsprojects/Paket/issues/1040
* BUGFIX: SemVer updates were broken

#### 2.18.0 - 28.10.2015
* Use branch and bound strategy to escape quickly from conflict situations - https://github.com/fsprojects/Paket/issues/1169
* Queries all feeds in parallel for package details
* New moniker monoandroid50 - https://github.com/fsprojects/Paket/pull/1171
* Reintroduced missing public API functions for docs
* USABILITY: Improved paket's conflict reporting during resolution time - https://github.com/fsprojects/Paket/pull/1168

#### 2.17.0 - 24.10.2015
* Global "oldest matching version" resolver strategy option - http://fsprojects.github.io/Paket/dependencies-file.html#Strategy-option
* Convert-from-nuget and simplify commands simplify framework restrictions if possible - https://github.com/fsprojects/Paket/pull/1159
* BUGFIX: Queries every NuGet feed in parallel and combines the results - https://github.com/fsprojects/Paket/pull/1163
* USABILITY: Give better error message when a file can't be found on a github repo - https://github.com/fsprojects/Paket/issues/1162

#### 2.16.0 - 21.10.2015
* Check that download http status code was 200
* Try to report better error when file is blocked by Firewall - https://github.com/fsprojects/Paket/pull/1155
* BUGFIX: Fixed loading of Project files on mono - https://github.com/fsprojects/Paket/pull/1149
* PERFORMANCE: Caching proxy scheme - https://github.com/fsprojects/Paket/pull/1153
* USABILITY: If caching fails Paket should recover - https://github.com/fsprojects/Paket/issues/1152

#### 2.15.1 - 17.10.2015
* BUGFIX: Fixed framework restriction filter - https://github.com/fsprojects/Paket/pull/1146
* BUGFIX: Fixed parsing of framework restrictions in lock file - https://github.com/fsprojects/Paket/pull/1144
* BUGFIX: Add monoandroid403 to be matched as Some MonoAndroid - https://github.com/fsprojects/Paket/pull/1140
* PERFORMANCE: Use locked version as prefered version when resolver strategy is min - https://github.com/fsprojects/Paket/pull/1141
* COSMETICS: Better error messages when resolver finds no matching version.
* COSMETICS: Fix error message when resolver already resolved to GlobalOverride - https://github.com/fsprojects/Paket/issues/1142

#### 2.14.0 - 15.10.2015
* BUGFIX: Handle silverlight framework identifiers comparison - https://github.com/fsprojects/Paket/pull/1138

#### 2.13.0 - 14.10.2015
* Show-Groups command - http://fsprojects.github.io/Paket/paket-show-groups.html
* BUGFIX: Fixed combine operation for framework restrictions - https://github.com/fsprojects/Paket/issues/1137
* BUGFIX: Lockfile-Parser did not to parse framework restrictions and therefore paket install could lead to wrong lock file - https://github.com/fsprojects/Paket/issues/1135
* USABILITY: Non-SemVer InformationalVersion are now allowed for paket pack - https://github.com/fsprojects/Paket/issues/1134
* USABILITY: Dependencies file parser should detects comma between install settings - https://github.com/fsprojects/Paket/issues/1129
* COSMETICS: Don't show the pin notice if dependency is transitive
* COSMETICS: Don't allow negative numbers in SemVer

#### 2.12.0 - 12.10.2015
* Better SemVer update by adding --keep-major, --keep-minor, --keep-patch to the CLI
* EXPERIMENTAL: Support for WiX installer projects

#### 2.11.0 - 09.10.2015
* Skip unchanged groups during install

#### 2.10.0 - 08.10.2015
* Make resolver to evaluate versions lazily
* BUGFIX: Paket.Pack was broken on filesystems with forward slash seperator - https://github.com/fsprojects/Paket/issues/1119
* BUGFIX: Wrong paket ProjectRefences name causes incorrect packaging - https://github.com/fsprojects/Paket/issues/1113

#### 2.9.0 - 05.10.2015
* Allow to use GitHub tokens to access GitHub files - http://fsprojects.github.io/Paket/paket-config.html
* Allow to update a single group
* BUGFIX: Resolver needs to consider Microsoft.Bcl.Build

#### 2.8.0 - 03.10.2015
* BUGFIX: Selective update needs to consider remote files
* BUGFIX: Ignore disabled upstream feeds - https://github.com/fsprojects/Paket/pull/1105
* BUGFIX: Don't forget to add settings from root dependencies
* COSMETICS: Do not write unnecessary framework restrictions into paket.lock

#### 2.7.0 - 02.10.2015
* Support for private GitHub repos - http://fsprojects.github.io/Paket/github-dependencies.html#Referencing-a-private-github-repository
* BUGFIX: Find the mono binary on OSX 10.11 - https://github.com/fsprojects/Paket/pull/1103

#### 2.6.0 - 01.10.2015
* Allow "content:once" as a package setting - http://fsprojects.github.io/Paket/nuget-dependencies.html#No-content-option
* BUGFIX: Don't add -prerelease to nuspec dependency nodes for project references - https://github.com/fsprojects/Paket/issues/1102
* BUGFIX: Do not create prerelease identifiers for transitive dependencies - https://github.com/fsprojects/Paket/issues/1099
* PERFORMANCE: Do not parse remote dependencies file twice - https://github.com/fsprojects/Paket/issues/1101
* PERFORMANCE: Check if we already downloaded paket.dependencies file for remote files in order to reduce stress on API limit - https://github.com/fsprojects/Paket/issues/1101
* PERFORMANCE: Run all calls against different NuGet protocols in parallel and take the fastest - https://github.com/fsprojects/Paket/issues/1085
* PERFORMANCE: Exclude duplicate NuGet feeds - https://github.com/fsprojects/Paket/issues/1085
* COSMETICS: Cache calls to GitHub in order to reduce stress on API limit - https://github.com/fsprojects/Paket/issues/1101

#### 2.5.0 - 29.09.2015
* Remove all Paket entries from projects which have no paket.references - https://github.com/fsprojects/Paket/issues/1097
* Allow to format VersionRequirements in NuGet syntax
* BUGFIX: Fix KeyNotFoundException when project is net4.0-client - https://github.com/fsprojects/Paket/issues/1095
* BUGFIX: Put prerelease requirement into NuSpec during paket pack - https://github.com/fsprojects/Paket/issues/1088
* BUGFIX: Inconsistent framework exclusion in paket.dependencies - https://github.com/fsprojects/Paket/issues/1093
* BUGFIX: Commands add/remove stripped link:false from file references - https://github.com/fsprojects/Paket/issues/1089
* BUGFIX: Do not create double prerelease identifiers - https://github.com/fsprojects/Paket/issues/1099
* COSMETICS: Only fixup dates in zip archive under Mono - https://github.com/fsprojects/Paket/pull/1094
* PERFORMANCE: Skip asking for versions if only a specific version is requested
* PERFORMANCE: Check if a feed supports a protocol and never retry if not - https://github.com/fsprojects/Paket/issues/1085

#### 2.4.0 - 28.09.2015
* BUGFIX: Paket does not touch config files when the list of binding redirects to add is empty - https://github.com/fsprojects/Paket/pull/1092
* BUGFIX: Fix unsupported https scheme in web proxy - https://github.com/fsprojects/Paket/pull/1080
* BUGFIX: Ignore DotNET 5.0 framework when TargetFramework 4 is specified - https://github.com/fsprojects/Paket/issues/1066
* BUGFIX: Paket failed with: The input sequence was empty - https://github.com/fsprojects/Paket/issues/1071
* BUGFIX: NullReferenceException in applyBindingRedirects during "update nuget package" - https://github.com/fsprojects/Paket/issues/1074
* COSMETICS: Improve error message for bootstrapper if download of Paket.exe fails - https://github.com/fsprojects/Paket/pull/1091

#### 2.3.0 - 21.09.2015
* Binding redirects from target platform only - https://github.com/fsprojects/Paket/pull/1070
* Allow to enable redirects per package - http://fsprojects.github.io/Paket/nuget-dependencies.html#redirects-settings
* BUGFIX: Install command without a lockfile failed when using groups - https://github.com/fsprojects/Paket/issues/1067
* BUGFIX: Only create packages.config entries for referenced packages - https://github.com/fsprojects/Paket/issues/1065
* BUGFIX: Paket update added an app.config to every project - https://github.com/fsprojects/Paket/issues/1068
* BUGFIX: Use commit w/gist download in RemoteDownload.downloadRemoteFiles - https://github.com/fsprojects/Paket/pull/1069

#### 2.1.0 - 16.09.2015
* Added support for custom internet proxy credentials with env vars - https://github.com/fsprojects/Paket/pull/1061
* Removed microsoft.bcl.build.targets from backlist and instead changed "import_targets" default for that package
* Fix handling of packages.config

#### 2.0.0 - 15.09.2015
* Support for `Dependency groups` in paket.dependencies files - http://fsprojects.github.io/Paket/groups.html
* Support for Roslyn-based analyzers - http://fsprojects.github.io/Paket/analyzers.html
* Support for reference conditions - https://github.com/fsprojects/Paket/issues/1026

#### 1.39.10 - 13.09.2015
* Fixed a bug where install and restore use different paths when specifying a project spec on a HTTP link - https://github.com/fsprojects/Paket/pull/1054
* Fix parsing of output path when condition has no spaces - https://github.com/fsprojects/Paket/pull/1058

#### 1.39.1 - 08.09.2015
* Eagerly create app.config files and add to all projects - https://github.com/fsprojects/Paket/pull/1044

#### 1.39.0 - 08.09.2015
* New Bootstrapper with better handling of Paket prereleases

#### 1.37.0 - 07.09.2015
* Support for authentication and complex hosts for HTTP dependencies - https://github.com/fsprojects/Paket/pull/1052
* Always redirect to the Redirect.Version - https://github.com/fsprojects/Paket/pull/1023
* Improvements in the BootStrapper - https://github.com/fsprojects/Paket/pull/1022

#### 1.34.0 - 27.08.2015
* Paket warns about pinned packages only when a new version is available - https://github.com/fsprojects/Paket/pull/1014
* Trace NuGet package URL if download fails
* Fallback to NuGet v2 feed if no version is found in v3

#### 1.33.0 - 23.08.2015
* Paket handles dynamic OutputPath - https://github.com/fsprojects/Paket/pull/942
* Paket warns when package is pinned - https://github.com/fsprojects/Paket/pull/999

#### 1.32.0 - 19.08.2015
* BUGFIX: Fixed compatibility issues with Klondike NuGet server - https://github.com/fsprojects/Paket/pull/997
* BUGFIX: Escape file names in a NuGet compatible way - https://github.com/fsprojects/Paket/pull/996
* BUGFIX: Paket now fails if an update of a nonexistent package is requested - https://github.com/fsprojects/Paket/pull/995

#### 1.31.0 - 18.08.2015
* BUGFIX: Delete old nodes from proj files - https://github.com/fsprojects/Paket/issues/992
* COSMETICS: Better conflict reporting - https://github.com/fsprojects/Paket/pull/994

#### 1.30.0 - 18.08.2015
* BUGFIX: Include prereleases when using NuGet3 - https://github.com/fsprojects/Paket/issues/988
* paket.template allows comments with # or // - https://github.com/fsprojects/Paket/pull/991

#### 1.29.0 - 17.08.2015
* Xamarin iOS + Mac Support - https://github.com/fsprojects/Paket/pull/980
* Handling fallbacks mainly for Xamarin against PCLs - https://github.com/fsprojects/Paket/pull/980
* Removed supported platforms for MonoTouch and MonoAndroid - https://github.com/fsprojects/Paket/pull/980
* Paket only creates requirements from lock file when updating a single package - https://github.com/fsprojects/Paket/pull/985

#### 1.28.0 - 13.08.2015
* Selective update shows better error message on conflict - https://github.com/fsprojects/Paket/pull/980
* Paket init adds default feed - https://github.com/fsprojects/Paket/pull/981
* Show better error message on conflict - https://github.com/fsprojects/Paket/issues/534
* Make option names for paket find-package-versions consistent with the other commands - https://github.com/fsprojects/Paket/issues/890
* Update specifying version does not pin version in paket.dependencies - https://github.com/fsprojects/Paket/pull/979

#### 1.27.0 - 13.08.2015
* Version range semantics changed for `>= x.y.z prerelease` - https://github.com/fsprojects/Paket/issues/976
* BUGFIX: Version trace got lost - https://twitter.com/indy9000/status/631201649219010561
* BUGFIX: copy_local behaviour was broken - https://github.com/fsprojects/Paket/issues/972

#### 1.26.0 - 10.08.2015
* BUGFIX: Paket mixed responses and downloads - https://github.com/fsprojects/Paket/issues/966

#### 1.25.0 - 10.08.2015
* Fix case-sensitivity of boostrapper on mono
* Reactive NuGet v3
* Check for conflicts in selective update - https://github.com/fsprojects/Paket/pull/964
* BUGFIX: Escape file names - https://github.com/fsprojects/Paket/pull/960

#### 1.23.0 - 04.08.2015
* BUGFIX: Selective update resolves the graph for selected package - https://github.com/fsprojects/Paket/pull/957

#### 1.22.0 - 31.07.2015
* Use FSharp.Core 4.0
* Fix build exe path which includes whitespace - https://github.com/fsprojects/ProjectScaffold/pull/185
* Preserve encoding upon saving solution - https://github.com/fsprojects/Paket/pull/940
* BUGFIX: If we specify a templatefile in paket pack it still packs all templates - https://github.com/fsprojects/Paket/pull/944
* BUGFIX: If we specify a type project templatefile in paket pack it should find the project - https://github.com/fsprojects/Paket/issues/945
* BUGFIX: Paket pack succeeded even when there're missing files - https://github.com/fsprojects/Paket/issues/948
* BUGFIX: FindAllFiles should handle paths that are longer than 260 characters - https://github.com/fsprojects/Paket/issues/949

#### 1.21.0 - 23.07.2015
* Allow NuGet packages to put version in the path - https://github.com/fsprojects/Paket/pull/928

#### 1.20.0 - 21.07.2015
* Allow to get version requirements from paket.lock instead of paket.dependencies - https://github.com/fsprojects/Paket/pull/924
* Add new ASP.NET 5.0 monikers - https://github.com/fsprojects/Paket/issues/921
* BUGFIX: Paket crashed with Null Ref Exception for MBrace - https://github.com/fsprojects/Paket/issues/923
* BUGFIX: Exclude submodules from processing - https://github.com/fsprojects/Paket/issues/918

#### 1.19.0 - 13.07.2015
* Support Odata query fallback for package details with /odata prefix - https://github.com/fsprojects/Paket/pull/922
* Establish beta-level comatibility with Klondike nuget server - https://github.com/fsprojects/Paket/pull/907
* BUGFIX: Improved SemVer parser - https://github.com/fsprojects/Paket/pull/920
* BUGFIX: Added fix for windows-style network source-paths in dependencies parser - https://github.com/fsprojects/Paket/pull/903
* BUGFIX: Settings for dependent packages are now respected - https://github.com/fsprojects/Paket/pull/919
* BUGFIX: `--force` option is working for install/update/restore remote files too
* BUGFIX: Delete cached errors if all sources fail - https://github.com/fsprojects/Paket/issues/908
* BUGFIX: Use updated globbing for paket.template
* COSMETICS: Better error message when package doesn't exist
* COSMETICS: Show better error message when a package is used in `paket.references` but not in `paket.lock`

#### 1.18.0 - 22.06.2015
* Exclusion syntax for paket.template files - https://github.com/fsprojects/Paket/pull/882
* BUGFIX: Issue with `paket pack` and multiple paket.template files fixed - https://github.com/fsprojects/Paket/issues/893

#### 1.17.0 - 22.06.2015
* Tab completion for installed packages in Paket.PowerShell - https://github.com/fsprojects/Paket/pull/892
* BUGFIX: Find-package-versions did not work - https://github.com/fsprojects/Paket/issues/886
* BUGFIX: Find-packages did not work - https://github.com/fsprojects/Paket/issues/888 https://github.com/fsprojects/Paket/issues/889
* COSMETICS: Improved the documentation for the commands - https://github.com/fsprojects/Paket/pull/891

#### 1.16.0 - 21.06.2015
* Make sure retrieved versions are ordered by version with latest version first - https://github.com/fsprojects/Paket/issues/886
* PowerShell argument tab completion for Paket-Add - https://github.com/fsprojects/Paket/pull/887
* Detection of DNX and DNXCore frameworks
* BUGFIX: Exceptions were not logged to command line - https://github.com/fsprojects/Paket/pull/885

#### 1.15.0 - 18.06.2015
* Paket.PowerShell support for Package Manager Console - https://github.com/fsprojects/Paket/pull/875
* Fix download of outdated files - https://github.com/fsprojects/Paket/issues/876

#### 1.14.0 - 14.06.2015
* Chocolatey support for Paket.PowerShell - https://github.com/fsprojects/Paket/pull/872
* BUGFIX: Single version in deps file created invalid dependend package- https://github.com/fsprojects/Paket/issues/871

#### 1.13.0 - 12.06.2015
* Paket.PowerShell support - https://github.com/fsprojects/Paket/pull/839
* EXPERIMENTAL: Allow link:false settings for file references in `paket.references` files
* BUGFIX: `paket update` did not pick latest prerelease version of indirect dependency - https://github.com/fsprojects/Paket/issues/866

#### 1.12.0 - 09.06.2015
* BUGFIX: Paket add should not update the package if it's already there
* BUGFIX: "copy_local" was not respected for indirect dependencies - https://github.com/fsprojects/Paket/issues/856
* BUGFIX: Suggest only packages from the installed sources - https://github.com/fsprojects/Paket.VisualStudio/issues/57
* BUGFIX: Trace license warning only in verbose mode - https://github.com/fsprojects/Paket/issues/862
* BUGFIX: Fix ./ issues during pack
* BUGFIX: Serialize != operator correctly - https://github.com/fsprojects/Paket/issues/857
* COSMETICS: Don't save the `paket.lock` file if it didn't changed

#### 1.11.0 - 08.06.2015
* Support for cancelling bootstrapper - https://github.com/fsprojects/Paket/pull/860
* Increase timeout for restricted access mode - https://github.com/fsprojects/Paket/issues/858

#### 1.10.0 - 02.06.2015
* `paket init` puts Paket binaries into the project path - https://github.com/fsprojects/Paket/pull/853
* Do not duplicate files in the nupkg - https://github.com/fsprojects/Paket/issues/851
* Pack command reuses project version if directly given - https://github.com/fsprojects/Paket/issues/837
* BUGFIX: `paket install` was not respecting `content:none` - https://github.com/fsprojects/Paket/issues/854

#### 1.9.0 - 30.05.2015
* Paket pack allows to specify current nuget version as dependency - https://github.com/fsprojects/Paket/issues/837
* BUGFIX: Fix long version of --silent flag - https://github.com/fsprojects/Paket/pull/849

#### 1.8.0 - 28.05.2015
* Implement --no-install and --redirects for "paket update" - https://github.com/fsprojects/Paket/pull/847
* BUGFIX: Fix inconsistent parameter names - https://github.com/fsprojects/Paket/pull/846

#### 1.7.2 - 28.05.2015
* New `--only-referenced` parameter for restore - https://github.com/fsprojects/Paket/pull/843
* Make the output path relative to the dependencies file - https://github.com/fsprojects/Paket/issues/829
* Analyze content files with case insensitive setting - https://github.com/fsprojects/Paket/issues/816
* BUGFIX: Parse NuGet package prerelease versions containing "-" - https://github.com/fsprojects/Paket/issues/841

#### 1.6.0 - 26.05.2015
* Paket init - init dependencies file with default NuGet source
* Allow to init paket in given directory
* Automatically query all package feeds in "Find packages"
* Allow to override install settings in 'paket.dependencies' with values from 'paket.references' - https://github.com/fsprojects/Paket/issues/836
* BUGFIX: `paket install` fails if package version doesn't match .nupkg file - https://github.com/fsprojects/Paket/issues/834
* BUGFIX: Try to work around issue with mono zip functions - https://github.com/fsharp/FAKE/issues/810

#### 1.5.0 - 21.05.2015
* Property tests for dependencies files parser - https://github.com/fsprojects/Paket/pull/807
* EXPERIMENTAL: Query NuGet feeds in parallel
* Allow to specify the directory for `convert-to-nuget` in PublicAPI
* Expose project Guids from project files
* Allow simplify on concrete dependencies file
* Allow to specify a concrete template file for `paket pack`
* Add overload in PublicAPI for default Restore
* Better tracing during "update package"
* Allow to register trace functions
* Allow to specify a source feed for Find-Packages and Find-Package-Versions command
* BUGFIX: Fix dates in local nuget packages
* BUGFIX: NullReferenceException in `convert-from-nuget` - https://github.com/fsprojects/Paket/pull/831
* BUGFIX: `Convert-from-nuget` quotes source feeds - https://github.com/fsprojects/Paket/pull/833
* BUGFIX: Observable.ofAsync fires OnCompleted - https://github.com/fsprojects/Paket/pull/835
* BUGFIX: Work around issue with CustomAssemblyAttributes during `paket pack` - https://github.com/fsprojects/Paket/issues/827
* BUGFIX: Fix dates after creating a package
* BUGFIX: Always trim package names from command line
* BUGFIX: Always show default nuget stream in completion

#### 1.4.0 - 08.05.2015
* EXPERIMENTAL: Find-Packages command - http://fsprojects.github.io/Paket/paket-find-packages.html
* EXPERIMENTAL: Find-Package-Versions command - http://fsprojects.github.io/Paket/paket-find-package-versions.html
* EXPERIMENTAL: Show-Installed-Packages command - http://fsprojects.github.io/Paket/paket-show-installed-packages.html
* Expose GetDefinedNuGetFeeds in Public API
* Expose GetSources in Public API
* BUGFIX: NuGet Convert works with empty version strings - https://github.com/fsprojects/Paket/pull/821
* BUGFIX: Don't shortcut conflicting addition
* BUGFIX: Better pin down behaviour during "Smart Update""
* BUGFIX: Only replace nuget package during add if the old one had no version
* BUGFIX: Put fixed packages to the end - https://github.com/fsprojects/Paket/issues/814
* BUGFIX: Fix `paket add` if package is already there - https://github.com/fsprojects/Paket/issues/814
* BUGFIX: Fix `paket add` for very first dependency - https://github.com/fsprojects/Paket/issues/814
* BUGFIX: Paket pack had issues with \ in subfolders - https://github.com/fsprojects/Paket/issues/812
* BZGFIX: Use https://api.nuget.org/v3/index.json for Autocomplete
* BUGFIX: Set exit code to 1 if the command line parser finds error
* BUGFIX: Windows restrictions were not parsed from lockfile - https://github.com/fsprojects/Paket/issues/810
* BUGFIX: Paket tries to keep the alphabetical order when using `paket add`
* BUGFIX: Do not generate entries for empty extensions in nupkg
* BUGFIX: Portable framework restrictions were not parsed from lockfile - https://github.com/fsprojects/Paket/issues/810
* COSMETICS: "Done" message in bootstrapper
* COSMETICS: -s parameter for Bootstrapper
* COSMETICS: Don't perform unnecessary installs during `paket add`
* COSMETICS: Always print the command on command parser error

#### 1.3.0 - 30.04.2015
* Paket keeps paket.dependencies as stable as possible during edits - https://github.com/fsprojects/Paket/pull/802
* `paket push` doesn't need a dependencies file any more - https://github.com/fsprojects/Paket/issues/800
* Added `--self` for self update of bootstrapper - https://github.com/fsprojects/Paket/issues/791
* BUGFIX: `convert-from-nuget` doen`t duplicate sources anymore - https://github.com/fsprojects/Paket/pull/804

#### 1.2.0 - 24.04.2015
* Add Paket.BootStrapper NuGet package - https://github.com/fsprojects/Paket/issues/790

#### 1.1.3 - 24.04.2015
* Fix StackOverflowException when using local path - https://github.com/fsprojects/Paket/issues/795

#### 1.1.2 - 24.04.2015
* `paket add` should not change dependencies file if the package is misspelled - https://github.com/fsprojects/Paket/issues/798

#### 1.1.1 - 24.04.2015
* Support developmentDependency nuget dependencies - https://github.com/fsprojects/Paket/issues/796

#### 1.1.0 - 23.04.2015
* Pack command is able to detect portable frameworks - https://github.com/fsprojects/Paket/issues/797

#### 1.0.2 - 23.04.2015
* `Convert-from-nuget` removes custom import and targets - https://github.com/fsprojects/Paket/pull/792

#### 1.0.1 - 20.04.2015
* New bootstrapper protects paket.exe from incomplete github downloads - https://github.com/fsprojects/Paket/pull/788

#### 1.0.0 - 17.04.2015
* Big release from fsharpex

#### 0.42.1 - 17.04.2015
* BUGFIX: Smart Install is no longer adding dependencies to paket.dependencies if specified in paket.references but not in paket.dependencies - https://github.com/fsprojects/Paket/issues/779
* BUGFIX: Fix smart install when we add a pinned version - https://github.com/fsprojects/Paket/issues/777
* Trace NuGet server response in verbose mode - https://github.com/fsprojects/Paket/issues/775
* BUGFIX: Fixing wrong local path detection with `paket install` - https://github.com/fsprojects/Paket/pull/773
* BUGFIX: Fixed zip opening on mono - https://github.com/fsprojects/Paket/pull/774

#### 0.41.0 - 13.04.2015
* New Testimonials page - http://fsprojects.github.io/Paket/testimonials.html
* New `PAKET.VERSION` environment variable for bootstraper - https://github.com/fsprojects/Paket/pull/771
* `convert-from-nuget` aggregates target framework from packages.config files - https://github.com/fsprojects/Paket/pull/768
* Improved config file formatting with indented binding redirects - https://github.com/fsprojects/Paket/pull/769
* BUGFIX: Fixed home path detection - https://github.com/fsprojects/Paket/pull/770
* COSMETICS: Better error message when `paket.dependencies` is missing - https://github.com/fsprojects/Paket/issues/764

#### 0.40.0 - 09.04.2015
* Try to fix dates in Nuget packages - https://github.com/fsprojects/Paket/issues/761
* `convert-from-nuget` reads target framework from packages.config files - https://github.com/fsprojects/Paket/pull/760
* Allow . in target file names for pack - https://github.com/fsprojects/Paket/issues/756

#### 0.39.0 - 08.04.2015
* Upgrading to .NET 4.5
* Removing DotNetZip and using the .NET 4.5 Zip APIs instead - https://github.com/fsprojects/Paket/pull/732
* Boostrapper download without `nuget.exe` - https://github.com/fsprojects/Paket/pull/734
* Added frameworkAssemblies to nuspec templating - https://github.com/fsprojects/Paket/issues/740
* BUGFIX: Only pick up project output files for pack that exactly match assembly filename - https://github.com/fsprojects/Paket/issues/752
* BUGFIX: Detect Silverlight version in csproj files - https://github.com/fsprojects/Paket/issues/751
* BUGFIX: Fix mono timeout during license download - https://github.com/fsprojects/Paket/issues/746
* BUGFIX: Detect `sl` as Silverlight - https://github.com/fsprojects/Paket/issues/744

#### 0.38.0 - 30.03.2015
* The restore process downloads package licenses automatically - https://github.com/fsprojects/Paket/pull/737

#### 0.37.0 - 28.03.2015
* Fallback to NuGet.exe if the bootstrapper fails to download from GitHub - https://github.com/fsprojects/Paket/pull/733
* COSMETICS: Display the file name if Paket crashes on some invalid file - https://github.com/fsprojects/Paket/pull/730

#### 0.36.0 - 27.03.2015
* Allow to add references section to paket.template file - https://github.com/fsprojects/Paket/issues/721
* Allow to compute libraries for specific framework - https://github.com/fsprojects/Paket/issues/723
* Detect .NET 4.6 - https://github.com/fsprojects/Paket/issues/727
* SemVer allows "number + build metadata" format - https://github.com/fsprojects/Paket/issues/704
* `paket push` shows status information - https://github.com/fsprojects/Paket/pull/695
* BUGFIX: Maintain order of content file items - https://github.com/fsprojects/Paket/pull/722
* BUGFIX: `Convert-from-nuget` ignores disabled NuGet feeds - https://github.com/fsprojects/Paket/pull/720
* BUGFIX: Smart install should not remove sources from `paket.dependencies` - https://github.com/fsprojects/Paket/pull/726
* BUGFIX: Smart install should create paket.lock if we have references files - https://github.com/fsprojects/Paket/pull/725
* COSMETICS: better tracing of intermediate resolution conflicts

#### 0.34.0 - 12.03.2015
* `paket pack` pretty-prints it's nuspec - https://github.com/fsprojects/Paket/issues/691
* Paket packs .MDBs docs into the nupkg - https://github.com/fsprojects/Paket/issues/693
* paket pack / paket.template support wildcard patterns - https://github.com/fsprojects/Paket/issues/690
* Allow empty lines in `paket.template` and report file name if parser fails - https://github.com/fsprojects/Paket/issues/692
* BUGFIX: paket.template - file type respects dir without slash at the end - https://github.com/fsprojects/Paket/issues/698
* BUGFIX: paket-files folder is alwaays relative to `paket.dependencies` - https://github.com/fsprojects/Paket/issues/564
* BUGFIX: `paket install` respects manual paket nodes - https://github.com/fsprojects/Paket/issues/679

#### 0.33.0 - 10.03.2015
* Paket packs XML docs into the nupkg - https://github.com/fsprojects/Paket/issues/689
* BUGFIX: Install settings from `paket.dependencies` should override package settings - https://github.com/fsprojects/Paket/issues/688

#### 0.32.0 - 09.03.2015
* PERFORMANCE: If resolver runs into conflict then use Warnsdorff's rule - https://github.com/fsprojects/Paket/pull/684
* BUGFIX: Fixed Linux install scripts - https://github.com/fsprojects/Paket/pull/681
* Support for WinExe output type - https://github.com/fsprojects/Paket/pull/675
* BUGFIX: Fix Nuget compat issue with leading zeros - https://github.com/fsprojects/Paket/pull/672
* BUGFIX: Detect inter project dependencies without matching package id - https://github.com/fsprojects/Paket/pull/671
* BUGFIX: Parse prerelease numbers into bigint since ints might overflow - https://github.com/fsprojects/Paket/pull/667
* BUGFIX: Optional fields in template files are read correctly - https://github.com/fsprojects/Paket/pull/666
* BUGFIX: Better url and endpoint handling in `paket push` - https://github.com/fsprojects/Paket/pull/663
* COSMETICS: Better tracing when resolver runs into conflict - https://github.com/fsprojects/Paket/pull/684
* COSMETICS: Better error message when a package is listed twice in `paket.references` - https://github.com/fsprojects/Paket/pull/686
* COSMETICS: Use Chessie for ROP - https://github.com/fsprojects/Chessie

#### 0.31.2 - 26.02.2015
* BUGFIX: Robust and much faster template file parser - https://github.com/fsprojects/Paket/pull/660

#### 0.31.1 - 25.02.2015
* Use latest FAKE tasks

#### 0.31.0 - 25.02.2015
* BUGFIX: Fix help for init command - https://github.com/fsprojects/Paket/pull/654
* BUGFIX: Allow non-standard API endpoint for push - https://github.com/fsprojects/Paket/pull/652
* BUGFIX: Special case nuget.org
* BUGFIX: paket add/remove with just project name - https://github.com/fsprojects/Paket/pull/650
* BUGFIX: Uploading packages as multiform content type - https://github.com/fsprojects/Paket/pull/651
* BUGFIX: Handle transient dependencies better in pack command - https://github.com/fsprojects/Paket/pull/649
* BUGFIX: Only load custom attributes if not given in TemplateFile or cmd parameter
* BUGFIX: Detect .NET 4.5.1 - https://github.com/fsprojects/Paket/pull/647

#### 0.30.0 - 23.02.2015
* New command: `paket pack` - http://fsprojects.github.io/Paket/paket-pack.html
* New command: `paket push` - http://fsprojects.github.io/Paket/paket-push.html
* Improved command line help - https://github.com/fsprojects/Paket/pull/639
* BUGFIX: fix no_auto_restore option parsing  - https://github.com/fsprojects/Paket/issues/632

#### 0.29.0 - 18.02.2015
* Allow local NuGet sources with spaces in `paket.dependencies` - https://github.com/fsprojects/Paket/issues/616
* Streamlined install options in `paket.dependencies` and `paket.references` - https://github.com/fsprojects/Paket/issues/587
* Allow to opt-out of targets import - https://github.com/fsprojects/Paket/issues/587
* New option to add/remove packages for a single project - https://github.com/fsprojects/Paket/pull/610
* BUGFIX: Blacklisted Microsoft.Bcl.Build.targets - https://github.com/fsprojects/Paket/issues/618
* BUGFIX: Selective update doesn't add package twice from `paket.references` anymore
* BUGFIX: `paket install` installs GitHub source files
* COSMETICS: Respect home directories on mono - https://github.com/fsprojects/Paket/issues/612
* COSMETICS: `paket add` inserts the new package in alphabetical position - https://github.com/fsprojects/Paket/issues/596

#### 0.28.0 - 16.02.2015
* Add a simple API which allows to retrieve NuGet v3 autocomplete
* Allow unix-style comments in `paket.dependencies` file
* BUGFIX: `paket restore` does not fail on missing `paket.version` files - https://github.com/fsprojects/Paket/issues/600
* BUGFIX: Parsing of conditional dependencies should detect portable case - https://github.com/fsprojects/Paket/issues/594
* BUGFIX: Prerelease requirements in `paket.dependencies` should override package dependencies - https://github.com/fsprojects/Paket/issues/607
* BUGFIX: Try to ease the pain with mono bug in Process class - https://github.com/fsprojects/Paket/issues/599
* BUGFIX: `paket restore` does not re-download http references - https://github.com/fsprojects/Paket/issues/592
* BUGFIX: Make DeletePaketNodes more robust - https://github.com/fsprojects/Paket/issues/591
* BUGFIX: Install content files on mono - https://github.com/fsprojects/Paket/issues/561
* BUGFIX: Install process doesn't duplicate Imports of targets files any more - https://github.com/fsprojects/Paket/issues/588
* BUGFIX: Don't remove comments from `paket.dependencies` file - https://github.com/fsprojects/Paket/issues/584
* COSMETICS: Paket should not reformat app/web.config files while changing assembly redirects - https://github.com/fsprojects/Paket/issues/597

#### 0.27.0 - 07.02.2015
* Install process will reference `.props` and `.targets` files from NuGet packages - https://github.com/fsprojects/Paket/issues/516
* Don't internalize in paket.exe during ILMerge
* Allow to download from pre-authenticated MyGet feed - https://github.com/fsprojects/Paket/issues/466
* BUGFIX: Fix `paket install --hard` for FSharp.Core - https://github.com/fsprojects/Paket/issues/579
* BUGFIX: `paket convert-from-nuget` ignores casing when looking for nuget.targets - https://github.com/fsprojects/Paket/issues/580
* BUGFIX: `paket install` correctly parses HTTP references - https://github.com/fsprojects/Paket/pull/571
* BUGFIX: `paket.dependencies` parser now fails if tokens are not valid
* COSMETICS: Prerelease strings are checked that they don't contain operators
* COSMETICS: Create an install function in the API which takes a `paket.dependencies` file as text - https://github.com/fsprojects/Paket/issues/576

#### 0.26.0 - 31.01.2015
* Allow to opt-out of old frameworks in `paket.dependencies` - http://fsprojects.github.io/Paket/nuget-dependencies.html#Framework-restrictions
* Allow `copy_local` settings in `paket.references` - http://fsprojects.github.io/Paket/references-files.html#copy_local-settings
* COSMETICS: `paket.lock` beautification for HTTP specs - https://github.com/fsprojects/Paket/pull/571

#### 0.25.0 - 25.01.2015
* BUGFIX: If more than one TargetFramework-specific dependency to the same package exist, we take the latest one - https://github.com/fsprojects/Paket/pull/567
* BUGFIX: Removes interactive-shell-check on `add auth` - https://github.com/fsprojects/Paket/pull/565
* BUGFIX: Can parse open NuGet ranges in brackets - https://github.com/fsprojects/Paket/issues/560
* BUGFIX: Detect `net35-client` - https://github.com/fsprojects/Paket/issues/559
* BUGFIX: Show help for `auto-restore` command - https://github.com/fsprojects/Paket/pull/558

#### 0.24.0 - 19.01.2015
* Allow to disable Visual Studio NuGet package restore - http://fsprojects.github.io/Paket/paket-auto-restore.html
* BUGFIX: Probe for unnormalized and normalized versions in local NuGet feeds - https://github.com/fsprojects/Paket/issues/556

#### 0.23.0 - 15.01.2015
* Refactored `init` & `init auto restore` to Railway Oriented Programming - https://github.com/fsprojects/Paket/pull/533
* Refactored FindRefs to Railway Oriented Programming - https://github.com/fsprojects/Paket/pull/529
* BUGFIX: paket.bootstrapper.exe and paket.exe use better proxy detection - https://github.com/fsprojects/Paket/pull/552
* BUGFIX: `paket add` offered to add dependencies even when they are already added - https://github.com/fsprojects/Paket/issues/550
* BUGFIX: Detect `Net20-client` - https://github.com/fsprojects/Paket/issues/547
* BUGFIX: Give better error message when package is not found in a local feed - https://github.com/fsprojects/Paket/issues/545
* BUGFIX: Don't download gists that are up-to-date - https://github.com/fsprojects/Paket/issues/513
* BUGFIX: fix parsing of longer http links - https://github.com/fsprojects/Paket/pull/536
* BUGFIX: Detect correct `paket.references` filenames during convert-from-nuget
* BUGFIX: If no package source is found during convert-from-nuget we use the default NuGet feed
* COSMETICS: Config file is only saved when needed
* COSMETICS: Ignore completely empty lib folders
* COSMETICS: `paket convert-from-nuget` warns if it can't find a NuGet feed - https://github.com/fsprojects/Paket/issues/548
* COSMETICS: Remove icon from bootstrapper to make file size much smaller

#### 0.22.0 - 05.01.2015
* Bootstrapper avoids github API - https://github.com/fsprojects/Paket/issues/510
* Refactoring to Railwal Oriented Programming - http://fsharpforfunandprofit.com/rop/
* Always trim line end in lockfile
* Improved binding redirects detection - https://github.com/fsprojects/Paket/pull/507
* Don't catch NullReferenceExceptions for now - https://github.com/fsprojects/Paket/issues/505
* BUGFIX: Paket update nuget X doesn't work - https://github.com/fsprojects/Paket/issues/512

#### 0.21.0 - 02.01.2015
* New `--log-file` parameter allows to trace into logfile - https://github.com/fsprojects/Paket/pull/502
* Trace stacktrace on all NullReferenceExceptions - https://github.com/fsprojects/Paket/issues/500
* Paket.locked file has 2 minute timeout
* BUGFIX: Detect the version of a GitHub gist correctly - https://github.com/fsprojects/Paket/issues/499
* BUGFIX: Dependencies file saves http and gist links correctly - https://github.com/fsprojects/Paket/issues/498
* BUGFIX: Don't relax "OverrideAll" conditions during `paket install`
* BUGFIX: fix priority of parsing atom nuget feed for package Id - https://github.com/fsprojects/Paket/issues/494
* BUGFIX: fix JSON deserializer and reactivate cache - https://github.com/fsprojects/Paket/pull/495
* BUGFIX: Make the file search for app.config and web.config case insensitive - https://github.com/fsprojects/Paket/issues/493
* BUGFIX: Don't add duplicate lines in `packet.dependencies` - https://github.com/fsprojects/Paket/issues/492
* BUGFIX: Keep framework restrictions in `paket install`- https://github.com/fsprojects/Paket/issues/486
* WORKAROUND: Do not fail on BadCrcException during unzip and only show a warning - https://github.com/fsprojects/Paket/issues/484
* WORKAROUND: Disable NuGet v3 feed for now - seems to be unreliable.
* PERFORMANCE: Don't parse project files twice - https://github.com/fsprojects/Paket/issues/487
* PERFORMANCE: Cache platform penalty calculation - https://github.com/fsprojects/Paket/issues/487
* PERFORMANCE: Use StringBuilder for path replacement - https://github.com/fsprojects/Paket/issues/487
* PERFORMANCE: Cache feed errors - https://github.com/fsprojects/Paket/issues/487
* PERFORMANCE: Put feed url into cache filename - https://github.com/fsprojects/Paket/issues/487
* PERFORMANCE: Relax prerelease requirements for pinned versions - https://github.com/fsprojects/Paket/issues/487
* PERFORMANCE: Don't enumerate all files, since we only need lib files - https://github.com/fsprojects/Paket/issues/487
* PERFORMANCE: Pin sourcefile dependencies - https://github.com/fsprojects/Paket/issues/487
* PERFORMANCE: Cache path penalty calculation - https://github.com/fsprojects/Paket/issues/487
* PERFORMANCE: Cache path extraction - https://github.com/fsprojects/Paket/issues/487

#### 0.20.1 - 30.12.2014
* COSMETICS: Trim end of line in lockfile.

#### 0.20.0 - 29.12.2014
* `paket install` performs a selective update based on the changes in the dependencies file - http://fsprojects.github.io/Paket/lock-file.html#Performing-updates
* Paket.exe acquires a lock for all write processes - https://github.com/fsprojects/Paket/pull/469
* New command to add credentials - http://fsprojects.github.io/Paket/paket-config-file.html#Add-credentials
* Smarter conditional NuGet dependencies - https://github.com/fsprojects/Paket/pull/462
* If environment auth variables are empty a fallback to the config is used- https://github.com/fsprojects/Paket/pull/459
* Better handling for multiple files from same GitHub repository - https://github.com/fsprojects/Paket/pull/451
* Extend Public API for plugin
* BUGFIX: Remove parsing of invalid child element of ProjectReference - https://github.com/fsprojects/Paket/pull/453
* BUGFIX: Don't add NuGet packages twice to a references file - https://github.com/fsprojects/Paket/pull/460
* BUGFIX: Use Max strategy for `paket outdated --ingore-constraints` - https://github.com/fsprojects/Paket/pull/463
* BUGFIX: Don't delete downloaded github zip file
* BUGFIX: Cannot install nuget packages from local TeamCity feeds due to proxy - https://github.com/fsprojects/Paket/pull/482
* BUGFIX: Don't touch framework assemblies if not needed
* BUGFIX: Check versions file synchronously
* BUGFIX: Restore console color after handling exception - https://github.com/fsprojects/Paket/pull/467
* COSMETICS: `>= 0` version range simplified to empty string - https://github.com/fsprojects/Paket/pull/449
* COSMETICS: Paket.exe and paket.bootstrapper.exe have a logo - https://github.com/fsprojects/Paket/pull/473

#### 0.18.0 - 09.12.2014
* Show command help on `--help` - https://github.com/fsprojects/Paket/pull/437
* Allow to opt in to BindingRedirects - https://github.com/fsprojects/Paket/pull/436
* Don't run simplify in strict mode - https://github.com/fsprojects/Paket/pull/443
* Allow to remove NuGet packages in interactive mode - https://github.com/fsprojects/Paket/pull/432
* Added auto-unzip of downloaded archives - https://github.com/fsprojects/Paket/pull/430
* Allow to reference binary files via http reference - https://github.com/fsprojects/Paket/pull/427
* Faster BindingRedirects - https://github.com/fsprojects/Paket/pull/414
* Using a different FSharp.Core NuGet package - https://github.com/fsprojects/Paket/pull/416
* Find the paket.references file in upper directories - https://github.com/fsprojects/Paket/pull/409
* Allow `paket.references` files in upper directories - https://github.com/fsprojects/Paket/pull/403
* Clear failure message for `paket simplify`, when lock file is outdated - https://github.com/fsprojects/Paket/pull/403
* BUGFIX: `Selective update` updates only dependent packages - https://github.com/fsprojects/Paket/pull/410
* BUGFIX: If there are only prereleases we should just take these
* BUGFIX: `paket update nuget <name>` fails if <name> was not found in lockfile - https://github.com/fsprojects/Paket/issues/404
* BUGFIX: Unescape library filename - https://github.com/fsprojects/Paket/pull/412
* BUGFIX: Allow to reference multiple files from same repository directory - https://github.com/fsprojects/Paket/pull/445
* BUGFIX: Don't reference satellite assemblies - https://github.com/fsprojects/Paket/pull/444
* BUGFIX: Binding redirect version is picked from highest library version - https://github.com/fsprojects/Paket/pull/422
* BUGFIX: Handle numeric part of PreRelease identifiers correctly - https://github.com/fsprojects/Paket/pull/426
* BUGFIX: Fixed casing issue in selective update - https://github.com/fsprojects/Paket/pull/434
* BUGFIX: Parse http links from lockfile
* BUGFIX: Calculate dependencies file name for http resources - https://github.com/fsprojects/Paket/pull/428

#### 0.17.0 - 29.11.2014
* FrameworkHandling: Support more portable profiles and reduce the impact in the XML file
* FrameworkHandling: support extracting Silverlight5.0 and NetCore4.5 - https://github.com/fsprojects/Paket/pull/389
* New command `paket init` - http://fsprojects.github.io/Paket/paket-init.html
* Better error message for missing files in paket.lock file - https://github.com/fsprojects/Paket/pull/402
* BUGFIX: Crash on 'install' when input seq was empty - https://github.com/fsprojects/Paket/pull/395
* BUGFIX: Handle multiple version results from NuGet - https://github.com/fsprojects/Paket/pull/393

#### 0.16.0 - 23.11.2014
* Integrate BindingRedirects into Paket install process - https://github.com/fsprojects/Paket/pull/383
* BUGFIX: Download of GitHub files should clean it's own directory - https://github.com/fsprojects/Paket/issues/385
* BUGFIX: Don't remove custom framework references - https://github.com/fsprojects/Paket/issues/376
* BUGFIX: Path to dependencies file is now relative after `convert-from-nuget` - https://github.com/fsprojects/Paket/pull/379
* BUGFIX: Restore command in targets file didn't work with spaces in paths - https://github.com/fsprojects/Paket/issues/375
* BUGFIX: Detect FrameworkReferences without restrictions in nuspec file and install these
* BUGFIX: Read sources even if we don't find packages - https://github.com/fsprojects/Paket/issues/372

#### 0.15.0 - 19.11.2014
* Allow to use basic framework restrictions in NuGet packages - https://github.com/fsprojects/Paket/issues/307
* Support feeds that don't support NormalizedVersion - https://github.com/fsprojects/Paket/issues/361
* BUGFIX: Use Nuget v2 as fallback
* BUGFIX: Accept and normalize versions like 6.0.1302.0-Preview - https://github.com/fsprojects/Paket/issues/364
* BUGFIX: Fixed handling of package dependencies containing string "nuget" - https://github.com/fsprojects/Paket/pull/363

#### 0.14.0 - 14.11.2014
* Uses Nuget v3 API, which enables much faster resolver
* BUGFIX: Keep project file order similar to VS order
* Support unlisted dependencies if nothing else fits - https://github.com/fsprojects/Paket/issues/327

#### 0.13.0 - 11.11.2014
* New support for general HTTP dependencies - http://fsprojects.github.io/Paket/http-dependencies.html
* New F# Interactive support - http://fsprojects.github.io/Paket/reference-from-repl.html
* New `paket find-refs` command - http://fsprojects.github.io/Paket/paket-find-refs.html
* Migration of NuGet source credentials during `paket convert-from-nuget` - http://fsprojects.github.io/Paket/paket-convert-from-nuget.html#Migrating-NuGet-source-credentials
* Bootstrapper uses .NET 4.0 - https://github.com/fsprojects/Paket/pull/355
* Adding --ignore-constraints to `paket outdated` - https://github.com/fsprojects/Paket/issues/308
* PERFORMANCE: If `paket add` doesn't change the `paket.dependencies` file then the resolver process will be skipped
* BUGFIX: `paket update nuget [PACKAGENAME]` should use the same update strategy as `paket add` - https://github.com/fsprojects/Paket/issues/330
* BUGFIX: Trailing whitespace is ignored in `paket.references`

#### 0.12.0 - 07.11.2014
* New global paket.config file - http://fsprojects.github.io/Paket/paket-config-file.html
* Trace warning when we replace NuGet.exe with NuGet.CommandLine - https://github.com/fsprojects/Paket/issues/320
* Allow to parse relative NuGet folders - https://github.com/fsprojects/Paket/issues/317
* When paket skips a framework install because of custom nodes it shows a warning - https://github.com/fsprojects/Paket/issues/316
* Remove the namespaces from the nuspec parser - https://github.com/fsprojects/Paket/pull/315
* New function which extracts the TargetFramework of a given projectfile.
* New function which calculates dependencies for a given projectfile.
* Project output type can be detected from a project file
* Allow to retrieve inter project dependencies from a project file
* BUGFIX: Exclude unlisted NuGet packages in Resolver - https://github.com/fsprojects/Paket/issues/327
* BUGFIX: Detect Lib vs. lib folder on Linux - https://github.com/fsprojects/Paket/issues/332
* BUGFIX: Paket stopwatch was incorrect - https://github.com/fsprojects/Paket/issues/326
* BUGFIX: Paket failed on generating lockfile for LessThan version requirement - https://github.com/fsprojects/Paket/pull/314
* BUGFIX: Don't match suffixes in local NuGet packages - https://github.com/fsprojects/Paket/issues/317
* BUGFIX: Don't fail with NullReferenceException when analyzing nuget.config - https://github.com/fsprojects/Paket/issues/319

#### 0.11.0 - 29.10.2014
* Build a merged install model with all packages - https://github.com/fsprojects/Paket/issues/297
* `paket update` command allows to set a version - http://fsprojects.github.io/Paket/paket-update.html#Updating-a-single-package
* `paket.targets` is compatible with specific references files - https://github.com/fsprojects/Paket/issues/301
* BUGFIX: Paket no longer leaves transitive dependencies in lockfile after remove command - https://github.com/fsprojects/Paket/pull/306
* BUGFIX: Don't use "global override" for selective update process - https://github.com/fsprojects/Paket/issues/310
* BUGFIX: Allow spaces in quoted parameter parsing - https://github.com/fsprojects/Paket/pull/311

#### 0.10.0 - 24.10.2014
* Initial version of `paket remove` command - http://fsprojects.github.io/Paket/paket-remove.html
* Paket add doesn't fail on second attempt - https://github.com/fsprojects/Paket/issues/295
* Report full paths when access is denied - https://github.com/fsprojects/Paket/issues/242
* Visual Studio restore only restores for the current project
* BUGFIX: Selective update keeps all other versions
* BUGFIX: Install process accepts filenames with `lib`
* BUGFIX: Fix !~> resolver
* BUGFIX: Use normal 4.0 framework libs when we only specify net40
* BUGFIX: Fix timing issue with paket install --hard - https://github.com/fsprojects/Paket/issues/293
* BUGFIX: Fix namespace handling in nuspec files
* BUGFIX: Add default nuget source to dependencies file if original project has no source

#### 0.9.0 - 22.10.2014
* Allow to restore packages from paket.references files - http://fsprojects.github.io/Paket/paket-restore.html
* Detect local nuspec with old XML namespace - https://github.com/fsprojects/Paket/issues/283
* `paket add` command tries to keep all other packages stable.
* Added another profile mapping for Profile136 - https://github.com/fsprojects/Paket/pull/262
* More portable profiles - https://github.com/fsprojects/Paket/issues/281
* Added net11 to framework handling - https://github.com/fsprojects/Paket/pull/269
* Create references for Win8 - https://github.com/fsprojects/Paket/issues/280
* Detect VS automatic nuget restore and create paket restore - http://fsprojects.github.io/Paket/paket-convert-from-nuget.html#Automated-process
* `paket convert-from-nuget` doesn't duplicate paket solution items - https://github.com/fsprojects/Paket/pull/286
* BUGFIX: Paket removes old framework references if during install - https://github.com/fsprojects/Paket/issues/274
* BUGFIX: Don't let the bootstrapper fail if we already have a paket.exe
* BUGFIX: Use the Id property when NuGet package name and id are different - https://github.com/fsprojects/Paket/issues/265

#### 0.8.0 - 15.10.2014
* Smarter install in project files
* Paket handles .NET 4.5.2 and .NET 4.5.3 projects - https://github.com/fsprojects/Paket/issues/260
* New command: `paket update nuget <package id>` - http://fsprojects.github.io/Paket/paket-update.html#Updating-a-single-package
* BUGFIX: Do not expand auth when serializing dependencies file - https://github.com/fsprojects/Paket/pull/259
* BUGFIX: Create catch all case for unknown portable frameworks

#### 0.7.0 - 14.10.2014
* Initial support for referencing full github projects - http://fsprojects.github.io/Paket/http-dependencies.html#Referencing-a-GitHub-repository
* Allow to use all branches in GitHub sources - https://github.com/fsprojects/Paket/pull/249
* Initial support for frameworkAssemblies from nuspec - https://github.com/fsprojects/Paket/issues/241
* Download github source files with correct encoding - https://github.com/fsprojects/Paket/pull/248
* Add FSharp.Core.Microsoft.Signed as dependency
* Install model uses portable versions for net40 and net45 when package doesn't contain special versions
* Install command displays existing versions if constraint does not match any version
* Restore command doesn't calc install model.
* Use https in DefaultNugetStream - https://github.com/fsprojects/Paket/pull/251
* BUGFIX: Paket only deletes files which will are downloaded by init-auto-restore process - https://github.com/fsprojects/Paket/pull/254
* BUGFIX: Paket convert-from-nuget failed when package source keys contain invalid XML element chars  - https://github.com/fsprojects/Paket/issues/253

#### 0.6.0 - 11.10.2014
* New restore command - http://fsprojects.github.io/Paket/paket-restore.html
* Report if we can't find packages for top level dependencies.
* Faster resolver
* Try /FindPackagesById before /Packages for nuget package version no. retrieval
* New Paket.Core package on NuGet - https://www.nuget.org/packages/Paket.Core/
* BUGFIX: Prefer full platform builds over portable builds

#### 0.5.0 - 09.10.2014
* Bootstrapper will only download stable releases by default - http://fsprojects.github.io/Paket/bootstrapper.html
* New installer model allows better compatibility with NuGet and should be much faster
* Supporting dot for references file - http://fsprojects.github.io/Paket/http-dependencies.html
* Supporting pagination for long NuGet feeds - https://github.com/fsprojects/Paket/issues/223
* Create a "use exactly this version" operator in order to override package conflicts - http://fsprojects.github.io/Paket/nuget-dependencies.html#Use-exactly-this-version-constraint
* New `content none` mode in paket.dependencies - http://fsprojects.github.io/Paket/dependencies-file.html#No-content-option
* Allow source files in content folder of NuGet packages
* No -D needed for Linux installer - https://github.com/fsprojects/Paket/pull/210
* Content files like `_._`, `*.transform` and `*.pp` are ignored - https://github.com/fsprojects/Paket/issues/207
* The `convert-from-nuget` command adds .paket folder to the sln - https://github.com/fsprojects/Paket/issues/206
* Removed duplicate transitive dependencies from lock file - https://github.com/fsprojects/Paket/issues/200
* If the package download failed Paket retries with force flag
* The `convert-from-nuget` commands sorts the dependencies file
* Use credentials from nuget.config on paket convert-from-nuget - https://github.com/fsprojects/Paket/issues/198
* Deploy fixed targets file - https://github.com/fsprojects/Paket/issues/172
* New [--pre] and [--strict] modes for paket outdated - http://fsprojects.github.io/Paket/paket-outdated.html
* New --no-auto-restore option for `convert-from-nuget` command - http://fsprojects.github.io/Paket/paket-convert-from-nuget.html#Automated-process
* Adding support for new portable profiles
* paket.exe is now signed
* Allow to reference .exe files from NuGet packages
* Use default proxy in paket.exe and bootstrapper.exe - https://github.com/fsprojects/Paket/issues/226
* Keep order of sources in paket.dependencies - https://github.com/fsprojects/Paket/issues/233
* BREAKING CHANGE: Removed --dependencies-file option - from now on it's always paket.dependencies
* BUGFIX: Bootstrapper will not throw NullReferenceException on broken paket.exe downloads
* BUGFIX: Authentication information will not be put in cache
* BUGFIX: Fixes cache issue when using multiple NuGet sources
* BUGFIX: Fixes potential casing issue on Windows
* BUGFIX: paket-files need to go to the top of a project file
* BUGFIX: Do not look for MinimalVisualStudioVersion when adding paket folder to solution - https://github.com/fsprojects/Paket/pull/221
* COSMETICS: Throw better error message if we don't get any versions from NuGet source

#### 0.4.0 - 28.09.2014
* Resolve dependencies for github modules - http://fsprojects.github.io/Paket/http-dependencies.html#Remote-dependencies
* New [--interactive] mode for paket simplify - http://fsprojects.github.io/Paket/paket-simplify.html
* Don't use version in path for github files.
* Better error message when a package resolution conflict arises.

#### 0.3.0 - 25.09.2014
* New command: paket add [--interactive] - http://fsprojects.github.io/Paket/paket-add.html
* New command: paket simplify - http://fsprojects.github.io/Paket/paket-simplify.html
* Better Visual Studio integration by using paket.targets file - http://fsprojects.github.io/Paket/paket-init-auto-restore.html
* Support for NuGet prereleases - http://fsprojects.github.io/Paket/nuget-dependencies.html#PreReleases
* Support for private NuGet feeds - http://fsprojects.github.io/Paket/nuget-dependencies.html#NuGet-feeds
* New NuGet package version constraints - http://fsprojects.github.io/Paket/nuget-dependencies.html#Further-version-constraints
* Respect case sensitivity for package paths for Linux - https://github.com/fsprojects/Paket/pull/137
* Improved convert-from-nuget command - http://fsprojects.github.io/Paket/paket-convert-from-nuget.html
* New paket.bootstrapper.exe (7KB) allows to download paket.exe from github.com - http://fsprojects.github.io/Paket/paket-init-auto-restore.html
* New package resolver algorithm
* Better verbose mode - use -v flag
* Version info is shown at paket.exe start
* paket.lock file is sorted alphabetical (case-insensitive)
* Linked source files now all go underneath a "paket-files" folder.
* BUGFIX: Ensure the NuGet cache folder exists
* BUGFIX: Async download fixed on mono

#### 0.2.0 - 17.09.2014
* Allow to directly link GitHub files - http://fsprojects.github.io/Paket/http-dependencies.html
* Automatic NuGet conversion - http://fsprojects.github.io/Paket/paket-convert-from-nuget.html
* Cleaner syntax in paket.dependencies - https://github.com/fsprojects/Paket/pull/95
* Strict mode - https://github.com/fsprojects/Paket/pull/104
* Detecting portable profiles
* Support content files from nuget - https://github.com/fsprojects/Paket/pull/84
* Package names in Dependencies file are no longer case-sensitive - https://github.com/fsprojects/Paket/pull/108

#### 0.1.4 - 16.09.2014
* Only vbproj, csproj and fsproj files are handled

#### 0.1.3 - 15.09.2014
* Detect FSharpx.Core in packages

#### 0.1.2 - 15.09.2014
* --hard parameter allows better transition from NuGet.exe

#### 0.1.0 - 12.09.2014
* We are live - yay!<|MERGE_RESOLUTION|>--- conflicted
+++ resolved
@@ -1,5 +1,4 @@
-<<<<<<< HEAD
-#### 3.0.0-alpha110 - 12.04.2016
+#### 3.0.0-alpha111 - 12.04.2016
 * Allow to reference git repositories - http://fsprojects.github.io/Paket/git-dependencies.html
 * Allow to run build commands on git repositories - http://fsprojects.github.io/Paket/git-dependencies.html#Running-a-build-in-git-repositories
 * Allow to use git repositories as NuGet source - http://fsprojects.github.io/Paket/git-dependencies.html#Using-Git-repositories-as-NuGet-source
@@ -8,10 +7,9 @@
 * Allows to exclude dll references from a NuGet package - http://fsprojects.github.io/Paket/references-files.html#Excluding-libraries
 * Allows to use aliases for libraries - http://fsprojects.github.io/Paket/references-files.html#Library-aliases
 * BREAKING CHANGE: Removed --hard parameter from all commands. Paket threads all commands as if --hard would have been set - https://github.com/fsprojects/Paket/pull/1567
-=======
+
 #### 2.59.1 - 12.04.2016
 * BUGFIX: Detect net30 moniker
->>>>>>> b6f5602b
 
 #### 2.59.0 - 12.04.2016
 * BUGFIX: Remove process should remove packages from specified groups - https://github.com/fsprojects/Paket/issues/1596
