<<<<<<< HEAD
#### 6.0.0-alpha015 - 2020-02-03
* Full .NET Core / SDK compatible version
=======
#### 5.242.1 - 2020-02-10
* BUGFIX: Don't generate refs to full framework assemblies for netstandard scripts
>>>>>>> 7b9aec41

#### 5.242.0 - 2020-02-03
* Change default TFM on paket init to netcoreap31

#### 5.241.6 - 2020-01-04
* REVERT: Do only disable automagic when FSharp.Core is actually used - https://github.com/fsprojects/Paket/issues/3769

#### 5.241.5 - 2019-12-22
* BUGFIX: Fixed #3763 partially extracted nugets - https://github.com/fsprojects/Paket/pull/3764

#### 5.241.2 - 2019-12-12
* BUGFIX: Paket pack failed when project contained Compile Update entries - https://github.com/fsprojects/Paket/issues/3752

#### 5.241.1 - 2019-12-05
* Added IgnoreConflict option for paket push - https://github.com/fsprojects/Paket/pull/3741

#### 5.240.1 - 2019-12-05
* SECURITY: Check against zip leak in the workaround case of 5.240.0 - https://github.com/fsprojects/Paket/pull/3747

#### 5.240.0 - 2019-12-04
* WORKAROUND: Microsoft pushed couple of invalid zips to nuget.org this works around it - https://github.com/fsprojects/Paket/issues/3743

#### 5.239.0 - 2019-12-03
* PaketUpdate failed with semver 2.0 version and jfrog hosted repository - https://github.com/fsprojects/Paket/issues/3601

#### 5.238.2 - 2019-11-26
* Exclude top-level linux folders for docker support - https://github.com/fsprojects/Paket/issues/3123
* More verbose logging

#### 5.237.0 - 2019-11-25
* Added BootstrapperOutputDir to config - https://github.com/fsprojects/Paket/pull/3733

#### 5.236.6 - 2019-11-21
* REVERT: Paket caused build warnings by adding references to NETStandard.Library - https://github.com/fsprojects/Paket/issues/2852

#### 5.236.1 - 2019-11-20
* BUGFIX: "Update group" kept old versions fixed - https://github.com/fsprojects/Paket/pull/3725

#### 5.236.0 - 2019-11-15
* Paket init is now a bit more opinionated and restricts to netcore3.0, nestandard2.0, nestandard2.1 - https://github.com/fsprojects/Paket/pull/3725

#### 5.235.0 - 2019-11-15
* BUGFIX: DisableImplicitFSharpCoreReference is only set if FSharp.Core is explicitly referenced - https://github.com/fsprojects/Paket/pull/3725
* PERFORMANCE: paket why uses HashSet to keep track of already visited nodes - https://github.com/fsprojects/Paket/pull/3722

#### 5.234.0 - 2019-11-14
* BUGFIX: Keep preferred versions for the correct group - https://github.com/fsprojects/Paket/issues/3717

#### 5.233.0 - 2019-11-13
* BUGFIX: Change cli target detection to not block on "paket --version" - https://github.com/fsprojects/Paket/pull/3706

#### 5.232.0 - 2019-11-11
* Add repository tag to template file - https://github.com/fsprojects/Paket/pull/3707
* BUGFIX: Fixed IndexOutOfRangeException starting from 5.231.0 - https://github.com/fsprojects/Paket/issues/3701
* BUGFIX: Allow GitHub package registry urls without trailing slash - https://github.com/fsprojects/Paket/issues/3700

#### 5.231.0 - 2019-11-05
* PERFORMANCE: Use NuGet v3 as default source in paket init

#### 5.230.0 - 2019-11-05
* PERFORMANCE: Use package details from extracted files

#### 5.229.0 - 2019-11-04
* PERFORMANCE: Prefer latest AutoComplete server

#### 5.227.0 - 2019-10-29
* Support for github NuGet repos - https://github.com/fsprojects/Paket/issues/3692

#### 5.226.0 - 2019-10-17
* New paket.targets to support global and local dotnet paket for old style projetcs - https://github.com/fsprojects/Paket/issues/3687

#### 5.225.0 - 2019-10-17
* Update frameworks to support netcoreapp3.1 - https://github.com/fsprojects/Paket/pull/3688

#### 5.224.0 - 2019-10-09
* Limit number of open connections to a server and add `PAKET_DEBUG_REQUESTS` to debug request failures - https://github.com/fsprojects/Paket/pull/3683

#### 5.223.3 - 2019-10-09
* BUGFIX: Update getResolverStrategy for rootRequirements - https://github.com/fsprojects/Paket/pull/3670

#### 5.220.0 - 2019-09-30
* BUGFIX: Make paket work as global tool again - https://github.com/fsprojects/Paket/issues/3671
* Add PaketCommand contidion for Paket installed as .NET Core 3.0 local tool - https://github.com/fsprojects/Paket/pull/3668/files
* Try hardcoded path for NuGetFallbackFolder - https://github.com/fsprojects/Paket/pull/3663
* BUGFIX: Fixed typo in targets file so that bootstrapper can be found - https://github.com/fsprojects/Paket/pull/3665
* BUGFIX: Fixed UnauthorizedAccessException writing to MyProject.paket.references.cached - https://github.com/fsprojects/Paket/pull/3617
* BUGFIX: Fixed CopyLocal support - https://github.com/fsprojects/Paket/pull/3659

#### 5.219.0 - 2019-09-07
* Support for creating snupkg symbol packages - https://github.com/fsprojects/Paket/pull/3636

#### 5.218.1 - 2019-09-04
* Nuke Paket files after install - https://github.com/fsprojects/Paket/issues/3618

#### 5.216.0 - 2019-08-10
* Add roll-forward config to enable running on later major versions of the runtime - https://github.com/fsprojects/Paket/pull/3635

#### 5.215.0 - 2019-07-03
* BUGFIX: Disable fast restore for MSBuild version < 15.8 - https://github.com/fsprojects/Paket/pull/3611

#### 5.214.0 - 2019-07-03
* PERFORMANCE: Fast restore reactivated - https://github.com/fsprojects/Paket/pull/3608

#### 5.213.0 - 2019-07-02
* PERFORMANCE: If Paket didn't download a package, then it will no longer try to extract it - https://github.com/fsprojects/Paket/pull/3607

#### 5.211.0 - 2019-06-24
* BUGFIX: Paket 5.207.4 broke the FAKE release process and creates empty packages - https://github.com/fsprojects/Paket/issues/3599
* BUGFIX: Change caching logic to be more suitable for FAKE and in particular the Ionide tooling - https://github.com/fsprojects/Paket/pull/3598
* BUGFIX: Fixed native library detection - enables FAKE native library support - https://github.com/fsprojects/Paket/pull/3593
* BUGFIX: Allow projects without Guids - https://github.com/fsprojects/Paket/issues/3528

#### 5.209.0 - 2019-05-29
* Relaxed NuGet v3 check. Allows URLs that does not end with /index.json - https://github.com/fsprojects/Paket/pull/3590

#### 5.208.0 - 2019-05-28
* BUGFIX: Rename paket.locked file to paket.processlock to avoid McAfee scanner to evaluate the file as threat - https://github.com/fsprojects/Paket/pull/3586
* BUGFIX: Fixed multiple dotnet pack invocations with different Version property - https://github.com/fsprojects/Paket/pull/3585
* BUGFIX: Nuke project.assets.json files after paket install - https://github.com/fsprojects/Paket/issues/3577
* BUGFIX: Keep casing of packages stable in paket.lock - https://github.com/fsprojects/Paket/issues/3340
* COSMETICS: Improved error message for missing monikers - https://github.com/fsprojects/Paket/pull/3583

#### 5.207.0 - 2019-05-11
* Simplifier removes unsupported frameworks - https://github.com/fsprojects/Paket/pull/3574

#### 5.206.0 - 2019-05-08
* BUGFIX: Paket considers dependencies target framework restrictions in paket pack - https://github.com/fsprojects/Paket/pull/3558

#### 5.205.0 - 2019-05-07
* BUGFIX: Fix issues with lock file simplification - https://github.com/fsprojects/Paket/pull/3570

#### 5.204.3 - 2019-05-07
* Allow to parse DNXCore in lock file and be backwards compatible again

#### 5.203.2 - 2019-04-15
* BUGFIX: Fixed #3459, #3418 and #3375 - https://github.com/fsprojects/Paket/pull/3554

#### 5.203.1 - 2019-04-15
* BUGFIX: Xamarin.Mac supports .Net Standard 2.0 - https://github.com/fsprojects/Paket/pull/3555

#### 5.203.0 - 2019-04-11
* Support for BaseIntermediateOutputPath - https://github.com/fsprojects/Paket/pull/3527

#### 5.202.0 - 2019-04-10
* EMERGENCY-RELEASE

#### 5.201.1 - 2019-04-10
* Adapt PackTask to breaking changes in MSBuild 16 - https://github.com/fsprojects/Paket/pull/3542
* BUGFIX: Simplify Fix Extra Settings - https://github.com/fsprojects/Paket/pull/3538
* BUGFIX: Always try and extract Paket.Restore.targets even if up to date - https://github.com/fsprojects/Paket/pull/3524
* Adding support for multiple target frameworks to the pack command - https://github.com/fsprojects/Paket/pull/3534
* New setting that shields packages from simplifier - https://github.com/fsprojects/Paket/pull/3523
* BUGFIX: Fixed symlinks on linux - https://github.com/fsprojects/Paket/pull/3372

#### 5.200.0 - 2019-04-02
* Support for .NET Standard 2.1 and .NET 4.8
* Removed .NET 5.0 moniker because it was never released
* Removed the old temporary monikers for dnxcore and dnx

#### 5.198.0 - 2019-02-22
* PERFORMANCE: Speedup for paket restore - https://github.com/fsprojects/Paket/pull/3512
* BUGFIX: Do not run in StackOverflow during ReleaseLock
* BUGFIX: Paket install writed restore cache file -https://github.com/fsprojects/Paket/issues/3508

#### 5.197.0 - 2019-02-18
* BUGFIX: Restore SDK projects during paket install - https://github.com/fsprojects/Paket/pull/3503

#### 5.196.2 - 2019-02-04
* BUGFIX: Fixed constant warn about new syntax - https://github.com/fsprojects/Paket/pull/3497

#### 5.196.1 - 2019-02-03
* New option to control interproject references version constraint - https://github.com/fsprojects/Paket/pull/3473
* BUGFIX: Fixedpack transitive dependencies with --include-referenced-projects - https://github.com/fsprojects/Paket/pull/3469
* BUGFIX: uri unescape when read project property - https://github.com/fsprojects/Paket/pull/3470
* BUGFIX: Added PaketRestoreDisabled when NCrunch enabled in targets - https://github.com/fsprojects/Paket/pull/3479
* BUGFIX: dotnet --no-restore was still doing a restore - https://github.com/fsprojects/Paket/pull/3486
* BUGFIX: Set AllowExplicitVersion to true for PackageReference in Paket.Restore.targets - https://github.com/fsprojects/Paket/pull/3482
* BUGFIX: Apply paket github api token on github requests - https://github.com/fsprojects/Paket/pull/3484
* BUGFIX: Do not change the AutoGenerateBindingRedirects for exe output type - https://github.com/fsprojects/Paket/pull/3471

#### 5.195.0 - 2019-01-10
* SQL project support - https://github.com/fsprojects/Paket/pull/3474
* BUGFIX: Fixed RestrictionsChanged Detection - https://github.com/fsprojects/Paket/pull/3464
* BUGFIX: Use the correct request header for paket push - https://github.com/fsprojects/Paket/pull/3466
* BUGFIX: Fixed zsh completer for clear-cache - https://github.com/fsprojects/Paket/pull/3457

#### 5.194.0 - 2018-12-08
* BUGFIX: Fixed conflict between native local-path style with global install style - https://github.com/fsprojects/Paket/pull/3451

#### 5.193.0 - 2018-12-02
* Zsh completion update - https://github.com/fsprojects/Paket/pull/3440

#### 5.192.0 - 2018-12-02
* Making Paket.Restore.targets work with Paket as a global tool - https://github.com/fsprojects/Paket/pull/3445

#### 5.191.0 - 2018-12-01
* BUGFIX: Fix bindingredirects - https://github.com/fsprojects/Paket/issues/3444

#### 5.190.0 - 2018-11-26
* BUGFIX: Allow Username/password to be UTF8 - https://github.com/fsprojects/Paket/pull/3431
* BUGFIX: Fixed handling of DotNetCoreAppVersion.V3_0 - https://github.com/fsprojects/Paket/pull/3437
 - 2018-11-17
* NuGet pack compat for SDK 2.1.500 - https://github.com/fsprojects/Paket/issues/3427
* Adjustable timeouts for NuGet - https://github.com/fsprojects/Paket/pull/3383
* REVERT: Retry automatically when a request times out - https://github.com/fsprojects/Paket/pull/3424

#### 5.187.0 - 2018-11-13
* Create a gitignore around paket's .cached file - https://github.com/fsprojects/Paket/issues/3060
* Paket template checks if restored with 5.185.3 or later - https://github.com/fsprojects/Paket/issues/3404
* BUGFIX: Remove ReadOnly flag before writing to files - https://github.com/fsprojects/Paket/issues/3410
* BUGFIX: Added compat fallback in case of older cache files - https://github.com/fsprojects/Paket/pull/3417
* BUGFIX: Used lowest_matching for paket's own FSharp.Core dependency - https://github.com/fsprojects/Paket/pull/3415
* BUGFIX: Retry automatically when a request times out - https://github.com/fsprojects/Paket/pull/3420

#### 5.184.0 - 2018-10-30
* REVERT: Adjustable timeouts for NuGet - https://github.com/fsprojects/Paket/pull/3383

#### 5.183.0 - 2018-10-30
* Add namespace to load scripts - https://github.com/fsprojects/Paket/pull/3396

#### 5.182.1 - 2018-10-30
* Adjustable timeouts for NuGet - https://github.com/fsprojects/Paket/pull/3383
* Full .NET Core support - https://github.com/fsprojects/Paket/pull/3183
* BUGFIX: generate-load-scripts ignored targetFramework constraint in frameworkAssembly config (.nuspec file) https://github.com/fsprojects/Paket/pull/3385

#### 5.181.1 - 2018-09-20
* BUGFIX: copy local had no effect when opening project in vs2017 - https://github.com/fsprojects/Paket/pull/3356

#### 5.181.0 - 2018-09-20
* Support for netcore3.0 moniker - https://github.com/fsprojects/Paket/pull/3367
* BUGFIX: Paket pack with `--template` failed trying to load the dependencies of templates who should be ignored instead - https://github.com/fsprojects/Paket/pull/3363

#### 5.180.0 - 2018-09-17
* Added .NETCoreApp2.2 moniker

#### 5.179.1 - 2018-09-14
* BUGFIX: Fixed potential race condition when redirecting output - https://github.com/fsprojects/Paket/pull/3359

#### 5.179.0 - 2018-09-12
* Added NuGet packaging output details to paket pack output - https://github.com/fsprojects/Paket/pull/3357

#### 5.178.0 - 2018-09-12
* Added MonoAndroid9.0 + compatibility between .NET Standard 2.0 and MonoAndroid8.0/XamariniOS - https://github.com/fsprojects/Paket/pull/3354
* BUGFIX: `copy_local: false` had no effect in paket.references (.NET SDK) - https://github.com/fsprojects/Paket/issues/3186
* TEMPORARY WORKAROUND: Do not reference Microsoft.Azure.WebJobs.Script.ExtensionsMetadataGenerator - https://github.com/fsprojects/Paket/issues/3345

#### 5.177.0 - 2018-08-30
* BUGFIX: fix 'Value cannot be null' with TFS feed - https://github.com/fsprojects/Paket/pull/3341
* BUGFIX: Fixed authentication problem in netcore (fake 5) - https://github.com/fsprojects/Paket/pull/3342
* BUGFIX: Fixed 'Value cannot be null' with TFS feed - https://github.com/fsprojects/Paket/pull/3341
* BUGFIX: netcoreapp2.0 packages are compatibile with netcoreapp2.1 - https://github.com/fsprojects/Paket/pull/3336
* BUGFIX: Paket uses ToLowerInvariant instead of ToLower when forming registrationUrl - https://github.com/fsprojects/Paket/pull/3330
* BUGFIX: Removed faulty creation of directories during `generate-load-scripts` - https://github.com/fsprojects/Paket/pull/3319

#### 5.176.0 - 2018-07-31
* paket pack with p2p dependencies and multitargeting - https://github.com/fsprojects/Paket/pull/3317
* BUGFIX: Revert impact of https://github.com/dotnet/corefx/issues/31098 by using WinHttpHandler - https://github.com/fsprojects/Paket/pull/3307

#### 5.175.0 - 2018-07-30
* Allow addition of <EmbedInteropTypes> for NuGet packages - https://github.com/fsprojects/Paket/pull/3314
* BUGFIX: "-T" switch removed when isMacOS, because it is not valid on OSX - https://github.com/fsprojects/Paket/pull/3298
* BUGFIX: Fixed exception during restore when accessing missing folders - https://github.com/fsprojects/Paket/pull/3293
* BUGFIX: Reports NuGet download time correctly - https://github.com/fsprojects/Paket/pull/3304
* BUGFIX: Accept netstandard20 in Visual Studion integration - https://github.com/fsprojects/Paket/issues/3284

#### 5.174.0 - 2018-07-06
* NEW FEATURE: Improved Visual Studio integration - https://github.com/fsprojects/Paket/pull/3273
* BUGFIX: Paket doesn't add Compile tags for packages when new project format ius used - https://github.com/fsprojects/Paket/issues/3269
* BUGFIX: Paket packs localized assemblies with new .csproj - https://github.com/fsprojects/Paket/pull/3276
* BUGFIX: Extended NuGetV3 source detection with Artifactory feed format - https://github.com/fsprojects/Paket/pull/3267
* BUGFIX: Paket add only runs update on the touched group - https://github.com/fsprojects/Paket/issues/3259
* COSMETICS: group parameter for outdated works like everywhere else - https://github.com/fsprojects/Paket/pull/3280

#### 5.173.0 - 2018-06-20
* BUGFIX: Don't serialize individual settings that match group settings in lock file - https://github.com/fsprojects/Paket/issues/3257

#### 5.172.4 - 2018-06-18
* BUGFIX: Fixed invalid syntax in packages config  - https://github.com/fsprojects/Paket/pull/3253

#### 5.172.3 - 2018-06-18
* BUGFIX: Fixed infinite recursion when handling errors - https://github.com/fsprojects/Paket/pull/3251

#### 5.172.2 - 2018-06-11
* BUGFIX: Report only transitive settings changes - https://github.com/fsprojects/Paket/issues/3218

#### 5.172.1 - 2018-06-10
* PERFORMANCE: Add support for dotnet SDK fallback folder - https://github.com/fsprojects/Paket/pull/3242

#### 5.171.0 - 2018-06-07
* PERFORMANCE: Improved binding redirects performance by removing mono.cecil - https://github.com/fsprojects/Paket/pull/3239
* BUGFIX: paket template semver support fixes - https://github.com/fsprojects/Paket/pull/3230
* BUGFIX: Improved restore behavior - https://github.com/fsprojects/Paket/pull/3237

#### 5.170.0 - 2018-06-05
* PERFORMANCE: Fixed filtered update performance - https://github.com/fsprojects/Paket/pull/3233
* PERFORMANCE: Check if everything is up-to-date after aquiring lock
* BUGFIX: Regression from semver2 support in paket tempates - https://github.com/fsprojects/Paket/pull/3229
* USABILITY: Always trace on early restore exit

#### 5.169.0 - 2018-05-26
* Ignore .git and .fable folder when scanning for projects - https://github.com/fsprojects/Paket/issues/3225

#### 5.168.0 - 2018-05-25
* Extended semver2 support in paket.template files - https://github.com/fsprojects/Paket/pull/3184
* BUGFIX: Trace paket version in shortcut routes

#### 5.167.1 - 2018-05-23
* BUGFIX: No longer search for CredentialProviders on an empty path - https://github.com/fsprojects/Paket/pull/3214

#### 5.167.0 - 2018-05-23
* Support slash in GitHub branch name - https://github.com/fsprojects/Paket/pull/3215

#### 5.166.0 - 2018-05-19
* Paket template packagetypes - https://github.com/fsprojects/Paket/pull/3212
* PAKET_DETAILED_ERRORS to print inner stack traces - https://github.com/fsprojects/Paket/pull/3192
* Support pack of global tooks `PackAsTool` - https://github.com/fsprojects/Paket/pull/3208
* PERFORMANCE: Do only one global restore in dotnet restore - https://github.com/fsprojects/Paket/pull/3211

#### 5.165.0 - 2018-05-17
* PERFORMANCE: Do only one global restore in dotnet restore - https://github.com/fsprojects/Paket/pull/3206

#### 5.164.0 - 2018-05-17
* BOOTSTRAPPER: Update magic mode file location - https://github.com/fsprojects/Paket/pull/3197

#### 5.163.2 - 2018-05-15
* PERFORMANCE: Some performance improvements in targets file - https://github.com/fsprojects/Paket/pull/3200

#### 5.162.0 - 2018-05-14
* PERFORMANCE: Some performance improvements - https://github.com/fsprojects/Paket/pull/3173
* BUGFIX: Fixed incorrect framework restrictions in lockfile -  https://github.com/fsprojects/Paket/pull/3176
* BUGFIX: Fixed semver support for v3 - https://github.com/fsprojects/Paket/pull/3179

#### 5.161.3 - 2018-05-08
* BUGFIX: Override versions properly with Update property in ProjectReferences

#### 5.160.0 - 2018-05-08
* Support for net472 - https://github.com/fsprojects/Paket/issues/3188
* Support for UAP10.0.16299 - https://github.com/fsprojects/Paket/issues/3189

#### 5.159.0 - 2018-05-08
* Allows to add git-repositories to paket.lock and paket.references files via CLI - https://github.com/fsprojects/Paket/pull/3125
* BUGFIX: Fixed incorrect framework restrictions in the lockfile - https://github.com/fsprojects/Paket/pull/3176

#### 5.158.0 - 2018-05-08
* BUGFIX: Paket restore silently failed when TargetFramework(s) are specified in Directory.Build.props and not csproj - https://github.com/fsprojects/Paket/pull/3013

#### 5.156.7 - 2018-04-26
* shasum now works when the path has spaces - https://github.com/fsprojects/Paket/pull/3169

#### 5.156.6 - 2018-04-25
* Paket pack works with BuildOutputTargetFolder and AppendTargetFrameworkToOutputPath - https://github.com/fsprojects/Paket/pull/3165

#### 5.156.5 - 2018-04-18
* Keeping direct dependencies distinct from external locks- https://github.com/fsprojects/Paket/pull/3159

#### 5.156.4 - 2018-04-17
* BUGFIX: `copy_local: false` now works with .NET SDK - https://github.com/fsprojects/Paket/issues/3154

#### 5.156.2 - 2018-04-17
* BUGFIX: Work around NuGet v3 SemVer2 issues - https://github.com/fsprojects/Paket/issues/3156

#### 5.156.1 - 2018-04-13
* BUGFIX: Paket convert-from-nuget doesn't crash on NuGet v2 syntax - https://github.com/fsprojects/Paket/issues/3151

#### 5.156.0 - 2018-04-12
* Support monoandroid version 8.1 - https://github.com/fsprojects/Paket/pull/3146

#### 5.155.0 - 2018-03-28
* New external_lock file parser to mitigate Azure Functions dependency trouble - https://fsprojects.github.io/Paket/dependencies-file.html#External-lock-files

#### 5.154.0 - 2018-03-27
* New storage option: symlink - https://github.com/fsprojects/Paket/pull/3128
* BUGFIX: Conditional references in paket.references now work with .NET SDK-style projects - https://github.com/fsprojects/Paket/issues/3091
* BUGFIX: "exclude" now works with new csproj format - https://github.com/fsprojects/Paket/issues/3133

#### 5.153.0 - 2018-03-16
* Adding AutoGenerateBindingRedirects automatically to project file when BindingRedirects are added to a config - https://github.com/fsprojects/Paket/pull/3120

#### 5.152.0 - 2018-03-16
* BUGFIX: Working around parallel restore issues with dotnet sdk 2.1.100-preview  - https://github.com/fsprojects/Paket/pull/3118

#### 5.151.4 - 2018-03-15
* EMERGENCY: Zero-Diff release to work around defender issue - https://github.com/fsprojects/Paket/issues/3121

#### 5.151.3 - 2018-03-14
* REVERT: Add duplicated references and let compiler warn about it - https://github.com/fsprojects/Paket/pull/3107

#### 5.151.2 - 2018-03-14
* REVERT: Working around parallel restore issues with dotnet sdk 2.1.100-preview - https://github.com/fsprojects/Paket/pull/3115

#### 5.151.1 - 2018-03-14
* USABILITY: Add duplicated references and let compiler warn about it - https://github.com/fsprojects/Paket/pull/3107
* BUGFIX: Working around parallel restore issues with dotnet sdk 2.1.100-preview - https://github.com/fsprojects/Paket/pull/3115

#### 5.150.0 - 2018-03-13
* PERFORMANCE: Using latest optimized Argu - https://github.com/fsprojects/Paket/pull/3112
* PERFORMANCE: Fixed the optimization that bypasses Argu - https://github.com/fsprojects/Paket/pull/3113

#### 5.149.0 - 2018-03-12
* BUGFIX: Edge case in resolver fixed where Paket downgraded a direct dependency - https://github.com/fsprojects/Paket/issues/3103

#### 5.148.0 - 2018-03-01
* New command to add GitHub sources in PublicAPI and CLI - https://github.com/fsprojects/Paket/pull/3023

#### 5.147.0 - 2018-03-01
* Added .NETCoreApp2.1 and UAP10.0.16300 TFMs - https://github.com/fsprojects/Paket/pull/3094

#### 5.146.0 - 2018-02-28
* BUGFIX: Fixed UriFormatException for gist references with GitHubApi token - https://github.com/fsprojects/Paket/issues/3086
* BUGFIX: convert-from-nuget fails with ArgumentException - https://github.com/fsprojects/Paket/issues/3089
* BUGFIX: Normalize Home directory (~) everywhere - https://github.com/fsprojects/Paket/pull/3096
* BUGFIX: Safer loading of assemblies during load script generation - https://github.com/fsprojects/Paket/pull/3098
* BUGFIX: Fixed inconsistent pinned version of referenced projects with include-referenced-projects enabled - https://github.com/fsprojects/Paket/issues/3076
* BUGFIX: Fixed repeated conflict detection and introduced optional resolver timeout - https://github.com/fsprojects/Paket/pull/3084
* BUGFIX: Paket pack was putting entire directory into package lib folder when files block contained an empty line - https://github.com/fsprojects/Paket/issues/2949
* BUGFIX: Better error message when a HTTP request fails - https://github.com/fsprojects/Paket/pull/3078
* BUGFIX: generate-load-script was broken - https://github.com/fsprojects/Paket/issues/3080
* PERFORMANCE: Faster "hot" restore - https://github.com/fsprojects/Paket/pull/3092
* USABILITY: Retry HTTP downloads - https://github.com/fsprojects/Paket/issues/3088

#### 5.145.0 - 2018-02-26
* Added support for credential managers - https://github.com/fsprojects/Paket/pull/3069

#### 5.144.0 - 2018-02-26
* BUGFIX: Fix https://github.com/fsharp/FAKE/issues/1744
* BUGFIX: Fix https://github.com/fsharp/FAKE/issues/1778
* BUGFIX: Fixed bug when attempting to pack multi-target frameworks - https://github.com/fsprojects/Paket/pull/3073

#### 5.144.0-alpha.2 - 2018-02-26
* Added support for credential managers - https://github.com/fsprojects/Paket/pull/3069

#### 5.142.0 - 2018-02-24
* BUGFIX: Fixed bootstrapper to handle Github TLS issue
* BUGFIX: Fixed unhandled exception when running 'paket config add-credentials' in Jenkins pipeline - https://github.com/fsprojects/Paket/issues/2884
* BUGFIX: Some NuGet v2 queries fail with normalized filter syntax and are now skipped/blacklisted - https://github.com/fsprojects/Paket/pull/3059
* BUGFIX: Be more robust with custom namespaces in app.config - https://github.com/fsprojects/Paket/issues/1607
* BUGFIX: Fix prerelease selection when having multiple prereleases - https://github.com/fsprojects/Paket/pull/3058
* USABILITY: Update process just ignores groups that where not in lock file - https://github.com/fsprojects/Paket/pull/3054

#### 5.138.0 - 2018-02-16
* Extended SemVer v2 compliance and reliability improvements - https://github.com/fsprojects/Paket/pull/3030
* BUGFIX: Putting local folder clearing under flag in "paket clear-cache" - https://github.com/fsprojects/Paket/issues/3049

#### 5.137.1 - 2018-02-14
* BUGFIX: Allow to use different versions from different groups if they are on different frameworks - https://github.com/fsprojects/Paket/issues/3045
* PERFORMANCE: Much faster "paket clear-cache"
* USABILITY: "paket clear-cache" empties packages folder and paket-files folder - https://github.com/fsprojects/Paket/pull/3043
* COSMETICS: Hide shasum output on osx/linux dotnet restore - https://github.com/fsprojects/Paket/pull/3043

#### 5.136.0 - 2018-02-12
* PERFORMANCE: Check if we already added the current package to the open requirement list - https://github.com/fsprojects/Paket/pull/3037

#### 5.135.0 - 2018-02-10
* BUGFIX: Fixed lowest_matching in transitive deps - https://github.com/fsprojects/Paket/issues/3032

#### 5.134.0 - 2018-02-09
* BUGFIX: Paket update doesn't prefer versions from lock file anymore - https://github.com/fsprojects/Paket/pull/3031

#### 5.133.0 - 2018-01-31
* Added `paket info --paket-dependencies-dir` to locate repo root
* API: Added overload for Dependencies.Init - https://github.com/fsprojects/Paket/pull/3019
* USABILITY: Trace detailed messages for missing package errors - https://github.com/fsprojects/Paket/pull/3001
* PERFORMANCE: Avoid duplicates in package source cache - https://github.com/fsprojects/Paket/pull/2999
* COSMETICS: Only overwrite NuGet metadata cache when needed - https://github.com/fsprojects/Paket/pull/2998
* COSMETICS: Trace not-found and blacklist warnings as actual warnings - https://github.com/fsprojects/Paket/pull/2997

#### 5.132.0 - 2018-01-18
* BUGFIX: Allow NuGet2 async query fallback to skip NotFound/404 - https://github.com/fsprojects/Paket/pull/2993
* COSMETICS: Reduce duplicate warnings for invalid framework requirements - https://github.com/fsprojects/Paket/pull/2996
* COSMETICS: Reduce next-link warning to once per method/endpoint, omitting the query - https://github.com/fsprojects/Paket/pull/2994

#### 5.131.1 - 2018-01-18
* New parameter `--type` for `paket add` - https://github.com/fsprojects/Paket/pull/2990
* WORKAROUND: Disable NuGt.Config to allow runtime deps restore - https://github.com/fsprojects/Paket/issues/2964
* BUGFIX: Fixed PaketExePath with shell script (without extension) - https://github.com/fsprojects/Paket/pull/2989
* BUGFIX: Fixed "Could not parse version range" - https://github.com/fsprojects/Paket/issues/2988

#### 5.130.3 - 2018-01-11
* Use ServiceFabric projects - https://github.com/fsprojects/Paket/issues/2977
* BUGFIX: Handle Nougat compilation (v7/7.1) target for Xamarin.Android when installing Xamarin.Forms - https://github.com/fsprojects/Paket/issues/2809
* BUGFIX: Fix split of target framework monikers - https://github.com/fsprojects/Paket/issues/2970
* BUGFIX: Fixed a few things when framework: lines are parsed in template - https://github.com/fsprojects/Paket/pull/2969

#### 5.129.0 - 2018-01-03
* BUGFIX: CliTools should not be added to redirects - https://github.com/fsprojects/Paket/issues/2955
* BUGFIX: Do not trace warnings for folders starting with _ - https://github.com/fsprojects/Paket/issues/2958
* BUGFIX: Fix auto-detect for multi targeting - https://github.com/fsprojects/Paket/pull/2956
* BUGFIX: Do not generate a dependency group for empty framework-neutral groups - https://github.com/fsprojects/Paket/pull/2954

#### 5.128.0 - 2017-12-31
* Implemented binding LOCKEDVERSION to particular group name - https://github.com/fsprojects/Paket/pull/2943
* BUGFIX: Fixed "Incorrect time metrics" - https://github.com/fsprojects/Paket/pull/2946
* USABILITY: Show parsing errors - https://github.com/fsprojects/Paket/pull/2952/files
* USABILITY: Better tracing if we have IO error in load script generation
* USABILITY: Do not download more than 5 packages at the same time
* USABILITY: Print download times
* USABILITY: Avoid replacing load script files if the contents are the same - https://github.com/fsprojects/Paket/pull/2940
* Update Paket.Restore.targets to deal with private assets

#### 5.126.0 - 2017-12-12
* BUGFIX: Remove possibly nonexistent extension safely - https://github.com/fsprojects/Paket/pull/2901

#### 5.125.1 - 2017-12-05
* Resolution by file order in paket.dependencies instead of alphabetical order (as new tie breaker) - https://github.com/fsprojects/Paket/issues/2898
* BUGFIX: Transitive dependencies should be kept as stable as possible in paket install - https://github.com/fsprojects/Paket/pull/2927
* PERFORMANCE: Boost conflicts and skip the "loop of doom" - https://github.com/fsprojects/Paket/pull/2928
* PERFORMANCE: Preferred versions do not need to query the NuGet server - https://github.com/fsprojects/Paket/pull/2927
* BOOTSTRAPPER: work around fileversion issues
* BOOTSTRAPPER: Don't lock files in the bootstrapper when we are only reading - https://github.com/fsprojects/Paket/pull/2936
* Resolution by file order in paket.dependencies instead of alphabetical order (as new tie breaker) - https://github.com/fsprojects/Paket/issues/2898

#### 5.124.0 - 2017-11-29
* Bootstrapper now correctly access files as ReadWrite only when needed - https://github.com/fsprojects/Paket/pull/2920
* BUGFIX: Fix cache parsing

#### 5.123.1 - 2017-11-27
* PERFORMANCE: Check if lock file has already the package when adding new one
* USABILITY: Delete dotnet core assets file on paket install - https://github.com/fsprojects/Paket/pull/2914

#### 5.122.0 - 2017-11-07
* Support for IronPython - https://github.com/fsprojects/Paket/pull/2885
* PERFORMANCE: Using shasum/awk for comparing hashes on osx and linux - https://github.com/fsprojects/Paket/pull/2870
* USABILITY: Added PAKET_VERSION posix compliant environment variable for bootstrapper - https://github.com/fsprojects/Paket/pull/2857
* USABILITY: Clarified `paket install` command documentation  - https://github.com/fsprojects/Paket/pull/2881

#### 5.120.0 - 2017-10-30
* Move Resource to Paket.Core and Refactorings - https://github.com/fsprojects/Paket/pull/2859
* BUGFIX: generate nuspecs in IntermediateOutputPath - https://github.com/fsprojects/Paket/pull/2871

#### 5.119.9 - 2017-10-27
* BUGFIX: Resolver doesn't fail on locked packages - https://github.com/fsprojects/Paket/issues/2777

#### 5.119.8 - 2017-10-24
* BUGFIX: Ensure directory was created before copying package from cache - https://github.com/fsprojects/Paket/pull/2864

#### 5.119.7 - 2017-10-20
* REVERT: HashSet used in paket why command - https://github.com/fsprojects/Paket/pull/2853
* REVERT: Clitool restore became unstable - https://github.com/fsprojects/Paket/issues/2854

#### 5.118.0 - 2017-10-18
* PERFORMANCE: Paket why command is now much faster - https://github.com/fsprojects/Paket/pull/2853

#### 5.117.0 - 2017-10-18
* PERFORMANCE: Paket restore is not longer called for CLI tool restore
* USABILITY: No need for .clitools file in /obj anymore

#### 5.115.0 - 2017-10-18
* PERFORMANCE: Fix performance problem introduced in 5.101.0 - https://github.com/fsprojects/Paket/pull/2850
* BUGFIX: Minor perf improvement for why command - https://github.com/fsprojects/Paket/pull/2851
* BUGFIX: Make json cache file reading more robust - https://github.com/fsprojects/Paket/issues/2838
* BUGFIX: Do not restore sdk projects when a group is given - https://github.com/fsprojects/Paket/issues/2838
* BUGFIX: Use maps instead of lists in why command - https://github.com/fsprojects/Paket/pull/2845
* BUGFIX: isExtracted function was falsely returning true to comparison - https://github.com/fsprojects/Paket/pull/2842
* USABILITY: Do not reference NETStandard.Library directly - https://github.com/fsprojects/Paket/issues/2852
* COSMETICS: Don't trace so much noise in dotnet restore

#### 5.114.0 - 2017-10-11
* BUGFIX: Invalidate internal NuGet caches

#### 5.113.2 - 2017-10-10
* BUGFIX: load scripts should only work on lock file - https://github.com/fsprojects/Paket/pull/2834
* BUGFIX: Fixed Syntax error: Expected end of input, got '<= net45' - https://github.com/fsprojects/Paket/pull/2835

#### 5.113.1 - 2017-10-09
* BUGFIX: Fixed incorrect warnings about obsolete command-line options - https://github.com/fsprojects/Paket/pull/2828

#### 5.113.0 - 2017-10-07
* BUGFIX: Lowercase package names in package cache for NuGet compat - https://github.com/fsprojects/Paket/pull/2826
* BREAKING: Stricter parsing of framework requirements - https://github.com/fsprojects/Paket/pull/2824
* Set RestoreSuccess property and let paket add/remove/install set it

#### 5.110.0 - 2017-10-05
* Send header for X-NuGet-Protocol-Version 4.1.0 - https://github.com/NuGet/Announcements/issues/10

#### 5.108.0 - 2017-10-04
* REVERT: Stricter parsing of framework requirements - https://github.com/fsprojects/Paket/pull/2816

#### 5.106.0 - 2017-10-04
* BREAKING: Stricter parsing of framework requirements - https://github.com/fsprojects/Paket/pull/2816

#### 5.105.0 - 2017-10-04
* BREAKING: Automatic license download is now disabled because of github rate limit trouble - https://fsprojects.github.io/Paket/dependencies-file.html
* Parallel execution of bootstrapper - https://github.com/fsprojects/Paket/pull/2752

#### 5.104.0 - 2017-10-03
* The `Paket.Restore.targets` will be extracted on paket restore - https://github.com/fsprojects/Paket/issues/2817
* Touch the `Paket.Restore.targets`file only if changes exist

#### 5.103.0 - 2017-10-02
* Support for .NET 4.7.1 - https://github.com/fsprojects/Paket/pull/2815

#### 5.102.0 - 2017-10-02
* CLEANUP: Remove dnxcore50 moniker from lock file - https://github.com/fsprojects/Paket/pull/2813

#### 5.101.0 - 2017-10-01
* PERFORMANCE: Improvements in framework restriction parsing - https://github.com/fsprojects/Paket/pull/2807
* BREAKING: To make the performance optimizations possible API-compat has been broken slightly

#### 5.100.3 - 2017-09-29
* BUGFIX: Add MonoAndroid v8 - https://github.com/fsprojects/Paket/issues/2800

#### 5.100.2 - 2017-09-22
* BUGFIX: Removed V3 -> V2 fallback - https://github.com/fsprojects/Paket/pull/2782

#### 5.100.1 - 2017-09-22
* BUGFIX: Sign paket.exe and paket.bootstrapper.exe again

#### 5.99.1 - 2017-09-21
* BUGFIX: Disable NU1603 - https://github.com/NuGet/Home/issues/5913

#### 5.99.0 - 2017-09-21
* Adding feature to verify the URL and credential correctness before storing them in paket.config - https://github.com/fsprojects/Paket/pull/2781

#### 5.98.0 - 2017-09-21
* BUGFIX: Properly extract cli tools to NuGet user folder - https://github.com/fsprojects/Paket/issues/2784
* BUGFIX: Use "--references-file" instead of "--references-files" in paket.targets - https://github.com/fsprojects/Paket/pull/2780

#### 5.97.0 - 2017-09-18
* BUGFIX: Do not evaluate all templates with --template switch - https://github.com/fsprojects/Paket/pull/2769
* BUGFIX: fix incorrect runtime assemblies - https://github.com/fsprojects/Paket/pull/2772
* BUGFIX: fix for #2755 - https://github.com/fsprojects/Paket/pull/2770
* BUGFIX: #2716 Duplicates appear in generated scripts. - https://github.com/fsprojects/Paket/pull/2767
* BUILD: do not export the MSBuild env-var to the outer shell - https://github.com/fsprojects/Paket/pull/2754
* BUGFIX: support proxy in netstandard - https://github.com/fsprojects/Paket/pull/2738
* BUGFIX: Make the resolver request only sources returned by GetVersion - https://github.com/fsprojects/Paket/pull/2771
* BUGFIX: Fix special cases with include-referenced-projects - https://github.com/fsprojects/Paket/issues/1848
* BUGFIX: Proper filter by target framework - https://github.com/fsprojects/Paket/issues/2759

#### 5.96.0 - 2017-09-13
* USABILITY: Print package version in "paket why" - https://github.com/fsprojects/Paket/pull/2760

#### 5.95.0 - 2017-09-12
* Allow to add packages without running the resolver - https://github.com/fsprojects/Paket/issues/2756

#### 5.94.0 - 2017-09-12
* Allow to set "redirects: force" on group level - https://github.com/fsprojects/Paket/pull/2666
* BUGFIX: Trim target frameworks for .NET cli - https://github.com/fsprojects/Paket/issues/2749

#### 5.93.0 - 2017-09-10
* BUGFIX: Don't depend on restore cache when using paket.local or force switch - https://github.com/fsprojects/Paket/pull/2734
* BUGFIX: MSBuild now tracks Paket.Restore.targets for incremental builds - https://github.com/fsprojects/Paket/pull/2742
* BUGFIX: Removed default 100sec timeout for Http dependencies download - https://github.com/fsprojects/Paket/pull/2737
* BUGFIX: Fixing root cause for casing issue in #2676 - https://github.com/fsprojects/Paket/pull/2743
* BUGFIX: Temporary fix for casing issue in #2676 - https://github.com/fsprojects/Paket/pull/2743
* BUGFIX: calculate hashfile after signing the assembly. - https://github.com/fsprojects/Paket/pull/27
* BUGFIX: always allow partial restore - https://github.com/fsprojects/Paket/pull/2724
* BUGFIX: always call GetVersions before GetDetails - https://github.com/fsprojects/Paket/pull/2721
* BUGFIX: Fix a crash when using `storage: package` in-line - https://github.com/fsprojects/Paket/pull/2713
* BOOTSTRAPPER: Add support for IgnoreCache to app.config - https://github.com/fsprojects/Paket/pull/2696
* DOCS: Fix GitHub project dependency description - https://github.com/fsprojects/Paket/pull/2707
* BUGFIX: Fix V3 implementation - https://github.com/fsprojects/Paket/pull/2708
* BUGFIX: Don't use the global cache when paket.local is given - https://github.com/fsprojects/Paket/pull/2709
* BUGFIX: Ignore unknown packages in fix-nuspec - https://github.com/fsprojects/Paket/pull/2710

#### 5.92.0 - 2017-08-30
* BUGFIX: Fix new restore cache - https://github.com/fsprojects/Paket/pull/2684
* PERFORMANCE: Make restore faster - https://github.com/fsprojects/Paket/pull/2675
* BUGFIX: Incorrect warnings on restore - https://github.com/fsprojects/Paket/pull/2687
* PERFORMANCE: Make install faster - https://github.com/fsprojects/Paket/pull/2688

#### 5.92.0-beta003 - 2017-08-30
* Paket comes as signed lib for better antivir support
* BUGFIX: Fix new restore cache - https://github.com/fsprojects/Paket/pull/2684

#### 5.92.0-alpha001 - 2017-08-26
* PERFORMANCE: Make restore faster - https://github.com/fsprojects/Paket/pull/2675

#### 5.91.0 - 2017-08-26
* BUGFIX: fix a bug in the runtime parser - https://github.com/fsprojects/Paket/pull/2665
* BUGFIX: Add props to correct Paket.Restore.targets - https://github.com/fsprojects/Paket/pull/2665
* Make packages folder optional - https://github.com/fsprojects/Paket/pull/2638

#### 5.90.1 - 2017-08-25
* Support for NTLM auth - https://github.com/fsprojects/Paket/pull/2658
* BUGFIX: fix-nuspecs should break at ; - https://github.com/fsprojects/Paket/issues/2661
* BUGFIX: V3 normalization fix for https://github.com/fsprojects/Paket/issues/2652
* BUGFIX: fix crash when a package contains an invalid file - https://github.com/fsprojects/Paket/pull/2644

#### 5.89.0 - 2017-08-21
* BUGFIX: dotnet sdk: disable implicitly adding system.valuetuple and fsharp.core - https://github.com/fsprojects/Paket/pull/2528

#### 5.87.0 - 2017-08-21
* BUGFIX: NuGet v3 protocol fixes - https://github.com/fsprojects/Paket/pull/2632
* BUGFIX: Restore Failure on Mono: System.Exception: Expected an result at this place - https://github.com/fsprojects/Paket/issues/2639

#### 5.86.0 - 2017-08-19
* BUGFIX: Fixed feed Warnings and added blacklisting - https://github.com/fsprojects/Paket/pull/2582
* BUGFIX: Special case System.Net.Http - https://github.com/fsprojects/Paket/pull/2628

#### 5.85.8 - 2017-08-18
* BUGFIX: No file links were created when using File: references in .NET Core projects - https://github.com/fsprojects/Paket/issues/2622

#### 5.85.7 - 2017-08-17
* BUGFIX: Small fixes in PCL detection - https://github.com/fsprojects/Paket/pull/2609

#### 5.85.5 - 2017-08-17
* BUGFIX: Simplify references in groups - https://github.com/fsprojects/Paket/pull/2619

#### 5.85.4 - 2017-08-17
* BUGFIX: Don't change BOM for existing project files - https://github.com/fsprojects/Paket/pull/2575
* BUGFIX: Don't call paket if not necessary on dotnet pack - https://github.com/fsprojects/Paket/pull/2624

#### 5.85.3 - 2017-08-16
* BUGFIX: Don't fail on myget
* USABILITY: Friendlier warnings about obsolete syntax - https://github.com/fsprojects/Paket/pull/2610

#### 5.85.1 - 2017-08-11
* Support for DevExpress feed

#### 5.85.0 - 2017-08-10
* PERFORMANCE: Do not scan packages folders for restore
* PERFORMANCE: Faster lookup in ProGet

#### 5.84.0 - 2017-07-30
* Better error reporting for conflicts that appear late in resolution
* Protecting Paket.Restore.targets against changes in dotnet template - https://github.com/fsprojects/Paket/pull/2569

#### 5.83.1 - 2017-07-29
* Paket allows to resolve prereleases in a transitive way - https://github.com/fsprojects/Paket/pull/2559
* BUGFIX: Fixed download of multiple HTTP resources - https://github.com/fsprojects/Paket/issues/2566
* Update to FSharp.Core 4.2.2

#### 5.82.0 - 2017-07-28
* The outdated command now allows to pass the -f flag
* BUGFIX: Fixed exception when paket outdated runs on a repo with a http zip dependency - https://github.com/fsprojects/Paket/pull/2565
* BUGFIX: Fixed edge case with endsWithIgnoreCase - https://github.com/fsprojects/Paket/pull/2562
* BUGFIX: Fixed push for large packages - https://github.com/fsprojects/Paket/pull/2555
* BUGFIX: Fixed generate-load-scripts case sensitivity - https://github.com/fsprojects/Paket/issues/2547

#### 5.81.0 - 2017-07-21
* BUGFIX: Pass along empty arguments in bootstrapper - https://github.com/fsprojects/Paket/issues/2551

#### 5.80.0 - 2017-07-20
* BUGFIX: Fixed find-packages - https://github.com/fsprojects/Paket/issues/2545
* BUGFIX: zsh completion: support paths with spaces - https://github.com/fsprojects/Paket/pull/2546
* BUGFIX: Allow feed element in getbyid response - https://github.com/fsprojects/Paket/pull/2541
* BUGFIX: Multi-Target support for new MSBuild - https://github.com/fsprojects/Paket/issues/2496#issuecomment-316057881
* BUGFIX: Version in path and load scripts should work together
* USABILITY: Check that we printed an error
* USABILITY: Do not spam script generation messages (these are no under -v)

#### 5.78.0 - 2017-07-18
* Support Xamarin.tvOS and Xamarin.watchOS - https://github.com/fsprojects/Paket/pull/2535
* BUGFIX: Version in path and load scripts should work together - https://github.com/fsprojects/Paket/issues/2534
* BUGFIX: Detect subfolders like "Lib" - https://github.com/fsprojects/Paket/issues/2533

#### 5.7.0 - 2017-07-17
* BUGFIX: Multi-Target support for new MSBuild (needs paket install to update the Paket.Restore.targets)
* NuGet convert can detect cli tools - https://github.com/fsprojects/Paket/issues/2518
* BUGFIX: Unescape urls in odata response - https://github.com/fsprojects/Paket/issues/2504
* BUGFIX: Fix nuspecs only if we use nuspecs
* BUGFIX: Better tracing while downloading packages and licenses
* BUGFIX: Carefuly handle cases when the .paket folder is present in .sln file, not present, or is empty - https://github.com/fsprojects/Paket/pull/2513
* BUGFIX: Better tracing around download link - https://github.com/fsprojects/Paket/issues/2508
* BUGFIX: Work around Proget perf issue - https://github.com/fsprojects/Paket/issues/2466
* BUGFIX: Work around sonatype bug - https://github.com/fsprojects/Paket/issues/2320
* BUGFIX: Work around https://github.com/NuGet/NuGetGallery/issues/4315
* BUGFIX: Check result of PutAsync - https://github.com/fsprojects/Paket/pull/2502
* BUGFIX: Fixed push command
* REVERT "Fixed NugetV2 querying"

#### 5.6.0 - 2017-07-10
* PERFORMANCE: Fixed access to multiple sources (performance) - https://github.com/fsprojects/Paket/pull/2499
* BUGFIX: Improved penalty system https://github.com/fsprojects/Paket/pull/2498
* BUGFIX: Trace warnings to stdout instead of stderr
* USABILITY: Convert-From-NuGet tries to restore into magic mode
* USABILITY: Better error message when references file parsing fails

#### 5.5.0 - 2017-07-07
* Support for dotnet cli tools with clitools keyword in paket.dependencies - https://fsprojects.github.io/Paket/nuget-dependencies.html#Special-case-dotnet-cli-tools
* GNU-compatible command line - https://github.com/fsprojects/Paket/pull/2429
* Add Tizen framework (v3 and v4) - https://github.com/fsprojects/Paket/pull/2492
* USABILITY: find-package-versions now includes default source to match behavior of find-packages - https://github.com/fsprojects/Paket/pull/2493

#### 5.4.8 - 2017-07-06
* BUGFIX: Added default NuGet source back to find-packages - https://github.com/fsprojects/Paket/pull/2489
* BUGFIX: Fixed NugetV2 querying - https://github.com/fsprojects/Paket/pull/2485
* BUGFIX: Show stack trace only in verbose mode - https://github.com/fsprojects/Paket/pull/2481
* BUGFIX: find-packages doesn't require paket.dependencies to be present - https://github.com/fsprojects/Paket/pull/2483
* BUGFIX: Fixed for usage of the new csproj with targetFramework - https://github.com/fsprojects/Paket/pull/2482
* BUGFIX: Fixed off-by-one error when inserting lines in already-existing .paket folder in sln file - https://github.com/fsprojects/Paket/pull/2484
* BUGFIX: Allow any whitespace to precede a comment, not only space in the references file - https://github.com/fsprojects/Paket/pull/2479
* BUGFIX: Doesn't always print the 'warning' message - https://github.com/fsprojects/Paket/pull/2463

#### 5.4.0 - 2017-07-01
* Allow comments in the references file - https://github.com/fsprojects/Paket/pull/2477
* BUGFIX: Allowed empty framework conditionals in paket.template - https://github.com/fsprojects/Paket/pull/2476
* BUGFIX: find-package-versions doesn't require paket.dependencies to be present as long as a source is explicitly specified - https://github.com/fsprojects/Paket/pull/2478

#### 5.3.0 - 2017-06-30
* BUGFIX: Ignoring pre-release status when deps file requested prerelease - https://github.com/fsprojects/Paket/pull/2474
* BUGFIX: Don't remove placeholder from file view - https://github.com/fsprojects/Paket/issues/2469
* BUGFIX: Automatic restore in VS should also work with bootstraper
* BUGFIX: Do not add old myget sources during NuGet convert
* BUGFIX: Increase download timeout - https://github.com/fsprojects/Paket/pull/2456

#### 5.2.0 - 2017-06-25
* BUGFIX: Paket init in "magic" mode deleted paket.exe - https://github.com/fsprojects/Paket/issues/2451
* BUGFIX: Take xamarin.*.csharp.targets into account when finding location - https://github.com/fsprojects/Paket/pull/2460
* BUGFIX: Fixed Package targetFramework for netstandard - https://github.com/fsprojects/Paket/pull/2453
* BUGFIX: Fixed the warning reported in #2440 - https://github.com/fsprojects/Paket/pull/2449
* BUGFIX: Paket.pack: Fixed another issue with duplicate files - https://github.com/fsprojects/Paket/issues/2445
* BUGFIX: Disable AutoRestore features for MSBuild 15 - https://github.com/fsprojects/Paket/issues/2446
* BUGFIX: Add proper versioning of MonoAndroid framework - https://github.com/fsprojects/Paket/pull/2427
* BUGFIX: Paket.pack: Fixed another issue with duplicate files - https://github.com/fsprojects/Paket/issues/2445

#### 5.1.0 - 2017-06-18
* Paket.pack: support for NuGet dependencies conditional on target framework - https://github.com/fsprojects/Paket/pull/2428
* BUGFIX: Overwrite target file when link option is false - https://github.com/fsprojects/Paket/pull/2433
* BUGFIX: Fixed interactive package search - https://github.com/fsprojects/Paket/pull/2424
* USABILITY: Better task cancellation - https://github.com/fsprojects/Paket/pull/2439
* DOGFOODING: Use latest bootstrapper in magic mode

#### 5.0.0 - 2017-06-16
* Live release from NDC room 4
* Support for Fable 1.1
* Using NuGet's new SemVer 2 support - https://github.com/fsprojects/Paket/pull/2402
* Xamarin targets integrate with netstandard - https://github.com/fsprojects/Paket/pull/2396
* Support for SpecificVersion attribute on assembly references - https://github.com/fsprojects/Paket/pull/2413
* New command `paket generate-nuspec`
* New command: `FixNuspecs` - Can fix a list of nuspec files now
* New restriction system - https://github.com/fsprojects/Paket/pull/2336
  * Paket is now more accurate in calculating restrictions and referencing libraries
  * Paket will convert (lock-)files to a new syntax (but still understands the old syntax)
  * This should fix a bunch of edge cases and invalid behavior in combination with portable profiles and netstandard
  * Add support for net403 (required for some portable profiles)
* BREAKING CHANGE: Paket simplify no longer support simplifying restrictions - https://github.com/fsprojects/Paket/pull/2336
* BREAKING CHANGE: Paket.PowerShell is no longer supported
* BREAKING CHANGE: `InstallModel` API changed and Paket.Core.dll users might need to adapt
* PERFORMANCE: Improved performance by pre-loading requests - https://github.com/fsprojects/Paket/pull/2336
* PERFORMANCE: Report performance in a more detailed way - https://github.com/fsprojects/Paket/pull/2336
* PERFORMANCE: Improved performance for some edge case - https://github.com/fsprojects/Paket/pull/2299
* PERFORMANCE: Limit the number of concurrent requests to 7 - https://github.com/fsprojects/Paket/pull/2362
* PERFORMANCE: Report how often the pre-loading feature worked - https://github.com/fsprojects/Paket/pull/2362
* PERFORMANCE: Request queue can now re-prioritize on-demand - https://github.com/fsprojects/Paket/pull/2362
* PERFOMANCE: Much faster paket pack https://github.com/fsprojects/Paket/pull/2409
* DEPRECATED: `FixNuspec` function is now obsolete, use `FixNuspecs` instead
* DEPRECATED: /package-versions API was deprecated for lookup from NuGet team - https://github.com/fsprojects/Paket/pull/2420
* BUGFIX: Better hash checks in bootstrapper - https://github.com/fsprojects/Paket/pull/2368
* BUGFIX: Improved C++ support
* BUGFIX: Fix Conditional Group Dependencies not working as expected - https://github.com/fsprojects/Paket/pull/2335
* BUGFIX: Treat runtime dependencies as transitive deps - https://github.com/fsprojects/Paket/issues/2334
* BUGFIX: Sort dependencies on obj/references files - https://github.com/fsprojects/Paket/issues/2310
* BUGFIX: Support .NET moniker ">= monoandroid" - https://github.com/fsprojects/Paket/issues/2246
* BUGFIX: Paket pack was placing two copies of the project binary to the package - https://github.com/fsprojects/Paket/issues/2421
* BUGFIX: Better dependencies file parser errors
* BUGFIX: "Dotnet restore" failed on .netstandard projects under 1.6 - https://github.com/fsprojects/Paket/issues/2243
* BUGFIX: Paket now accepts multiple nuspec files in fix-nuspec - https://github.com/fsprojects/Paket/pull/2296
* BUGFIX: Fixed pinning of .NETSTANDARD 1.6 packages - https://github.com/fsprojects/Paket/pull/2307
* BUGFIX: Fixed bug with ignored argument of getPackageDetails - https://github.com/fsprojects/Paket/pull/2293
* BUGFIX: HTTP dependency - strip query string to detect a file name - https://github.com/fsprojects/Paket/pull/2295
* BUGFIX: Proper encoding "+" in package download url - https://github.com/fsprojects/Paket/pull/2288
* BUGFIX: Paket failed when group is removed (or renamed) - https://github.com/fsprojects/Paket/pull/2281
* BUGFIX: Filter .targets / .props earlier - https://github.com/fsprojects/Paket/pull/2286
* BUGFIX: Downgrade to tooling 1.0 - https://github.com/fsprojects/Paket/pull/2380
* BUGFIX: Paket added too many targets and props - https://github.com/fsprojects/Paket/pull/2388
* BUGFIX: Paket failed with: String cannot be of zero length - https://github.com/fsprojects/Paket/pull/2407
* BOOTSTRAPPER: Don't crash in DownloadHashFile - https://github.com/fsprojects/Paket/pull/2376
* BOOTSTRAPPER: Search harder for the paket.dependencies file - https://github.com/fsprojects/Paket/pull/2384
* USABILITY: Don't let build continue when paket failed - https://github.com/fsprojects/Paket/pull/2302
* Cleanup https://github.com/fsprojects/Paket/pull/2412 https://github.com/fsprojects/Paket/pull/2410
* Internals: Started proper dotnetcore integration (disabled by default, can be enabled via setting `PAKET_DISABLE_RUNTIME_RESOLUTION` to `false`):
  * Paket now properly understands runtime and reference assemblies
  * Paket now understands the runtime graph and restores runtime dependencies
  * New API `InstallModel.GetRuntimeAssemblies` and `InstallModel.GetRuntimeLibraries` can be used to retrieve the correct assets for a particular RID and TFM

#### 4.8.8 - 2017-06-11
* paket adds too many targets and props - https://github.com/fsprojects/Paket/pull/2388

#### 4.8.6 - 2017-05-23
* USABILITY: Better error reporting - https://github.com/fsprojects/Paket/pull/2349

#### 4.8.5 - 2017-05-08
* BUGFIX: Support .NET moniker ">= monoandroid" - https://github.com/fsprojects/Paket/issues/2246

#### 4.8.4 - 2017-04-26
* BUGFIX: Proper encoding "+" in package download url - https://github.com/fsprojects/Paket/pull/2288

#### 4.8.3 - 2017-04-26
* BUGFIX: Paket failed when group is removed (or renamed) - https://github.com/fsprojects/Paket/pull/2281

#### 4.8.2 - 2017-04-26
* BUGFIX: Filter .targets / .props earlier - https://github.com/fsprojects/Paket/pull/2286

#### 4.8.1 - 2017-04-25
* BREAKING CHANGE: Made pushing changes from Git dependency repositories easier - https://github.com/fsprojects/Paket/pull/2226
    - Paket now clones git dependencies as bare repositories and configures clones under `paket-files` differently. Because of these incompatible changes, it is necessary to manually clear Paket local temp directory (under `%USERPROFILE%\.paket\git\db`) and respective `paket-files` directories after upgrading.

#### 4.7.0 - 2017-04-25
* Bootstrapper: Support NugetSource app-setting key - https://github.com/fsprojects/Paket/pull/2229
* Unity3d support - https://github.com/fsprojects/Paket/pull/2268

#### 4.6.1 - 2017-04-24
* Support for SourceLink v2 - https://github.com/fsprojects/Paket/pull/2200
* BUGFIX: Framework restriction was lost for global build folder - https://github.com/fsprojects/Paket/pull/2272
* BUGFIX: Fixed error when parsing version="*" - https://github.com/fsprojects/Paket/issues/2266

#### 4.5.0 - 2017-04-20
* Support Netstandard 2.0, Netframework 4.7, Netcore 2.0
* Encode '+' in Urls
* BUGFIX: Fix nuspec version attributes so that nuget.org is happy

#### 4.4.0 - 2017-04-12
* BUGFIX: Import .props/.targets better - https://github.com/fsprojects/Paket/pull/2234
* BUGFIX: Don't download boostrapper in auto-restore magic mode - https://github.com/fsprojects/Paket/pull/2235
* BUGFIX: Only include dlls in analyzers - https://github.com/fsprojects/Paket/pull/2236
* USABILITY: Fix rotating app.config entries when generating redirects - https://github.com/fsprojects/Paket/pull/2230

#### 4.3.0 - 2017-04-10
* BUGFIX: Check if a references file exists on disk - https://github.com/fsprojects/Paket/pull/2224

#### 4.2.0 - 2017-04-09
* BUGFIX: Improved output of the outdated warning and fix underlying bug - https://github.com/fsprojects/Paket/pull/2223
* BUGFIX: Make Paket.Restore.targets be called in more situations
* BUGFIX: Fix to handle weird malformed portable-only libraries - https://github.com/fsprojects/Paket/pull/2215
* BUGFIX: Detect changes in redirects settings
* BUGFIX: Workaround for TFS dependency resolution - https://github.com/fsprojects/Paket/pull/2214

#### 4.1.3 - 2017-03-30
* Support for dotnet pack
* BUGFIX: Handle empty references files for .NET Core
* BUGFIX: Better framework node detection
* BUGFIX: Better redirects for project dependent references files
* BUGFIX: Out-of-Sync check should work with auto-detection of framework settings
* BUGFIX: Convert from nuget with wildcard version - https://github.com/fsprojects/Paket/issues/2185
* BUGFIX: Support load script generation in restore
* BUGFIX: framework: auto-detect didn't work with Paket 4 - https://github.com/fsprojects/Paket/issues/2188
* USABILITY: Convert packages that do not have version specified
* COSMETICS: Use latest FSharp.Core

#### 4.0.0 - 2017-03-15
* Make Paket compatible with DotNet SDK / MSBuild 15 / Visual Sudio 2017
* Tail Recursive Package Resolution - https://github.com/fsprojects/Paket/pull/2066
* Reorganized resolver - https://github.com/fsprojects/Paket/pull/2039
* USABILITY: Added option to have paket restore fail on check failure - https://github.com/fsprojects/Paket/pull/1963
* USABILITY: Collect multiple install errors before failing - https://github.com/fsprojects/Paket/pull/2177
* Generate load scripts on install abidding to new paket.dependencies option - https://fsprojects.github.io/Paket/dependencies-file.html#Generate-load-scripts

#### 3.37.0 - 2017-03-15
* BUGFIX: auto-detect no longer causes Out of sync warning - https://github.com/fsprojects/Paket/issues/2096
* BUGFIX: Allow to add package when sources are splitted - https://github.com/fsprojects/Paket.VisualStudio/issues/137
* USABILITY: Remove confusing yellow diagnostics in pack - https://github.com/fsprojects/Paket/issues/2164
* USABILITY: Support TLS > 1.0 - https://github.com/fsprojects/Paket/issues/2174
* USABILITY: old bootstrapper did not work

#### 3.36.0 - 2017-02-25
* BUGFIX: Lower case group folder name - https://github.com/fsprojects/Paket/pull/2150
* BUGFIX: Fix resolver for Strategy.Min - https://github.com/fsprojects/Paket/issues/2148
* BUGFIX: Fix TFS-on-premise - https://github.com/fsprojects/Paket/pull/2147
* BUGFIX: Add a workaround for https://github.com/fsprojects/Paket/issues/2145
* BUGFIX: Ignore unknown frameworks - https://github.com/fsprojects/Paket/pull/2132
* COSMETICS: Do not spam "unlisted" - https://github.com/fsprojects/Paket/issues/2149
* USABILITY: Link to documentation on how to resolve a conflict - https://github.com/fsprojects/Paket/pull/2155

#### 3.35.0 - 2017-01-30
* Added "netcoreapp1.1" support - https://github.com/fsprojects/Paket/pull/2129
* BUGFIX: Ensures that boostrapper --help always work - https://github.com/fsprojects/Paket/pull/2128
* USABILITY: Reports broken project dependencies properly - https://github.com/fsprojects/Paket/pull/2131
* USABILITY: Added details for "clear-cache" in --verbose mode - https://github.com/fsprojects/Paket/pull/2130

#### 3.34.0 - 2017-01-29
* BUGFIX: Support GitHub dependencies with spaces - https://github.com/fsprojects/Paket/pull/2127
* BUGFIX: Convert from nuget: Local package source gave false error - https://github.com/fsprojects/Paket/pull/2112
* BUGFIX: Make config writer use XmlWriter for disk write - https://github.com/fsprojects/Paket/pull/2110
* BUGFIX: Ensure case when getting packages from nuget feed - https://github.com/fsprojects/Paket/pull/2106
* BUGFIX: Ensure stable ordering of references

#### 3.33.0 - 2017-01-06
* USABILITY: Ensure stable ordering of references in the same ItemGroup - https://github.com/fsprojects/Paket/pull/2105
* BUGFIX: Template with multiparagraph description was not working with LF line endings - https://github.com/fsprojects/Paket/issues/2104

#### 3.32.0 - 2017-01-02
* paket outdated: group -parameter added - https://github.com/fsprojects/Paket/pull/2097
* BUGFIX: Fix "directory doesn't exist" in NuGet v2 - https://github.com/fsprojects/Paket/pull/2102
* BUGFIX: Correctly escape no_proxy domains for bootstraper - https://github.com/fsprojects/Paket/pull/2100
* BUGFIX: Don't print incorrect warning in bootstraper - https://github.com/fsprojects/Paket/pull/2098
* BUGFIX: Update Argu to 3.6.1
* BUGFIX: Revert argu update
* BUGFIX: If we have ref and lib files then we prefer lib
* BUGFIX: Don't remove group with only remote files - https://github.com/fsprojects/Paket/pull/2089
* BUGFIX: Fix displayed package name for packages found in another group - https://github.com/fsprojects/Paket/pull/2088
* BUGFIX: Avoid infinite recursive calls in followODataLink - https://github.com/fsprojects/Paket/pull/2081
* BUGFIX: One of the file writes was missing a Directory.Create() - https://github.com/fsprojects/Paket/pull/2080
* BUGFIX: NuGetV2-OData: retrieve versions in descending order for artifactory - https://github.com/fsprojects/Paket/pull/2073
* BUGFIX: Default address of NuGet v3 stream points to https - https://github.com/fsprojects/Paket/pull/2071

#### 3.31.0 - 2016-12-04
* Added monoandroid70 moniker (Android 7 Nougat) - https://github.com/fsprojects/Paket/pull/2065
* BUGFIX: Package names are compared using non-linguistic Ordinal comparison - https://github.com/fsprojects/Paket/pull/2067
* BUGFIX: Fixed Git dependency change detection - https://github.com/fsprojects/Paket/pull/2061
* BUGFIX: Relax prerelease condition for --keep-patch - https://github.com/fsprojects/Paket/issues/2048
* BUGFIX: Allow specify auto-detect in specific groups - https://github.com/fsprojects/Paket/issues/2011

#### 3.30.0 - 2016-11-22
* Allow override of NuGetCacheFolder location through environment variable - https://github.com/fsprojects/Paket/pull/2035
* BUGFIX: Add authorization headers to Paket Push - https://github.com/fsprojects/Paket/pull/2034
* BUGFIX: Fix package name displayed when package is found in different group - https://github.com/fsprojects/Paket/issues/2031
* BUGFIX: Report which nuspec file is invalid when the nuspec cannot be loaded - https://github.com/fsprojects/Paket/issues/2026

#### 3.29.0 - 2016-11-18
* BUGFIX: Paket adds stricter prerelease dependencies to make NuGet happy - https://github.com/fsprojects/Paket/issues/2024

#### 3.28.0 - 2016-11-17
* BUGFIX: Optimize deps to make #2020 work - https://github.com/fsprojects/Paket/pull/2020
* BUGFIX: Added missing tolower() - https://github.com/fsprojects/Paket/pull/2023
* BUGFIX: Fix broken condition in WhenNode - https://github.com/fsprojects/Paket/pull/2022
* REVERT: NuGetV2-OData: retrieve versions in descending order - https://github.com/fsprojects/Paket/pull/2008
* BUGFIX: Git Dependency failed to install when space exists in User Folder name - https://github.com/fsprojects/Paket/pull/2015

#### 3.27.0 - 2016-11-09
* Verbose bootstrapper - https://github.com/fsprojects/Paket/pull/2007
* BUGFIX: NuGetV2-OData: retrieve versions in descending order - https://github.com/fsprojects/Paket/pull/2008
* BUGFIX: Paket doesn't reference libs for UWP apps - https://github.com/fsprojects/Paket/issues/2001
* BUGFIX: Version constraint was missing on referenced projects packed separately - https://github.com/fsprojects/Paket/issues/1976
* BUGFIX: Make download loop to terminate in max N=5 iterations - https://github.com/fsprojects/Paket/pull/1999

#### 3.26.0 - 2016-10-31
* New Command: paket why - http://theimowski.com/blog/2016/10-30-paket-why-command/index.html
* BUGFIX: Do not remove main group - https://github.com/fsprojects/Paket/issues/1950
* BUGFIX: Fix out-of-date-check
* BUGFIX: Be more conservative during paket add and paket remove - https://github.com/fsprojects/Paket/issues/1652

#### 3.25.0 - 2016-10-28
* Allow to put required paket version into the paket.dependencies file - https://github.com/fsprojects/Paket/pull/1983
* BUGFIX: Custom print for NugetSourceAuthentication types - https://github.com/fsprojects/Paket/pull/1985
* BUGFIX: DependenciesFileParser now tracks inner exceptions for package sources - https://github.com/fsprojects/Paket/pull/1987

#### 3.24.1 - 2016-10-25
* USABILITY: New magic mode bootstrapper - https://github.com/fsprojects/Paket/pull/1961
* USABILITY: Specify Chessie version - https://github.com/fsprojects/Paket/issues/1958
* REVERT: Support long paths for NTFS - https://github.com/fsprojects/Paket/pull/1944

#### 3.23.0 - 2016-10-10
* BUGFIX: Support long paths for NTFS - https://github.com/fsprojects/Paket/pull/1944

#### 3.22.0 - 2016-10-10
* BUGFIX: generate-include-scripts: don't check dll order when it can be skipped - https://github.com/fsprojects/Paket/pull/1945
* BUGFIX: generate-include-script doesn't not #r FSharp.Core.dll anymore - https://github.com/fsprojects/Paket/pull/1946
* BUGFIX: Paket failed to get packages from feed with credentials - https://github.com/fsprojects/Paket/pull/1947
* BUGFIX: Fix public API
* BUGFIX: Set network credentials - https://github.com/fsprojects/Paket/issues/1941
* BUGFIX: Swapped parameters of FindVersionsForPackage
* BUGFIX: Transforming wildcard syntax to regex, which is used by WebProxy for NoProxy bypassing - https://github.com/fsprojects/Paket/pull/1939
* BUGFIX: Work around dependencies issue in VSTS - https://github.com/fsprojects/Paket/issues/1798
* COSMETICS: XML paket.config is now beautified - https://github.com/fsprojects/Paket/pull/1954

#### 3.21.0 - 2016-10-04
* Added MsBuild reserved properties - https://github.com/fsprojects/Paket/pull/1934
* BUGFIX: Make VisualStudio.com nuget feed behave like nuget.org - https://github.com/fsprojects/Paket/issues/1798
* BUGFIX: Generate binding redirect that covers entire range of possible assembly versions - https://github.com/fsprojects/Paket/pull/1932
* COSMETICS: Paket shows context for missing references - https://github.com/fsprojects/Paket/issues/1936

#### 3.20.2 - 2016-09-29
* BUGFIX: Fix dependency compression issue - https://github.com/fsprojects/Paket/issues/1929
* BUGFIX: Calling `Paket.Dependencies.GetInstalledPackageModel` with wrong casing on mono failed - https://github.com/fsprojects/Paket/issues/1928
* BUGFIX: Convert from nuget with analyzers - https://github.com/fsprojects/Paket/pull/1922
* BUGFIX: Don't fail on restore - https://github.com/fsprojects/Paket/pull/1923
* BUGFIX: Fix double space encoding during pack - https://github.com/fsprojects/Paket/issues/1837
* BUGFIX: Try to resolve "$(TargetFrameworkIdentifier) == 'true'" issue
* BUGFIX: Push correct Paket.Core - https://github.com/fsprojects/Paket/pull/1911

#### 3.19.0 - 2016-09-04
* NEW Dotnetcore build for Paket.Core - https://github.com/fsprojects/Paket/pull/1785
* BUGFIX: Allow to overwrite copy_local settings for ref files
* BUGFIX: Fixed invalid Cache Folder when Current Directory is different - https://github.com/fsprojects/Paket/issues/1910

#### 3.18.0 - 2016-09-02
* BUGFIX: Fixed issues around .NET Standard resolution
* BUGFIX: Fixed toLower > tolower for odata url parameter - https://github.com/fsprojects/Paket/pull/1906
* BUGFIX: Fix deduplication condition
* Revert fix for #1898

#### 3.17.0 - 2016-08-29
* Added Add MonoAndroid44 moniker - https://github.com/fsprojects/Paket/pull/1897
* Notified about missing libs will only be shown on direct packages (too many false positives)
* Fixed props import for fsproj/cspro - https://github.com/fsprojects/Paket/issues/1898
* BUGFIX: Do not copy ref files to output dir - https://github.com/fsprojects/Paket/issues/1895
* BUGFIX: Scan group folder for packages
* BUGFIX: Better NuGet V3 API and async caching - https://github.com/fsprojects/Paket/pull/1892
* BUGFIX: Resolving .net standard depedencies for net46 - https://github.com/fsprojects/Paket/issues/1883
* BUGFIX: Change project file condition handling to be case-insensitive - https://github.com/fsprojects/Paket/pull/1890

#### 3.16.3 - 2016-08-25
* BUGFIX: Don't remove non-duplicate framework dependencies - https://github.com/fsprojects/Paket/pull/1888

#### 3.16.2 - 2016-08-25
* BUGFIX: Fixed lowest_matching constraint - https://github.com/fsprojects/Paket/pull/1882

#### 3.16.1 - 2016-08-25
* Allow printing of version number through command-line option - https://github.com/fsprojects/Paket/pull/1878
* BUGFIX: Async cache fix in multi-thread-environment for GitHub downloads - https://github.com/fsprojects/Paket/pull/1880

#### 3.16.0 - 2016-08-24
* Allow to use github access token from environment variable for github dependencies - http://fsprojects.github.io/Paket/github-dependencies.html#Using-a-GitHub-auth-key-from-environment-variable
* BUGFIX: Look for OutDir in .vcxproj - https://github.com/fsprojects/Paket/issues/1870
* USABILITY: Skip invalid meta-data in cpp projects - https://github.com/fsprojects/Paket/issues/1870
* USABILITY: Add better tracing during resolve - https://github.com/fsprojects/Paket/issues/1871
* USABILITY: Use .dll as default during pack - https://github.com/fsprojects/Paket/issues/1870

#### 3.15.0 - 2016-08-23
* When converting from Nuget Paket removes NuGetPackageImportStamp - https://github.com/fsprojects/Paket/pull/1865
* BUGFIX: Fixed strange issue during directory cleanup
* BUGFIX: Fallback to LocalApplicationData if we don't have UserProfile avaulable - https://github.com/fsprojects/Paket/issues/1863
* BUGFIX: Fixed octokit parsing - https://github.com/fsprojects/Paket/issues/1867
* BUGFIX: Faulty conditions were generated when using condition attributes - https://github.com/fsprojects/Paket/issues/1860

#### 3.14.0 - 2016-08-22
* Show message when a package version is not installed because it is unlisted
* BUGFIX: Bootstrapper had issues with partial download - https://github.com/fsprojects/Paket/pull/1859
* BUGFIX: Use ConcurrentDictionary correctly - https://github.com/fsprojects/Paket/pull/1853

#### 3.13.0 - 2016-08-12
* Allow to pack referenced projects by setting paket.template switch - https://github.com/fsprojects/Paket/issues/1851

#### 3.12.0 - 2016-08-12
* BUGFIX: Paket doesn't add duplicate references to framework assemblies anymore - https://github.com/fsprojects/Paket/issues/1333
* BUGFIX: Run resolver after convert
* BUGFIX: Selective paket update doesn't ignore paket.dependencies rules anymore - https://github.com/fsprojects/Paket/issues/1841
* BUGFIX: Update with any of the --keep-?? flags didn't honour redirects:on in paket.dependencies - https://github.com/fsprojects/Paket/issues/1844

#### 3.11.0 - 2016-08-04
* Allow Pack to pin only project references - https://github.com/fsprojects/Paket/issues/1649

#### 3.10.0 - 2016-08-03
* Allow to specify nupkg version for source override in paket.local file - https://github.com/fsprojects/Paket/issues/1803
* BUGFIX: Allow "auto-restore on" to be done twice - https://github.com/fsprojects/Paket/issues/1836
* BUGFIX: be careful with distinction between .NET 4.0 client and .NET 4.0 full profile - https://github.com/fsprojects/Paket/issues/1830
* BUGFIX: Don't allow empty string as description in template file - https://github.com/fsprojects/Paket/pull/1831
* BUGFIX: Respect comments in dependencies file

#### 3.9.0 - 2016-07-22
* Don't create runtime references for CoreClr anymore - new concept coming soon
* BUGFIX: Allow to install packages that have "native" in package name - https://github.com/fsprojects/Paket/issues/1829
* PERFORMANCE: Much faster computation of the InstallModel

#### 3.8.0 - 2016-07-18
* Paket automatically packs localized assemblies - https://github.com/fsprojects/Paket/pull/1816
* BUGFIX: Fix possible null ref when processing a vcxproj file - https://github.com/fsprojects/Paket/issues/1814
* BUGFIX: Changing NuGet uri from http to https in paket.dependencies don't causes error any more - https://github.com/fsprojects/Paket/issues/1820
* BUGFIX: Paket 'pack' should exclude 'project' template files correctly - https://github.com/fsprojects/Paket/issues/1818
* PERFORMANCE: Do not scan node_modules path for project files - https://github.com/fsprojects/Paket/issues/1782
* Exposed license url in public namespace - https://github.com/fsprojects/Paket/pull/1811

#### 3.7.0 - 2016-07-14
* Paket automatically packs localized assemblies - https://github.com/fsprojects/Paket/pull/1807
* BUGFIX: Fixed incorrect CopyRuntimeDependencies.ProjectFile causing 'Could not find paket.dependencies' - https://github.com/fsprojects/Paket/pull/1802

#### 3.6.0 - 2016-07-12
* Generate include script for each group - https://github.com/fsprojects/Paket/pull/1787
* USABILITY: Improve error messages for dependency groups - https://github.com/fsprojects/Paket/pull/1797

#### 3.5.0 - 2016-07-12
* Support for .NET 4.6.3 and .NET Standard 1.6
* Using Argu 3
* Support groups in paket.local - https://github.com/fsprojects/Paket/pull/1788
* Paket config can be run from everywhere - https://github.com/fsprojects/Paket/pull/1781
* BUGFIX: Install older frameworks if things don't work out - https://github.com/fsprojects/Paket/issues/1779
* BUGFIX: Fixed detection of framework version with spaces - https://github.com/fsprojects/Paket/pull/1791
* BUGFIX: Fixed error with local sources and run convert-from-nuget - https://github.com/fsprojects/Paket/pull/1795

#### 3.4.0 - 2016-06-30
* Inaccessible caches are excluded for the duration of running a command - https://github.com/fsprojects/Paket/pull/1770
* BUGFIX: NuGet OData search is now case-insensitive - https://github.com/fsprojects/Paket/issues/1775
* BUGFIX: Allows to use colons in git build argument - https://github.com/fsprojects/Paket/issues/1773
* BUGFIX: auto-restore on fixes old targets file references - https://github.com/fsprojects/Paket/issues/1768
* BUGFIX: Added handling for cache not being accessible - https://github.com/fsprojects/Paket/pull/1764
* BUGFIX: Fixed out-of-date check for remote files - https://github.com/fsprojects/Paket/issues/1760  https://github.com/fsprojects/Paket/issues/1762 https://github.com/fsprojects/Paket/issues/1766
* BUGFIX: Using network cache with invalid credentials should not fail restore - https://github.com/fsprojects/Paket/issues/1758
* BUGFIX: Make the copy task more robust if we can't parse target framework - https://github.com/fsprojects/Paket/issues/1756
* BUGFIX: Paket warns on dependencies file that has same package twice in same group - https://github.com/fsprojects/Paket/issues/1757
* USABILITY: Show out-of-sync warning message if paket.lock is not matching paket.dependencies - https://github.com/fsprojects/Paket/issues/1750
* COSMETICS: Don't trace download of remote files twice

#### 3.3.0 - 2016-06-25
* Paket fails on dependencies file that has same package twice in same group - https://github.com/fsprojects/Paket/issues/1757
* Paket.SemVer.Parse is now in PublicAPI.fs - https://github.com/fsprojects/Paket/pull/1754
* BUGFIX: Automatic repair of broken file paths in NuGet packages - https://github.com/fsprojects/Paket/issues/1755
* BUGFIX: Fixed out-of-date check for auto-detection of frameworks - https://github.com/fsprojects/Paket/issues/1750

#### 3.2.0 - 2016-06-24
* Show out-of-sync error message if paket.lock is not matching paket.dependencies - https://github.com/fsprojects/Paket/issues/1750
* BUGFIX: Dependency resolution for .NETFramework4.5 and .NETPortable0.0-wp8+netcore45+net45+wp81+wpa81 fixed - https://github.com/fsprojects/Paket/issues/1753
* BUGFIX: Don't report warnings for packages that are not installed for current target framework - https://github.com/fsprojects/Paket/issues/1693
* BUGFIX: Runtime deps are copied based on TargetFramework - https://github.com/fsprojects/Paket/issues/1751
* BUGFIX: Do not take over control over manual nodes - https://github.com/fsprojects/Paket/issues/1746
* BUGFIX: Better error message when log file is missing - https://github.com/fsprojects/Paket/issues/1743
* BUGFIX: Create folder if needed during package extraction - https://github.com/fsprojects/Paket/issues/1741
* BUGFIX: Simplify works with auto-detected target frameworks - https://github.com/fsprojects/Paket/pull/1740
* BUGFIX: Make sure Guid in project reference is parsed well - https://github.com/fsprojects/Paket/pull/1738
* BUGFIX: Added a username and password option scripting - https://github.com/fsprojects/Paket/pull/1736
* BUGFIX: Trailing slash will be removed from credentials - https://github.com/fsprojects/Paket/pull/1735
* COSMETICS: Add condition to AfterBuild target to unbreak nCrunch - https://github.com/fsprojects/Paket/pull/1734
* BUGFIX: Ignore case in aliases dll names - https://github.com/fsprojects/Paket/pull/1733

#### 3.1.0 - 2016-06-16
* Paket pack doesn't allow empty string as authors and description metadata - https://github.com/fsprojects/Paket/pull/1728
* Made Name and Guid in ProjectRefrence optional - https://github.com/fsprojects/Paket/issues/1729
* BUGFIX: Prerelease version range are working with ~> again
* BUGFIX: Filter empty When conditions - https://github.com/fsprojects/Paket/issues/1727
* BUGFIX: Do not garbage collect packages with version in path

#### 3.0.0 - 2016-06-15
* Allow to reference git repositories - http://fsprojects.github.io/Paket/git-dependencies.html
* Allow to run build commands on git repositories - http://fsprojects.github.io/Paket/git-dependencies.html#Running-a-build-in-git-repositories
* Allow to use git repositories as NuGet source - http://fsprojects.github.io/Paket/git-dependencies.html#Using-Git-repositories-as-NuGet-source
* Allow to override package sources in paket.local - http://fsprojects.github.io/Paket/local-file.html http://theimowski.com/blog/2016/05-19-paket-workflow-for-testing-new-nuget-package-before-release/index.html
* NEW COMMAND: "paket generate-include-scripts" creates package include scripts for F# Interactive - http://fsprojects.github.io/Paket/paket-generate-include-scripts.html
* Additional local caches - http://fsprojects.github.io/Paket/caches.html
* Garbage collection in packages folder - https://github.com/fsprojects/Paket/pull/1491
* Allows to exclude dll references from a NuGet package - http://fsprojects.github.io/Paket/references-files.html#Excluding-libraries
* Allows to use aliases for libraries - http://fsprojects.github.io/Paket/references-files.html#Library-aliases
* Create Choose nodes for .NET Standard
* Remove command removes empty group when removing last dependency - https://github.com/fsprojects/Paket/pull/1706
* New bootstrapper option --max-file-age - http://fsprojects.github.io/Paket/bootstrapper.html
* USABILITY: Removed "specs:" from paket.lock since it was copied from Bundler and had no meaning in Paket - https://github.com/fsprojects/Paket/pull/1608
* BREAKING CHANGE: "lib", "runtimes" are not allowed as group names
* BREAKING CHANGE: Removed --hard parameter from all commands.
    - Paket threads all commands as if --hard would have been set - https://github.com/fsprojects/Paket/pull/1567
    - For the --hard use in the binding redirects there is a new parameter --clean-redirects - https://github.com/fsprojects/Paket/pull/1692

#### 2.66.10 - 2016-06-15
* BUGFIX: Paket update failed on silverlight projects - https://github.com/fsprojects/Paket/pull/1719

#### 2.66.9 - 2016-06-03
* BUGFIX: Automatic prerelease expansion should not be done if explicit prereleases are requested - https://github.com/fsprojects/Paket/issues/1716 https://github.com/fsprojects/Paket/issues/1714

#### 2.66.6 - 2016-05-31
* BUGFIX: Groups with different sources should not resolve to wrong packages - https://github.com/fsprojects/Paket/issues/1711

#### 2.66.5 - 2016-05-30
* BUGFIX: Don't remove trailing zero if version is in package path - https://github.com/fsprojects/Paket/issues/1708

#### 2.66.4 - 2016-05-26
* BUGFIX: Optimization of local dependencies - https://github.com/fsprojects/Paket/issues/1703

#### 2.66.3 - 2016-05-24
* BUGFIX: Use utf-8 to download strings - https://github.com/fsprojects/Paket/pull/1702

#### 2.66.2 - 2016-05-23
* BUGFIX: Update with any of the --keep-major flag didn't honour content:none in paket.dependencies - https://github.com/fsprojects/Paket/issues/1701

#### 2.66.0 - 2016-05-23
* Package groups be excluded in a paket.template file - https://github.com/fsprojects/Paket/pull/1696
* BUGFIX: Fallback from portable to net45 must be conversative - https://github.com/fsprojects/Paket/issues/1117

#### 2.65.0 - 2016-05-18
* BUGFIX: Fixed compatibility issues with nuget.org and myget - https://github.com/fsprojects/Paket/pull/1694
* BUGFIX: DateTime in package should not be in the future
* BUGFIX: Don't push non existing files - https://github.com/fsprojects/Paket/pull/1688
* BUGFIX: Paket should imports build targets from packages in build dependency groups - https://github.com/fsprojects/Paket/pull/1674
* BUGFIX: Framework resolution strategy for Google.Apis.Oauth2.v2 - https://github.com/fsprojects/Paket/issues/1663
* BUGFIX: Blacklisting install.xdt and uninstall.xdt files - https://github.com/fsprojects/Paket/pull/1667

#### 2.64.0 - 2016-05-05
* Implemented support for NativeReference - https://github.com/fsprojects/Paket/issues/1658
* Added monoandroid60 to be matched as Some MonoAndroid - https://github.com/fsprojects/Paket/pull/1659
* BUGFIX: Understand InterprojectDependencies without Name - https://github.com/fsprojects/Paket/issues/1657
* BUGFIX: Fix path issue on linux - https://github.com/fsprojects/Paket/pull/1644/files
* BUGFIX: Don't pack template files in packages or paket-files

#### 2.63.0 - 2016-04-22
* Added monoandroid43 to be matched as Some MonoAndroid - https://github.com/fsprojects/Paket/pull/1631
* Added support for MonoAndroid22 and MonoAndroid23 - https://github.com/fsprojects/Paket/pull/1628
* BUGFIX: allow directory names with + in paket.template
* BUGFIX: Generates binding redirect for references targeting different profiles - https://github.com/fsprojects/Paket/pull/1634
* EXPERIMENTAL: paket resolves runtime dependency libs - https://github.com/fsprojects/Paket/pull/1626
* USABILITY: remove command restricts install to the specified group only - https://github.com/fsprojects/Paket/pull/1612

#### 2.62.0 - 2016-04-17
* Refactoring Bootstrapper to introduce better coverage and testing - https://github.com/fsprojects/Paket/pull/1603

#### 2.61.0 - 2016-04-17
* Support .NET platform standard packages - https://github.com/fsprojects/Paket/issues/1614
* Support .NET 4.6.2 - https://github.com/fsprojects/Paket/issues/1614
* BUGFIX: Don't set CopyToOutputDirectory for Compile items - https://github.com/fsprojects/Paket/issues/1592
* BUGFIX: Allow to pack packages with ReflectedDefinition - https://github.com/fsprojects/Paket/pull/1602

#### 2.60.0 - 2016-04-12
* Various performance optimizations - https://github.com/fsprojects/Paket/pull/1599
* BUGFIX: Fix CleanDir function - https://github.com/fsprojects/Paket/commit/1c2250ed5fae51a5f086325347fecefe16bba27a#commitcomment-17064085
* BUGFIX: Detect net30 moniker

#### 2.59.0 - 2016-04-12
* BUGFIX: Remove process should remove packages from specified groups - https://github.com/fsprojects/Paket/issues/1596
* BUGFIX: Compare full filename for pack with template file - https://github.com/fsprojects/Paket/issues/1594
* BUGFIX: Dependencies file should not take shortened versions - https://github.com/fsprojects/Paket/issues/1591
* BUGFIX: Breaking some parallism and trying to prevent race conditions - https://github.com/fsprojects/Paket/issues/1589
* BUGFIX: "paket.exe pack" with "include-referenced-projects" and "minimum-from-lock-file" did not work when project references have a paket.template file - https://github.com/fsprojects/Paket/issues/1586
* BUGFIX: Property Definitions are placed after FSharp Targets - https://github.com/fsprojects/Paket/issues/1585
* BUGFIX: Redirects for assemblies in the GAC were removed - https://github.com/fsprojects/Paket/issues/1574
* BUGFIX: Paket.dependency with version ranges failed when package has pinned dependency and that version is unlisted - https://github.com/fsprojects/Paket/issues/1579
* BUGFIX: Github dependencies reference transitive NuGet packages to projects - https://github.com/fsprojects/Paket/issues/1578
* BUGFIX: Add "*.fsi" files as <Compile> by default - https://github.com/fsprojects/Paket/pull/1573
* BUGFIX: Touch feature disabled by default in Add, Update, Install; enabled with --touch-affected-refs - https://github.com/fsprojects/Paket/pull/1571
* BUGFIX: Property Definitions: placed after csharp targets - https://github.com/fsprojects/Paket/pull/1522
* BUGFIX: Create folder for all source file dependencies
* USABILITY: Using saved api key credentials for the push operation - https://github.com/fsprojects/Paket/pull/1570
* USABILITY: Paket update supports combining filter with specific version - https://github.com/fsprojects/Paket/pull/1580

#### 2.57.0 - 2016-03-30
* BUGFIX: Property Definitions: placed after non-paket imports if they directly follow the top property groups - https://github.com/fsprojects/Paket/pull/1561
* BUGFIX: Fixed inconsistent condition generation in paket.lock file - https://github.com/fsprojects/Paket/issues/1552
* BUGFIX: Removing transitive dependencies from dependencies list during pack - https://github.com/fsprojects/Paket/pull/1547
* USABILITY: Better WPF support - https://github.com/fsprojects/Paket/pull/1550

#### 2.56.0 - 2016-03-24
* BUGFIX: Move props definitions further up in project files - https://github.com/fsprojects/Paket/issues/1537
* BUGFIX: Fixed missing src files when packing with symbols on Linux - https://github.com/fsprojects/Paket/pull/1545
* BUGFIX: Ensuring that dependent dll's are not included in the package when usng include-referenced-projects - https://github.com/fsprojects/Paket/pull/1543
* BUGFIX: Global redirects:false is not disabling everything below anymore - https://github.com/fsprojects/Paket/issues/1544

#### 2.55.0 - 2016-03-23
* Correct src folder structure for packing with symbols - https://github.com/fsprojects/Paket/pull/1538
* Fix resolver bug spotted by property based testing - https://github.com/fsprojects/Paket/issues/1524

#### 2.54.0 - 2016-03-21
* It's possible to influence the CopyToOutputDirectory property for content references in project files - http://fsprojects.github.io/Paket/nuget-dependencies.html#CopyToOutputDirectory-settings
* BUGFIX: Fix regression where paket skipped packages with name ending in lib - https://github.com/fsprojects/Paket/issues/1531
* USABILITY: Unknown package settings are now reported
* USABILITY: Improve warning text on conflict - https://github.com/fsprojects/Paket/pull/1530

#### 2.53.0 - 2016-03-19
* Allow to restore recursively from remote dependencies file - https://github.com/fsprojects/Paket/issues/1507
* BUGFIX: Fix mixed mode solutions with Native - https://github.com/fsprojects/Paket/issues/1523
* BUGFIX: Do not generate useless true conditions for Native - https://github.com/fsprojects/Paket/issues/1523
* BUGFIX: Native settings are filtered correctly - https://github.com/fsprojects/Paket/issues/1523
* BUGFIX: Force resolver to look into deeper levels - https://github.com/fsprojects/Paket/issues/1520
* COSMETICS: Emit net40-full moniker instead of net-40
* COSMETICS: Simplify single when conditions with single true statement
* USABILITY: Improved error message when paket.dependencies can't be found - https://github.com/fsprojects/Paket/pull/1519
* USABILITY: Automatically retry with force flag if we can't get package details for a given version - https://github.com/fsprojects/Paket/issues/1526
* USABILITY: Better error message when paket.lock an paket.dependencies are out of sync.
* USABILITY: Content:once doesn't add paket flags to the csproj file in order to make Orleans tools happy - https://github.com/fsprojects/Paket/issues/1513
* USABILITY: Be more robust in paket.references files - https://github.com/fsprojects/Paket/issues/1514
* USABILITY: Improved stability in lock acquiring process - https://github.com/fsprojects/Paket/issues/858

#### 2.52.0 - 2016-03-10
* Allow to restore dll from remote dependencies file - https://github.com/fsprojects/Paket/issues/1507
* Prevent paket holding locks on assemblies during binding redirects - https://github.com/fsprojects/Paket/pull/1492
* ProjectFile.save with forceTouch to only modify the last write time without content if unchanged - https://github.com/fsprojects/Paket/pull/1493
* BUGFIX: Don't accept "Unsupported0.0" as full framework - https://github.com/fsprojects/Paket/issues/1494
* BUGFIX: Revert 1487 - https://github.com/fsprojects/Paket/issues/1487
* BUGFIX: Fall back to v2 for VSTS - https://github.com/fsprojects/Paket/issues/1496
* BUGFIX: Fixed duplicate frameworks during auto-detection - https://github.com/fsprojects/Paket/issues/1500
* BUGFIX: Fixed conditional references created for group dependencies - https://github.com/fsprojects/Paket/issues/1505
* BUGFIX: Fixed parsing error in lock file parser - https://github.com/fsprojects/Paket/issues/1500
* BUGFIX: Merge Chessie into PowerShell package - https://github.com/fsprojects/Paket/issues/1499
* BUGFIX: Make v3 API more robust
* BUGFIX: Do not install packages with same version from different groups twice - https://github.com/fsprojects/Paket/issues/1458
* BUGFIX: When adding framework specification to paket.dependencies .props include was moved to the bottom of csproj file - https://github.com/fsprojects/Paket/issues/1487
* BUGFIX: Allow to use LOCKEDVERSION with packages that are not in main group - https://github.com/fsprojects/Paket/issues/1483
* USABILITY: only complain about missing references if there are references at all

#### 2.51.0 - 2016-02-29
* Experimental Visual C++ support in binding redirects - https://github.com/fsprojects/Paket/issues/1467
* Restore: optional --touch-affected-refs to touch refs affected by a restore - https://github.com/fsprojects/Paket/pull/1485
* BUGFIX: fixed group transitive dependency checking - https://github.com/fsprojects/Paket/pull/1479
* BUGFIX: Do not try to pack output folder - https://github.com/fsprojects/Paket/issues/1473
* BUGFIX: Fix StackOverflow from https://github.com/fsprojects/Paket/issues/1432
* BUGFIX: Do not pack absolute paths - https://github.com/fsprojects/Paket/issues/1472
* BUGFIX: Keep Auth from dependencies file for fast path - https://github.com/fsprojects/Paket/issues/1469
* BUGFIX: Fix Platform matching bug in CPP projects - https://github.com/fsprojects/Paket/issues/1467
* USABILITY: Touch project files when paket.lock changed in order to support incremental builds with MsBuild - https://github.com/fsprojects/Paket/issues/1471
* USABILITY: Prevent paket holding locks on assemblies during binding redirects
* USABILITY: Don't fail when we can't turn on auto-restote during convert

#### 2.50.0 - 2016-02-09
* Experimental Visual C++ support - https://github.com/fsprojects/Paket/issues/1467
* BUGFIX: Install packages that end in .dll - https://github.com/fsprojects/Paket/issues/1466
* BUGFIX: Prevent race condition - https://github.com/fsprojects/Paket/issues/1460
* BUGFIX: Download of HTTP dependencies should delete folder before we unzip
* BUGFIX: Do not touch project files in packages folder - https://github.com/fsprojects/Paket/issues/1455
* BUGFIX: Keep versions locked for dependencies during pack - https://github.com/fsprojects/Paket/issues/1457
* BUGFIX: Do not fail on auth check for remote dependencies file - https://github.com/fsprojects/Paket/issues/1456
* WORKAROUND: Don't use v3 getPackageDetails on nuget.org or myget

#### 2.49.0 - 2016-02-03
* Added paket pack switch minimum-from-lock-file - http://fsprojects.github.io/Paket/paket-pack.html#Version-ranges
* Automatic framework detection - http://fsprojects.github.io/Paket/dependencies-file.html#Automatic-framework-detection
* BUGFIX: Work around auth issues with VSTS feed - https://github.com/fsprojects/Paket/issues/1453
* USABILITY: Show warning if a dependency is installed for wrong target framework - https://github.com/fsprojects/Paket/pull/1445

#### 2.48.0 - 2016-01-28
* New lowest_matching option that allows to use lowest matching version of direct dependencies - http://fsprojects.github.io/Paket/dependencies-file.html#Lowest-matching-option
* BUGFIX: Fix convert-from-nuget command - https://github.com/fsprojects/Paket/pull/1437
* BUGFIX: paket pack with enabled include-referenced-projects flag doesn't throwh NRE - https://github.com/fsprojects/Paket/issues/1434
* BUGFIX: Fixed pack package dependencies for dependent projects - https://github.com/fsprojects/Paket/issues/1429
* BUGFIX: Fixed pack package dependencies for dependent projects - https://github.com/fsprojects/Paket/pull/1417
* BUGFIX: Pack with concrete template file should work for type project - https://github.com/fsprojects/Paket/issues/1414
* BUGFIX: Don't use symbol packages when using filesystem source with symbol package - https://github.com/fsprojects/Paket/issues/1413

#### 2.46.0 - 2016-01-19
* BootStrapper caches paket.exe in NuGet cache - https://github.com/fsprojects/Paket/pull/1400
* Case insensitive autocomplete for NuGet v2 protocol - https://github.com/fsprojects/Paket/pull/1410

#### 2.45.0 - 2016-01-18
* Initial support for autocomplete of private sources - https://github.com/fsprojects/Paket/issues/1298
* Allow to set project url in paket pack
* Added include-pdbs switch in paket.template files - https://github.com/fsprojects/Paket/pull/1403
* BUGFIX: Fixed symbol sources creation on projects that contain linked files - https://github.com/fsprojects/Paket/pull/1402
* BUGFIX: Fixed inter project dependencies
* BUGFIX: Reduce pressure from call stack - https://github.com/fsprojects/Paket/issues/1392
* BUGFIX: Symbols package fix for projects that contained linked files - https://github.com/fsprojects/Paket/pull/1390

#### 2.44.0 - 2016-01-14
* Paket pack for symbols packages allows for pulling in referenced projects. - https://github.com/fsprojects/Paket/pull/1383

#### 2.43.0 - 2016-01-14
* BUGFIX: Use registration data from normalized NuGet version - https://github.com/fsprojects/Paket/issues/1387
* BUGFIX: $(SolutionDir) in ProjectReference include attribute will be parsed - https://github.com/fsprojects/Paket/issues/1377
* BUGFIX: Restore groups sequentially - https://github.com/fsprojects/Paket/issues/1371
* PERFORMANCE: Fix issue with bad performance - https://github.com/fsprojects/Paket/issues/1387
* PERFORMANCE: Try relaxed resolver only when there is a chance to succeed
* USABILITY: Fail if credentials are invalid - https://github.com/fsprojects/Paket/issues/1382

#### 2.42.0 - 2016-01-10
* Nemerle projects support
* BUGFIX: Incorrect package dependencies graph resolution with prereleases - https://github.com/fsprojects/Paket/pull/1359
* BUGFIX: NuGetV2: avoid revealing password also if more than one source is defined - https://github.com/fsprojects/Paket/pull/1357

#### 2.41.0 - 2016-01-07
* Allow to reference dlls from HTTP resources - https://github.com/fsprojects/Paket/issues/1341
* BUGFIX: Fixed prerelease comparision - https://github.com/fsprojects/Paket/issues/1316
* BUGFIX: Fixed problem with prerelease versions during pack - https://github.com/fsprojects/Paket/issues/1316
* BUGFIX: Do not copy dlls from paket-files - https://github.com/fsprojects/Paket/issues/1341
* BUGFIX: Fixed problem with @ char in paths during pack - https://github.com/fsprojects/Paket/pull/1351
* BUGFIX: Allow to reference dlls from HTTP resources on mono - https://github.com/fsprojects/Paket/pull/1349
* PERFORMANCE: Don't parse lock file in FullUpdate mode
* WORKAROUND: ConfigFile password encryption did not work on specific machines - https://github.com/fsprojects/Paket/pull/1347
* USABILITY: Show warning when paket.references is used in nupkg content - https://github.com/fsprojects/Paket/issues/1344
* USABILITY: Report group name in download trace - https://github.com/fsprojects/Paket/issues/1337
* USABILITY: Be more robust against flaky NuGet feeds

#### 2.40.0 - 2015-12-29
* BUGFIX: Better packaging of prerelease dependencies - https://github.com/fsprojects/Paket/issues/1316
* BUGFIX: Allow to overwrite versions in template files without id - https://github.com/fsprojects/Paket/issues/1321
* BUGFIX: Accept dotnet54 as moniker
* BUGFIX: Download file:/// to paket-files/localhost
* BUGFIX: Compare normalized Urls
* BUGFIX: Call OnCompleted in Observable.flatten - https://github.com/fsprojects/Paket/pull/1330
* BUGFIX: Allow to restore packages from private feeds - https://github.com/fsprojects/Paket/issues/1326
* PERFORMANCE: Cache which source contains versions in GetVersions - https://github.com/fsprojects/Paket/pull/1327
* PERFORMANCE: Prefer package-versions protocol for nuget.org and myget.org

#### 2.38.0 - 2015-12-22
* Support new NuGet version range for empty restrictions
* USABILITY: Don't use /odata for nuget.org or myget.org
* BUGFIX: paket pack ignored specific-version parameter - https://github.com/fsprojects/Paket/issues/1321
* COSMETICS: Better error messages in GetVersions
* COSMETICS: Normalize NuGet source feeds in lock files
* PERFORMANCE: Keep traffic for GetVersions and GetPackageDetails low

#### 2.37.0 - 2015-12-21
* New "clear-cache" command allows to clear the NuGet cache - http://fsprojects.github.io/Paket/paket-clear-cache.html
* Paket checks PackageDetails only for sources that responded with versions for a package - https://github.com/fsprojects/Paket/issues/1317
* Implemented support for specifying per-template versions in paket pack - https://github.com/fsprojects/Paket/pull/1314
* Added support for relative src link to package content - https://github.com/fsprojects/Paket/pull/1311
* BUGFIX: Fix NullReferenceException - https://github.com/fsprojects/Paket/issues/1307
* BUGFIX: Check that cached NuGet package belongs to requested package
* BUGFIX: NuGet packages with FrameworkAssembly nodes did not work - https://github.com/fsprojects/Paket/issues/1306
* Paket install did an unnecessary update when framework restriction were present - https://github.com/fsprojects/Paket/issues/1305
* COSMETICS: No need to show cache warnings

#### 2.36.0 - 2015-12-10
* Getting assembly metadata without loading the assembly - https://github.com/fsprojects/Paket/pull/1293

#### 2.35.0 - 2015-12-09
* "redirects off" skips binding redirects completely - https://github.com/fsprojects/Paket/pull/1299

#### 2.34.0 - 2015-12-07
* BootStrapper uses named temp files - https://github.com/fsprojects/Paket/pull/1296
* Making user prompts work with stdin - https://github.com/fsprojects/Paket/pull/1292

#### 2.33.0 - 2015-12-04
* Option to force a binding redirects - https://github.com/fsprojects/Paket/pull/1290
* Use GetCustomAttributesData instead of GetCustomAttributes - https://github.com/fsprojects/Paket/issues/1289
* Don't touch app.config if we don't logically change it - https://github.com/fsprojects/Paket/issues/1248
* Normalize versions in lock file for nuget.org - https://github.com/fsprojects/Paket/issues/1282
* Using AssemblyTitle if no title is specified in a project template - https://github.com/fsprojects/Paket/pull/1285
* Binding redirects should work with multiple groups - https://github.com/fsprojects/Paket/issues/1284
* Resolver is more tolerant with prereleases - https://github.com/fsprojects/Paket/issues/1280

#### 2.32.0 - 2015-12-02
* Provided more user-friendly messages for bootstrapper - https://github.com/fsprojects/Paket/pull/1278
* EXPERIMENTAL: Added ability to create symbol/source packages - https://github.com/fsprojects/Paket/pull/1275
* BUGFIX: Fixed coreProps root element in generated nuspec - https://github.com/fsprojects/Paket/pull/1276

#### 2.31.0 - 2015-12-01
* Add options to force Nuget source and use local file paths with bootstrapper - https://github.com/fsprojects/Paket/pull/1268
* Implement exclude parameter for pack - https://github.com/fsprojects/Paket/pull/1274
* Handle different platforms in ProjectFile.GetOutputPath - https://github.com/fsprojects/Paket/pull/1269
* Support local read-only .nupkg-files - https://github.com/fsprojects/Paket/pull/1272

#### 2.30.0 - 2015-12-01
* Switched to using Chessie Nuget package - https://github.com/fsprojects/Paket/pull/1266
* Adding .NET 4.6.1 support - https://github.com/fsprojects/Paket/issues/1270

#### 2.29.0 - 2015-11-27
* Allow specifying Nuget Source and provide option to specify parameters with config file in bootstrapper - https://github.com/fsprojects/Paket/pull/1261
* BUGFIX: Do not normalize versions since it might break Klondike - https://github.com/fsprojects/Paket/issues/1257
* COSMETICS: Better error message when lock file doesn't contain version pin - https://github.com/fsprojects/Paket/issues/1256
* COSMETICS: Show a warning when the resolver selects an unlisted version - https://github.com/fsprojects/Paket/pull/1258

#### 2.28.0 - 2015-11-25
* Reuse more of the NuGet v3 API for protocol selection
* Using new NuGet v3 protocol to retrieve unlisted packages - https://github.com/fsprojects/Paket/issues/1254
* Created installer demo - https://github.com/fsprojects/Paket/issues/1251
* Adding monoandroid41 framework moniker - https://github.com/fsprojects/Paket/pull/1245
* BUGFIX: Specifying prereleases did not work with pessimistic version constraint - https://github.com/fsprojects/Paket/issues/1252
* BUGFIX: Unlisted property get properly filled from NuGet v3 API - https://github.com/fsprojects/Paket/issues/1242
* BUGFIX: Bootstrapper compares version per SemVer - https://github.com/fsprojects/Paket/pull/1236
* PERFORMANCE: Avoid requests to teamcity that lead to server error
* USABILITY: If parsing of lock file fails Paket reports the lock file filename - https://github.com/fsprojects/Paket/issues/1247

#### 2.27.0 - 2015-11-19
* Binding redirects get cleaned during install - https://github.com/fsprojects/Paket/pull/1235
* BUGFIX: Bootstrapper compares version per SemVer - https://github.com/fsprojects/Paket/pull/1236
* BUGFIX: Do not print feed password to output - https://github.com/fsprojects/Paket/pull/1238
* USABILITY: Always write non-version into lock file to keep ProGet happy - https://github.com/fsprojects/Paket/issues/1239

#### 2.26.0 - 2015-11-18
* BUGFIX: Better parsing of framework restrictions - https://github.com/fsprojects/Paket/issues/1232
* BUGFIX: Fix props files - https://github.com/fsprojects/Paket/issues/1233
* BUGFIX: Detect AssemblyName from project file name if empty - https://github.com/fsprojects/Paket/issues/1234
* BUGFIX: Fixed issue with V3 feeds doing api requests even when the paket.lock is fully specified - https://github.com/fsprojects/Paket/pull/1231
* BUGFIX: Update ProjectFile.GetTargetProfile to work with conditional nodes - https://github.com/fsprojects/Paket/pull/1227
* BUGFIX: Putting .targets import on correct location in project files - https://github.com/fsprojects/Paket/issues/1226
* BUGFIX: Putting braces around OData conditions to work around ProGet issues - https://github.com/fsprojects/Paket/issues/1225
* USABILITY: Always write nomalized version into lock file to keep the lockfile as stable as possible
* USABILITY: Always try 3 times to download and extract a package
* USABILITY: Sets default resolver strategy for convert from nuget to None - https://github.com/fsprojects/Paket/pull/1228

#### 2.25.0 - 2015-11-13
* Unified cache implementation for V2 and V3 - https://github.com/fsprojects/Paket/pull/1222
* BUGFIX: Putting .props and .targets import on correct location in project files - https://github.com/fsprojects/Paket/issues/1219
* BUGFIX: Propagate framework restriction correctly - https://github.com/fsprojects/Paket/issues/1213
* BUGFIX: Match auth - https://github.com/fsprojects/Paket/issues/1210
* BUGFIX: Better error message when something goes wrong during package download

#### 2.24.0 - 2015-11-11
* Support for feeds that only provide NuGet v3 API - https://github.com/fsprojects/Paket/pull/1205
* BUGFIX: Made PublicAPI.ListTemplateFiles more robust - https://github.com/fsprojects/Paket/pull/1209
* BUGFIX: Allow to specify empty file patterns in paket.template
* BUGFIX: Filter excluded dependencies in template files - https://github.com/fsprojects/Paket/issues/1208
* BUGFIX: Framework dependencies were handled too strict - https://github.com/fsprojects/Paket/issues/1206

#### 2.23.0 - 2015-11-09
* Allow to exclude dependencies in template files - https://github.com/fsprojects/Paket/issues/1199
* Exposed TemplateFile types and Dependencies member - https://github.com/fsprojects/Paket/pull/1203
* Paket uses lock free version of Async.Choice
* Paket generates and parses strategy option in lock file - https://github.com/fsprojects/Paket/pull/1196
* BUGFIX: Fixed version requirement parse issue noticed in FsBlog
* USABILITY: Paket shows parsing errors in app.config files - https://github.com/fsprojects/Paket/issues/1195

#### 2.22.0 - 2015-11-05
* Paket adds binding redirect only for applicable assemblies - https://github.com/fsprojects/Paket/issues/1187
* BUGFIX: Add missing transitive dependencies after paket update - https://github.com/fsprojects/Paket/issues/1190
* BUGFIX: Work around issue with # in file names on mono - https://github.com/fsprojects/Paket/issues/1189
* USABILITY: Better error reporting when prereleases are involved - https://github.com/fsprojects/Paket/issues/1186

#### 2.21.0 - 2015-11-01
* Adding LOCKEDVERSION placeholder to templatefile - https://github.com/fsprojects/Paket/issues/1183

#### 2.20.0 - 2015-10-30
* Allow filtered updates of packages matching a regex - https://github.com/fsprojects/Paket/pull/1178
* Search for paket.references in startup directory (auto-restore feature) - https://github.com/fsprojects/Paket/pull/1179
* BUGFIX: Framework filtering for transisitve packages - https://github.com/fsprojects/Paket/issues/1182

#### 2.19.0 - 2015-10-29
* Resolver changed to breadth first search to escape more quickly from conflict situations - https://github.com/fsprojects/Paket/issues/1174
* Paket init downloads stable version of bootstraper - https://github.com/fsprojects/Paket/issues/1040
* BUGFIX: SemVer updates were broken

#### 2.18.0 - 2015-10-28
* Use branch and bound strategy to escape quickly from conflict situations - https://github.com/fsprojects/Paket/issues/1169
* Queries all feeds in parallel for package details
* New moniker monoandroid50 - https://github.com/fsprojects/Paket/pull/1171
* Reintroduced missing public API functions for docs
* USABILITY: Improved paket's conflict reporting during resolution time - https://github.com/fsprojects/Paket/pull/1168

#### 2.17.0 - 2015-10-24
* Global "oldest matching version" resolver strategy option - http://fsprojects.github.io/Paket/dependencies-file.html#Strategy-option
* Convert-from-nuget and simplify commands simplify framework restrictions if possible - https://github.com/fsprojects/Paket/pull/1159
* BUGFIX: Queries every NuGet feed in parallel and combines the results - https://github.com/fsprojects/Paket/pull/1163
* USABILITY: Give better error message when a file can't be found on a github repo - https://github.com/fsprojects/Paket/issues/1162

#### 2.16.0 - 2015-10-21
* Check that download http status code was 200
* Try to report better error when file is blocked by Firewall - https://github.com/fsprojects/Paket/pull/1155
* BUGFIX: Fixed loading of Project files on mono - https://github.com/fsprojects/Paket/pull/1149
* PERFORMANCE: Caching proxy scheme - https://github.com/fsprojects/Paket/pull/1153
* USABILITY: If caching fails Paket should recover - https://github.com/fsprojects/Paket/issues/1152

#### 2.15.1 - 2015-10-17
* BUGFIX: Fixed framework restriction filter - https://github.com/fsprojects/Paket/pull/1146
* BUGFIX: Fixed parsing of framework restrictions in lock file - https://github.com/fsprojects/Paket/pull/1144
* BUGFIX: Add monoandroid403 to be matched as Some MonoAndroid - https://github.com/fsprojects/Paket/pull/1140
* PERFORMANCE: Use locked version as prefered version when resolver strategy is min - https://github.com/fsprojects/Paket/pull/1141
* COSMETICS: Better error messages when resolver finds no matching version.
* COSMETICS: Fix error message when resolver already resolved to GlobalOverride - https://github.com/fsprojects/Paket/issues/1142

#### 2.14.0 - 2015-10-15
* BUGFIX: Handle silverlight framework identifiers comparison - https://github.com/fsprojects/Paket/pull/1138

#### 2.13.0 - 2015-10-14
* Show-Groups command - http://fsprojects.github.io/Paket/paket-show-groups.html
* BUGFIX: Fixed combine operation for framework restrictions - https://github.com/fsprojects/Paket/issues/1137
* BUGFIX: Lockfile-Parser did not to parse framework restrictions and therefore paket install could lead to wrong lock file - https://github.com/fsprojects/Paket/issues/1135
* USABILITY: Non-SemVer InformationalVersion are now allowed for paket pack - https://github.com/fsprojects/Paket/issues/1134
* USABILITY: Dependencies file parser should detects comma between install settings - https://github.com/fsprojects/Paket/issues/1129
* COSMETICS: Don't show the pin notice if dependency is transitive
* COSMETICS: Don't allow negative numbers in SemVer

#### 2.12.0 - 2015-10-12
* Better SemVer update by adding --keep-major, --keep-minor, --keep-patch to the CLI
* EXPERIMENTAL: Support for WiX installer projects

#### 2.11.0 - 2015-10-09
* Skip unchanged groups during install

#### 2.10.0 - 2015-10-08
* Make resolver to evaluate versions lazily
* BUGFIX: Paket.Pack was broken on filesystems with forward slash seperator - https://github.com/fsprojects/Paket/issues/1119
* BUGFIX: Wrong paket ProjectRefences name causes incorrect packaging - https://github.com/fsprojects/Paket/issues/1113

#### 2.9.0 - 2015-10-05
* Allow to use GitHub tokens to access GitHub files - http://fsprojects.github.io/Paket/paket-config.html
* Allow to update a single group
* BUGFIX: Resolver needs to consider Microsoft.Bcl.Build

#### 2.8.0 - 2015-10-03
* BUGFIX: Selective update needs to consider remote files
* BUGFIX: Ignore disabled upstream feeds - https://github.com/fsprojects/Paket/pull/1105
* BUGFIX: Don't forget to add settings from root dependencies
* COSMETICS: Do not write unnecessary framework restrictions into paket.lock

#### 2.7.0 - 2015-10-02
* Support for private GitHub repos - http://fsprojects.github.io/Paket/github-dependencies.html#Referencing-a-private-github-repository
* BUGFIX: Find the mono binary on OSX 10.11 - https://github.com/fsprojects/Paket/pull/1103

#### 2.6.0 - 2015-10-01
* Allow "content:once" as a package setting - http://fsprojects.github.io/Paket/nuget-dependencies.html#No-content-option
* BUGFIX: Don't add -prerelease to nuspec dependency nodes for project references - https://github.com/fsprojects/Paket/issues/1102
* BUGFIX: Do not create prerelease identifiers for transitive dependencies - https://github.com/fsprojects/Paket/issues/1099
* PERFORMANCE: Do not parse remote dependencies file twice - https://github.com/fsprojects/Paket/issues/1101
* PERFORMANCE: Check if we already downloaded paket.dependencies file for remote files in order to reduce stress on API limit - https://github.com/fsprojects/Paket/issues/1101
* PERFORMANCE: Run all calls against different NuGet protocols in parallel and take the fastest - https://github.com/fsprojects/Paket/issues/1085
* PERFORMANCE: Exclude duplicate NuGet feeds - https://github.com/fsprojects/Paket/issues/1085
* COSMETICS: Cache calls to GitHub in order to reduce stress on API limit - https://github.com/fsprojects/Paket/issues/1101

#### 2.5.0 - 2015-09-29
* Remove all Paket entries from projects which have no paket.references - https://github.com/fsprojects/Paket/issues/1097
* Allow to format VersionRequirements in NuGet syntax
* BUGFIX: Fix KeyNotFoundException when project is net4.0-client - https://github.com/fsprojects/Paket/issues/1095
* BUGFIX: Put prerelease requirement into NuSpec during paket pack - https://github.com/fsprojects/Paket/issues/1088
* BUGFIX: Inconsistent framework exclusion in paket.dependencies - https://github.com/fsprojects/Paket/issues/1093
* BUGFIX: Commands add/remove stripped link:false from file references - https://github.com/fsprojects/Paket/issues/1089
* BUGFIX: Do not create double prerelease identifiers - https://github.com/fsprojects/Paket/issues/1099
* COSMETICS: Only fixup dates in zip archive under Mono - https://github.com/fsprojects/Paket/pull/1094
* PERFORMANCE: Skip asking for versions if only a specific version is requested
* PERFORMANCE: Check if a feed supports a protocol and never retry if not - https://github.com/fsprojects/Paket/issues/1085

#### 2.4.0 - 2015-09-28
* BUGFIX: Paket does not touch config files when the list of binding redirects to add is empty - https://github.com/fsprojects/Paket/pull/1092
* BUGFIX: Fix unsupported https scheme in web proxy - https://github.com/fsprojects/Paket/pull/1080
* BUGFIX: Ignore DotNET 5.0 framework when TargetFramework 4 is specified - https://github.com/fsprojects/Paket/issues/1066
* BUGFIX: Paket failed with: The input sequence was empty - https://github.com/fsprojects/Paket/issues/1071
* BUGFIX: NullReferenceException in applyBindingRedirects during "update nuget package" - https://github.com/fsprojects/Paket/issues/1074
* COSMETICS: Improve error message for bootstrapper if download of Paket.exe fails - https://github.com/fsprojects/Paket/pull/1091

#### 2.3.0 - 2015-09-21
* Binding redirects from target platform only - https://github.com/fsprojects/Paket/pull/1070
* Allow to enable redirects per package - http://fsprojects.github.io/Paket/nuget-dependencies.html#redirects-settings
* BUGFIX: Install command without a lockfile failed when using groups - https://github.com/fsprojects/Paket/issues/1067
* BUGFIX: Only create packages.config entries for referenced packages - https://github.com/fsprojects/Paket/issues/1065
* BUGFIX: Paket update added an app.config to every project - https://github.com/fsprojects/Paket/issues/1068
* BUGFIX: Use commit w/gist download in RemoteDownload.downloadRemoteFiles - https://github.com/fsprojects/Paket/pull/1069

#### 2.1.0 - 2015-09-16
* Added support for custom internet proxy credentials with env vars - https://github.com/fsprojects/Paket/pull/1061
* Removed microsoft.bcl.build.targets from backlist and instead changed "import_targets" default for that package
* Fix handling of packages.config

#### 2.0.0 - 2015-09-15
* Support for `Dependency groups` in paket.dependencies files - http://fsprojects.github.io/Paket/groups.html
* Support for Roslyn-based analyzers - http://fsprojects.github.io/Paket/analyzers.html
* Support for reference conditions - https://github.com/fsprojects/Paket/issues/1026

#### 1.39.10 - 2015-09-13
* Fixed a bug where install and restore use different paths when specifying a project spec on a HTTP link - https://github.com/fsprojects/Paket/pull/1054
* Fix parsing of output path when condition has no spaces - https://github.com/fsprojects/Paket/pull/1058

#### 1.39.1 - 2015-09-08
* Eagerly create app.config files and add to all projects - https://github.com/fsprojects/Paket/pull/1044

#### 1.39.0 - 2015-09-08
* New Bootstrapper with better handling of Paket prereleases

#### 1.37.0 - 2015-09-07
* Support for authentication and complex hosts for HTTP dependencies - https://github.com/fsprojects/Paket/pull/1052
* Always redirect to the Redirect.Version - https://github.com/fsprojects/Paket/pull/1023
* Improvements in the BootStrapper - https://github.com/fsprojects/Paket/pull/1022

#### 1.34.0 - 2015-08-27
* Paket warns about pinned packages only when a new version is available - https://github.com/fsprojects/Paket/pull/1014
* Trace NuGet package URL if download fails
* Fallback to NuGet v2 feed if no version is found in v3

#### 1.33.0 - 2015-08-23
* Paket handles dynamic OutputPath - https://github.com/fsprojects/Paket/pull/942
* Paket warns when package is pinned - https://github.com/fsprojects/Paket/pull/999

#### 1.32.0 - 2015-08-19
* BUGFIX: Fixed compatibility issues with Klondike NuGet server - https://github.com/fsprojects/Paket/pull/997
* BUGFIX: Escape file names in a NuGet compatible way - https://github.com/fsprojects/Paket/pull/996
* BUGFIX: Paket now fails if an update of a nonexistent package is requested - https://github.com/fsprojects/Paket/pull/995

#### 1.31.0 - 2015-08-18
* BUGFIX: Delete old nodes from proj files - https://github.com/fsprojects/Paket/issues/992
* COSMETICS: Better conflict reporting - https://github.com/fsprojects/Paket/pull/994

#### 1.30.0 - 2015-08-18
* BUGFIX: Include prereleases when using NuGet3 - https://github.com/fsprojects/Paket/issues/988
* paket.template allows comments with # or // - https://github.com/fsprojects/Paket/pull/991

#### 1.29.0 - 2015-08-17
* Xamarin iOS + Mac Support - https://github.com/fsprojects/Paket/pull/980
* Handling fallbacks mainly for Xamarin against PCLs - https://github.com/fsprojects/Paket/pull/980
* Removed supported platforms for MonoTouch and MonoAndroid - https://github.com/fsprojects/Paket/pull/980
* Paket only creates requirements from lock file when updating a single package - https://github.com/fsprojects/Paket/pull/985

#### 1.28.0 - 2015-08-13
* Selective update shows better error message on conflict - https://github.com/fsprojects/Paket/pull/980
* Paket init adds default feed - https://github.com/fsprojects/Paket/pull/981
* Show better error message on conflict - https://github.com/fsprojects/Paket/issues/534
* Make option names for paket find-package-versions consistent with the other commands - https://github.com/fsprojects/Paket/issues/890
* Update specifying version does not pin version in paket.dependencies - https://github.com/fsprojects/Paket/pull/979

#### 1.27.0 - 2015-08-13
* Version range semantics changed for `>= x.y.z prerelease` - https://github.com/fsprojects/Paket/issues/976
* BUGFIX: Version trace got lost - https://twitter.com/indy9000/status/631201649219010561
* BUGFIX: copy_local behaviour was broken - https://github.com/fsprojects/Paket/issues/972

#### 1.26.0 - 2015-08-10
* BUGFIX: Paket mixed responses and downloads - https://github.com/fsprojects/Paket/issues/966

#### 1.25.0 - 2015-08-10
* Fix case-sensitivity of boostrapper on mono
* Reactive NuGet v3
* Check for conflicts in selective update - https://github.com/fsprojects/Paket/pull/964
* BUGFIX: Escape file names - https://github.com/fsprojects/Paket/pull/960

#### 1.23.0 - 2015-08-04
* BUGFIX: Selective update resolves the graph for selected package - https://github.com/fsprojects/Paket/pull/957

#### 1.22.0 - 2015-07-31
* Use FSharp.Core 4.0
* Fix build exe path which includes whitespace - https://github.com/fsprojects/ProjectScaffold/pull/185
* Preserve encoding upon saving solution - https://github.com/fsprojects/Paket/pull/940
* BUGFIX: If we specify a templatefile in paket pack it still packs all templates - https://github.com/fsprojects/Paket/pull/944
* BUGFIX: If we specify a type project templatefile in paket pack it should find the project - https://github.com/fsprojects/Paket/issues/945
* BUGFIX: Paket pack succeeded even when there're missing files - https://github.com/fsprojects/Paket/issues/948
* BUGFIX: FindAllFiles should handle paths that are longer than 260 characters - https://github.com/fsprojects/Paket/issues/949

#### 1.21.0 - 2015-07-23
* Allow NuGet packages to put version in the path - https://github.com/fsprojects/Paket/pull/928

#### 1.20.0 - 2015-07-21
* Allow to get version requirements from paket.lock instead of paket.dependencies - https://github.com/fsprojects/Paket/pull/924
* Add new ASP.NET 5.0 monikers - https://github.com/fsprojects/Paket/issues/921
* BUGFIX: Paket crashed with Null Ref Exception for MBrace - https://github.com/fsprojects/Paket/issues/923
* BUGFIX: Exclude submodules from processing - https://github.com/fsprojects/Paket/issues/918

#### 1.19.0 - 2015-07-13
* Support Odata query fallback for package details with /odata prefix - https://github.com/fsprojects/Paket/pull/922
* Establish beta-level comatibility with Klondike nuget server - https://github.com/fsprojects/Paket/pull/907
* BUGFIX: Improved SemVer parser - https://github.com/fsprojects/Paket/pull/920
* BUGFIX: Added fix for windows-style network source-paths in dependencies parser - https://github.com/fsprojects/Paket/pull/903
* BUGFIX: Settings for dependent packages are now respected - https://github.com/fsprojects/Paket/pull/919
* BUGFIX: `--force` option is working for install/update/restore remote files too
* BUGFIX: Delete cached errors if all sources fail - https://github.com/fsprojects/Paket/issues/908
* BUGFIX: Use updated globbing for paket.template
* COSMETICS: Better error message when package doesn't exist
* COSMETICS: Show better error message when a package is used in `paket.references` but not in `paket.lock`

#### 1.18.0 - 2015-06-22
* Exclusion syntax for paket.template files - https://github.com/fsprojects/Paket/pull/882
* BUGFIX: Issue with `paket pack` and multiple paket.template files fixed - https://github.com/fsprojects/Paket/issues/893

#### 1.17.0 - 2015-06-22
* Tab completion for installed packages in Paket.PowerShell - https://github.com/fsprojects/Paket/pull/892
* BUGFIX: Find-package-versions did not work - https://github.com/fsprojects/Paket/issues/886
* BUGFIX: Find-packages did not work - https://github.com/fsprojects/Paket/issues/888 https://github.com/fsprojects/Paket/issues/889
* COSMETICS: Improved the documentation for the commands - https://github.com/fsprojects/Paket/pull/891

#### 1.16.0 - 2015-06-21
* Make sure retrieved versions are ordered by version with latest version first - https://github.com/fsprojects/Paket/issues/886
* PowerShell argument tab completion for Paket-Add - https://github.com/fsprojects/Paket/pull/887
* Detection of DNX and DNXCore frameworks
* BUGFIX: Exceptions were not logged to command line - https://github.com/fsprojects/Paket/pull/885

#### 1.15.0 - 2015-06-18
* Paket.PowerShell support for Package Manager Console - https://github.com/fsprojects/Paket/pull/875
* Fix download of outdated files - https://github.com/fsprojects/Paket/issues/876

#### 1.14.0 - 2015-06-14
* Chocolatey support for Paket.PowerShell - https://github.com/fsprojects/Paket/pull/872
* BUGFIX: Single version in deps file created invalid dependend package- https://github.com/fsprojects/Paket/issues/871

#### 1.13.0 - 2015-06-12
* Paket.PowerShell support - https://github.com/fsprojects/Paket/pull/839
* EXPERIMENTAL: Allow link:false settings for file references in `paket.references` files
* BUGFIX: `paket update` did not pick latest prerelease version of indirect dependency - https://github.com/fsprojects/Paket/issues/866

#### 1.12.0 - 2015-06-09
* BUGFIX: Paket add should not update the package if it's already there
* BUGFIX: "copy_local" was not respected for indirect dependencies - https://github.com/fsprojects/Paket/issues/856
* BUGFIX: Suggest only packages from the installed sources - https://github.com/fsprojects/Paket.VisualStudio/issues/57
* BUGFIX: Trace license warning only in verbose mode - https://github.com/fsprojects/Paket/issues/862
* BUGFIX: Fix ./ issues during pack
* BUGFIX: Serialize != operator correctly - https://github.com/fsprojects/Paket/issues/857
* COSMETICS: Don't save the `paket.lock` file if it didn't changed

#### 1.11.0 - 2015-06-08
* Support for cancelling bootstrapper - https://github.com/fsprojects/Paket/pull/860
* Increase timeout for restricted access mode - https://github.com/fsprojects/Paket/issues/858

#### 1.10.0 - 2015-06-02
* `paket init` puts Paket binaries into the project path - https://github.com/fsprojects/Paket/pull/853
* Do not duplicate files in the nupkg - https://github.com/fsprojects/Paket/issues/851
* Pack command reuses project version if directly given - https://github.com/fsprojects/Paket/issues/837
* BUGFIX: `paket install` was not respecting `content:none` - https://github.com/fsprojects/Paket/issues/854

#### 1.9.0 - 2015-05-30
* Paket pack allows to specify current nuget version as dependency - https://github.com/fsprojects/Paket/issues/837
* BUGFIX: Fix long version of --silent flag - https://github.com/fsprojects/Paket/pull/849

#### 1.8.0 - 2015-05-28
* Implement --no-install and --redirects for "paket update" - https://github.com/fsprojects/Paket/pull/847
* BUGFIX: Fix inconsistent parameter names - https://github.com/fsprojects/Paket/pull/846

#### 1.7.2 - 2015-05-28
* New `--only-referenced` parameter for restore - https://github.com/fsprojects/Paket/pull/843
* Make the output path relative to the dependencies file - https://github.com/fsprojects/Paket/issues/829
* Analyze content files with case insensitive setting - https://github.com/fsprojects/Paket/issues/816
* BUGFIX: Parse NuGet package prerelease versions containing "-" - https://github.com/fsprojects/Paket/issues/841

#### 1.6.0 - 2015-05-26
* Paket init - init dependencies file with default NuGet source
* Allow to init paket in given directory
* Automatically query all package feeds in "Find packages"
* Allow to override install settings in 'paket.dependencies' with values from 'paket.references' - https://github.com/fsprojects/Paket/issues/836
* BUGFIX: `paket install` fails if package version doesn't match .nupkg file - https://github.com/fsprojects/Paket/issues/834
* BUGFIX: Try to work around issue with mono zip functions - https://github.com/fsharp/FAKE/issues/810

#### 1.5.0 - 2015-05-21
* Property tests for dependencies files parser - https://github.com/fsprojects/Paket/pull/807
* EXPERIMENTAL: Query NuGet feeds in parallel
* Allow to specify the directory for `convert-to-nuget` in PublicAPI
* Expose project Guids from project files
* Allow simplify on concrete dependencies file
* Allow to specify a concrete template file for `paket pack`
* Add overload in PublicAPI for default Restore
* Better tracing during "update package"
* Allow to register trace functions
* Allow to specify a source feed for Find-Packages and Find-Package-Versions command
* BUGFIX: Fix dates in local nuget packages
* BUGFIX: NullReferenceException in `convert-from-nuget` - https://github.com/fsprojects/Paket/pull/831
* BUGFIX: `Convert-from-nuget` quotes source feeds - https://github.com/fsprojects/Paket/pull/833
* BUGFIX: Observable.ofAsync fires OnCompleted - https://github.com/fsprojects/Paket/pull/835
* BUGFIX: Work around issue with CustomAssemblyAttributes during `paket pack` - https://github.com/fsprojects/Paket/issues/827
* BUGFIX: Fix dates after creating a package
* BUGFIX: Always trim package names from command line
* BUGFIX: Always show default nuget stream in completion

#### 1.4.0 - 2015-05-08
* EXPERIMENTAL: Find-Packages command - http://fsprojects.github.io/Paket/paket-find-packages.html
* EXPERIMENTAL: Find-Package-Versions command - http://fsprojects.github.io/Paket/paket-find-package-versions.html
* EXPERIMENTAL: Show-Installed-Packages command - http://fsprojects.github.io/Paket/paket-show-installed-packages.html
* Expose GetDefinedNuGetFeeds in Public API
* Expose GetSources in Public API
* BUGFIX: NuGet Convert works with empty version strings - https://github.com/fsprojects/Paket/pull/821
* BUGFIX: Don't shortcut conflicting addition
* BUGFIX: Better pin down behaviour during "Smart Update""
* BUGFIX: Only replace nuget package during add if the old one had no version
* BUGFIX: Put fixed packages to the end - https://github.com/fsprojects/Paket/issues/814
* BUGFIX: Fix `paket add` if package is already there - https://github.com/fsprojects/Paket/issues/814
* BUGFIX: Fix `paket add` for very first dependency - https://github.com/fsprojects/Paket/issues/814
* BUGFIX: Paket pack had issues with \ in subfolders - https://github.com/fsprojects/Paket/issues/812
* BZGFIX: Use https://api.nuget.org/v3/index.json for Autocomplete
* BUGFIX: Set exit code to 1 if the command line parser finds error
* BUGFIX: Windows restrictions were not parsed from lockfile - https://github.com/fsprojects/Paket/issues/810
* BUGFIX: Paket tries to keep the alphabetical order when using `paket add`
* BUGFIX: Do not generate entries for empty extensions in nupkg
* BUGFIX: Portable framework restrictions were not parsed from lockfile - https://github.com/fsprojects/Paket/issues/810
* COSMETICS: "Done" message in bootstrapper
* COSMETICS: -s parameter for Bootstrapper
* COSMETICS: Don't perform unnecessary installs during `paket add`
* COSMETICS: Always print the command on command parser error

#### 1.3.0 - 2015-04-30
* Paket keeps paket.dependencies as stable as possible during edits - https://github.com/fsprojects/Paket/pull/802
* `paket push` doesn't need a dependencies file any more - https://github.com/fsprojects/Paket/issues/800
* Added `--self` for self update of bootstrapper - https://github.com/fsprojects/Paket/issues/791
* BUGFIX: `convert-from-nuget` doen`t duplicate sources anymore - https://github.com/fsprojects/Paket/pull/804

#### 1.2.0 - 2015-04-24
* Add Paket.BootStrapper NuGet package - https://github.com/fsprojects/Paket/issues/790

#### 1.1.3 - 2015-04-24
* Fix StackOverflowException when using local path - https://github.com/fsprojects/Paket/issues/795

#### 1.1.2 - 2015-04-24
* `paket add` should not change dependencies file if the package is misspelled - https://github.com/fsprojects/Paket/issues/798

#### 1.1.1 - 2015-04-24
* Support developmentDependency nuget dependencies - https://github.com/fsprojects/Paket/issues/796

#### 1.1.0 - 2015-04-23
* Pack command is able to detect portable frameworks - https://github.com/fsprojects/Paket/issues/797

#### 1.0.2 - 2015-04-23
* `Convert-from-nuget` removes custom import and targets - https://github.com/fsprojects/Paket/pull/792

#### 1.0.1 - 2015-04-20
* New bootstrapper protects paket.exe from incomplete github downloads - https://github.com/fsprojects/Paket/pull/788

#### 1.0.0 - 2015-04-17
* Big release from fsharpex

#### 0.42.1 - 2015-04-17
* BUGFIX: Smart Install is no longer adding dependencies to paket.dependencies if specified in paket.references but not in paket.dependencies - https://github.com/fsprojects/Paket/issues/779
* BUGFIX: Fix smart install when we add a pinned version - https://github.com/fsprojects/Paket/issues/777
* Trace NuGet server response in verbose mode - https://github.com/fsprojects/Paket/issues/775
* BUGFIX: Fixing wrong local path detection with `paket install` - https://github.com/fsprojects/Paket/pull/773
* BUGFIX: Fixed zip opening on mono - https://github.com/fsprojects/Paket/pull/774

#### 0.41.0 - 2015-04-13
* New Testimonials page - http://fsprojects.github.io/Paket/testimonials.html
* New `PAKET.VERSION` environment variable for bootstraper - https://github.com/fsprojects/Paket/pull/771
* `convert-from-nuget` aggregates target framework from packages.config files - https://github.com/fsprojects/Paket/pull/768
* Improved config file formatting with indented binding redirects - https://github.com/fsprojects/Paket/pull/769
* BUGFIX: Fixed home path detection - https://github.com/fsprojects/Paket/pull/770
* COSMETICS: Better error message when `paket.dependencies` is missing - https://github.com/fsprojects/Paket/issues/764

#### 0.40.0 - 2015-04-09
* Try to fix dates in Nuget packages - https://github.com/fsprojects/Paket/issues/761
* `convert-from-nuget` reads target framework from packages.config files - https://github.com/fsprojects/Paket/pull/760
* Allow . in target file names for pack - https://github.com/fsprojects/Paket/issues/756

#### 0.39.0 - 2015-04-08
* Upgrading to .NET 4.5
* Removing DotNetZip and using the .NET 4.5 Zip APIs instead - https://github.com/fsprojects/Paket/pull/732
* Boostrapper download without `nuget.exe` - https://github.com/fsprojects/Paket/pull/734
* Added frameworkAssemblies to nuspec templating - https://github.com/fsprojects/Paket/issues/740
* BUGFIX: Only pick up project output files for pack that exactly match assembly filename - https://github.com/fsprojects/Paket/issues/752
* BUGFIX: Detect Silverlight version in csproj files - https://github.com/fsprojects/Paket/issues/751
* BUGFIX: Fix mono timeout during license download - https://github.com/fsprojects/Paket/issues/746
* BUGFIX: Detect `sl` as Silverlight - https://github.com/fsprojects/Paket/issues/744

#### 0.38.0 - 2015-03-30
* The restore process downloads package licenses automatically - https://github.com/fsprojects/Paket/pull/737

#### 0.37.0 - 2015-03-28
* Fallback to NuGet.exe if the bootstrapper fails to download from GitHub - https://github.com/fsprojects/Paket/pull/733
* COSMETICS: Display the file name if Paket crashes on some invalid file - https://github.com/fsprojects/Paket/pull/730

#### 0.36.0 - 2015-03-27
* Allow to add references section to paket.template file - https://github.com/fsprojects/Paket/issues/721
* Allow to compute libraries for specific framework - https://github.com/fsprojects/Paket/issues/723
* Detect .NET 4.6 - https://github.com/fsprojects/Paket/issues/727
* SemVer allows "number + build metadata" format - https://github.com/fsprojects/Paket/issues/704
* `paket push` shows status information - https://github.com/fsprojects/Paket/pull/695
* BUGFIX: Maintain order of content file items - https://github.com/fsprojects/Paket/pull/722
* BUGFIX: `Convert-from-nuget` ignores disabled NuGet feeds - https://github.com/fsprojects/Paket/pull/720
* BUGFIX: Smart install should not remove sources from `paket.dependencies` - https://github.com/fsprojects/Paket/pull/726
* BUGFIX: Smart install should create paket.lock if we have references files - https://github.com/fsprojects/Paket/pull/725
* COSMETICS: better tracing of intermediate resolution conflicts

#### 0.34.0 - 2015-03-12
* `paket pack` pretty-prints it's nuspec - https://github.com/fsprojects/Paket/issues/691
* Paket packs .MDBs docs into the nupkg - https://github.com/fsprojects/Paket/issues/693
* paket pack / paket.template support wildcard patterns - https://github.com/fsprojects/Paket/issues/690
* Allow empty lines in `paket.template` and report file name if parser fails - https://github.com/fsprojects/Paket/issues/692
* BUGFIX: paket.template - file type respects dir without slash at the end - https://github.com/fsprojects/Paket/issues/698
* BUGFIX: paket-files folder is alwaays relative to `paket.dependencies` - https://github.com/fsprojects/Paket/issues/564
* BUGFIX: `paket install` respects manual paket nodes - https://github.com/fsprojects/Paket/issues/679

#### 0.33.0 - 2015-03-10
* Paket packs XML docs into the nupkg - https://github.com/fsprojects/Paket/issues/689
* BUGFIX: Install settings from `paket.dependencies` should override package settings - https://github.com/fsprojects/Paket/issues/688

#### 0.32.0 - 2015-03-09
* PERFORMANCE: If resolver runs into conflict then use Warnsdorff's rule - https://github.com/fsprojects/Paket/pull/684
* BUGFIX: Fixed Linux install scripts - https://github.com/fsprojects/Paket/pull/681
* Support for WinExe output type - https://github.com/fsprojects/Paket/pull/675
* BUGFIX: Fix Nuget compat issue with leading zeros - https://github.com/fsprojects/Paket/pull/672
* BUGFIX: Detect inter project dependencies without matching package id - https://github.com/fsprojects/Paket/pull/671
* BUGFIX: Parse prerelease numbers into bigint since ints might overflow - https://github.com/fsprojects/Paket/pull/667
* BUGFIX: Optional fields in template files are read correctly - https://github.com/fsprojects/Paket/pull/666
* BUGFIX: Better url and endpoint handling in `paket push` - https://github.com/fsprojects/Paket/pull/663
* COSMETICS: Better tracing when resolver runs into conflict - https://github.com/fsprojects/Paket/pull/684
* COSMETICS: Better error message when a package is listed twice in `paket.references` - https://github.com/fsprojects/Paket/pull/686
* COSMETICS: Use Chessie for ROP - https://github.com/fsprojects/Chessie

#### 0.31.2 - 2015-02-26
* BUGFIX: Robust and much faster template file parser - https://github.com/fsprojects/Paket/pull/660

#### 0.31.1 - 2015-02-25
* Use latest FAKE tasks

#### 0.31.0 - 2015-02-25
* BUGFIX: Fix help for init command - https://github.com/fsprojects/Paket/pull/654
* BUGFIX: Allow non-standard API endpoint for push - https://github.com/fsprojects/Paket/pull/652
* BUGFIX: Special case nuget.org
* BUGFIX: paket add/remove with just project name - https://github.com/fsprojects/Paket/pull/650
* BUGFIX: Uploading packages as multiform content type - https://github.com/fsprojects/Paket/pull/651
* BUGFIX: Handle transient dependencies better in pack command - https://github.com/fsprojects/Paket/pull/649
* BUGFIX: Only load custom attributes if not given in TemplateFile or cmd parameter
* BUGFIX: Detect .NET 4.5.1 - https://github.com/fsprojects/Paket/pull/647

#### 0.30.0 - 2015-02-23
* New command: `paket pack` - http://fsprojects.github.io/Paket/paket-pack.html
* New command: `paket push` - http://fsprojects.github.io/Paket/paket-push.html
* Improved command line help - https://github.com/fsprojects/Paket/pull/639
* BUGFIX: fix no_auto_restore option parsing - https://github.com/fsprojects/Paket/issues/632

#### 0.29.0 - 2015-02-18
* Allow local NuGet sources with spaces in `paket.dependencies` - https://github.com/fsprojects/Paket/issues/616
* Streamlined install options in `paket.dependencies` and `paket.references` - https://github.com/fsprojects/Paket/issues/587
* Allow to opt-out of targets import - https://github.com/fsprojects/Paket/issues/587
* New option to add/remove packages for a single project - https://github.com/fsprojects/Paket/pull/610
* BUGFIX: Blacklisted Microsoft.Bcl.Build.targets - https://github.com/fsprojects/Paket/issues/618
* BUGFIX: Selective update doesn't add package twice from `paket.references` anymore
* BUGFIX: `paket install` installs GitHub source files
* COSMETICS: Respect home directories on mono - https://github.com/fsprojects/Paket/issues/612
* COSMETICS: `paket add` inserts the new package in alphabetical position - https://github.com/fsprojects/Paket/issues/596

#### 0.28.0 - 2015-02-16
* Add a simple API which allows to retrieve NuGet v3 autocomplete
* Allow unix-style comments in `paket.dependencies` file
* BUGFIX: `paket restore` does not fail on missing `paket.version` files - https://github.com/fsprojects/Paket/issues/600
* BUGFIX: Parsing of conditional dependencies should detect portable case - https://github.com/fsprojects/Paket/issues/594
* BUGFIX: Prerelease requirements in `paket.dependencies` should override package dependencies - https://github.com/fsprojects/Paket/issues/607
* BUGFIX: Try to ease the pain with mono bug in Process class - https://github.com/fsprojects/Paket/issues/599
* BUGFIX: `paket restore` does not re-download http references - https://github.com/fsprojects/Paket/issues/592
* BUGFIX: Make DeletePaketNodes more robust - https://github.com/fsprojects/Paket/issues/591
* BUGFIX: Install content files on mono - https://github.com/fsprojects/Paket/issues/561
* BUGFIX: Install process doesn't duplicate Imports of targets files any more - https://github.com/fsprojects/Paket/issues/588
* BUGFIX: Don't remove comments from `paket.dependencies` file - https://github.com/fsprojects/Paket/issues/584
* COSMETICS: Paket should not reformat app/web.config files while changing assembly redirects - https://github.com/fsprojects/Paket/issues/597

#### 0.27.0 - 2015-02-07
* Install process will reference `.props` and `.targets` files from NuGet packages - https://github.com/fsprojects/Paket/issues/516
* Don't internalize in paket.exe during ILMerge
* Allow to download from pre-authenticated MyGet feed - https://github.com/fsprojects/Paket/issues/466
* BUGFIX: Fix `paket install --hard` for FSharp.Core - https://github.com/fsprojects/Paket/issues/579
* BUGFIX: `paket convert-from-nuget` ignores casing when looking for nuget.targets - https://github.com/fsprojects/Paket/issues/580
* BUGFIX: `paket install` correctly parses HTTP references - https://github.com/fsprojects/Paket/pull/571
* BUGFIX: `paket.dependencies` parser now fails if tokens are not valid
* COSMETICS: Prerelease strings are checked that they don't contain operators
* COSMETICS: Create an install function in the API which takes a `paket.dependencies` file as text - https://github.com/fsprojects/Paket/issues/576

#### 0.26.0 - 2015-01-31
* Allow to opt-out of old frameworks in `paket.dependencies` - http://fsprojects.github.io/Paket/nuget-dependencies.html#Framework-restrictions
* Allow `copy_local` settings in `paket.references` - http://fsprojects.github.io/Paket/references-files.html#copy_local-settings
* COSMETICS: `paket.lock` beautification for HTTP specs - https://github.com/fsprojects/Paket/pull/571

#### 0.25.0 - 2015-01-25
* BUGFIX: If more than one TargetFramework-specific dependency to the same package exist, we take the latest one - https://github.com/fsprojects/Paket/pull/567
* BUGFIX: Removes interactive-shell-check on `add auth` - https://github.com/fsprojects/Paket/pull/565
* BUGFIX: Can parse open NuGet ranges in brackets - https://github.com/fsprojects/Paket/issues/560
* BUGFIX: Detect `net35-client` - https://github.com/fsprojects/Paket/issues/559
* BUGFIX: Show help for `auto-restore` command - https://github.com/fsprojects/Paket/pull/558

#### 0.24.0 - 2015-01-19
* Allow to disable Visual Studio NuGet package restore - http://fsprojects.github.io/Paket/paket-auto-restore.html
* BUGFIX: Probe for unnormalized and normalized versions in local NuGet feeds - https://github.com/fsprojects/Paket/issues/556

#### 0.23.0 - 2015-01-15
* Refactored `init` & `init auto restore` to Railway Oriented Programming - https://github.com/fsprojects/Paket/pull/533
* Refactored FindRefs to Railway Oriented Programming - https://github.com/fsprojects/Paket/pull/529
* BUGFIX: paket.bootstrapper.exe and paket.exe use better proxy detection - https://github.com/fsprojects/Paket/pull/552
* BUGFIX: `paket add` offered to add dependencies even when they are already added - https://github.com/fsprojects/Paket/issues/550
* BUGFIX: Detect `Net20-client` - https://github.com/fsprojects/Paket/issues/547
* BUGFIX: Give better error message when package is not found in a local feed - https://github.com/fsprojects/Paket/issues/545
* BUGFIX: Don't download gists that are up-to-date - https://github.com/fsprojects/Paket/issues/513
* BUGFIX: fix parsing of longer http links - https://github.com/fsprojects/Paket/pull/536
* BUGFIX: Detect correct `paket.references` filenames during convert-from-nuget
* BUGFIX: If no package source is found during convert-from-nuget we use the default NuGet feed
* COSMETICS: Config file is only saved when needed
* COSMETICS: Ignore completely empty lib folders
* COSMETICS: `paket convert-from-nuget` warns if it can't find a NuGet feed - https://github.com/fsprojects/Paket/issues/548
* COSMETICS: Remove icon from bootstrapper to make file size much smaller

#### 0.22.0 - 2015-01-05
* Bootstrapper avoids github API - https://github.com/fsprojects/Paket/issues/510
* Refactoring to Railwal Oriented Programming - http://fsharpforfunandprofit.com/rop/
* Always trim line end in lockfile
* Improved binding redirects detection - https://github.com/fsprojects/Paket/pull/507
* Don't catch NullReferenceExceptions for now - https://github.com/fsprojects/Paket/issues/505
* BUGFIX: Paket update nuget X doesn't work - https://github.com/fsprojects/Paket/issues/512

#### 0.21.0 - 2015-01-02
* New `--log-file` parameter allows to trace into logfile - https://github.com/fsprojects/Paket/pull/502
* Trace stacktrace on all NullReferenceExceptions - https://github.com/fsprojects/Paket/issues/500
* Paket.locked file has 2 minute timeout
* BUGFIX: Detect the version of a GitHub gist correctly - https://github.com/fsprojects/Paket/issues/499
* BUGFIX: Dependencies file saves http and gist links correctly - https://github.com/fsprojects/Paket/issues/498
* BUGFIX: Don't relax "OverrideAll" conditions during `paket install`
* BUGFIX: fix priority of parsing atom nuget feed for package Id - https://github.com/fsprojects/Paket/issues/494
* BUGFIX: fix JSON deserializer and reactivate cache - https://github.com/fsprojects/Paket/pull/495
* BUGFIX: Make the file search for app.config and web.config case insensitive - https://github.com/fsprojects/Paket/issues/493
* BUGFIX: Don't add duplicate lines in `packet.dependencies` - https://github.com/fsprojects/Paket/issues/492
* BUGFIX: Keep framework restrictions in `paket install`- https://github.com/fsprojects/Paket/issues/486
* WORKAROUND: Do not fail on BadCrcException during unzip and only show a warning - https://github.com/fsprojects/Paket/issues/484
* WORKAROUND: Disable NuGet v3 feed for now - seems to be unreliable.
* PERFORMANCE: Don't parse project files twice - https://github.com/fsprojects/Paket/issues/487
* PERFORMANCE: Cache platform penalty calculation - https://github.com/fsprojects/Paket/issues/487
* PERFORMANCE: Use StringBuilder for path replacement - https://github.com/fsprojects/Paket/issues/487
* PERFORMANCE: Cache feed errors - https://github.com/fsprojects/Paket/issues/487
* PERFORMANCE: Put feed url into cache filename - https://github.com/fsprojects/Paket/issues/487
* PERFORMANCE: Relax prerelease requirements for pinned versions - https://github.com/fsprojects/Paket/issues/487
* PERFORMANCE: Don't enumerate all files, since we only need lib files - https://github.com/fsprojects/Paket/issues/487
* PERFORMANCE: Pin sourcefile dependencies - https://github.com/fsprojects/Paket/issues/487
* PERFORMANCE: Cache path penalty calculation - https://github.com/fsprojects/Paket/issues/487
* PERFORMANCE: Cache path extraction - https://github.com/fsprojects/Paket/issues/487

#### 0.20.1 - 2014-12-30
* COSMETICS: Trim end of line in lockfile.

#### 0.20.0 - 2014-12-29
* `paket install` performs a selective update based on the changes in the dependencies file - http://fsprojects.github.io/Paket/lock-file.html#Performing-updates
* Paket.exe acquires a lock for all write processes - https://github.com/fsprojects/Paket/pull/469
* New command to add credentials - http://fsprojects.github.io/Paket/paket-config.html#Add-credentials
* Smarter conditional NuGet dependencies - https://github.com/fsprojects/Paket/pull/462
* If environment auth variables are empty a fallback to the config is used- https://github.com/fsprojects/Paket/pull/459
* Better handling for multiple files from same GitHub repository - https://github.com/fsprojects/Paket/pull/451
* Extend Public API for plugin
* BUGFIX: Remove parsing of invalid child element of ProjectReference - https://github.com/fsprojects/Paket/pull/453
* BUGFIX: Don't add NuGet packages twice to a references file - https://github.com/fsprojects/Paket/pull/460
* BUGFIX: Use Max strategy for `paket outdated --ingore-constraints` - https://github.com/fsprojects/Paket/pull/463
* BUGFIX: Don't delete downloaded github zip file
* BUGFIX: Cannot install nuget packages from local TeamCity feeds due to proxy - https://github.com/fsprojects/Paket/pull/482
* BUGFIX: Don't touch framework assemblies if not needed
* BUGFIX: Check versions file synchronously
* BUGFIX: Restore console color after handling exception - https://github.com/fsprojects/Paket/pull/467
* COSMETICS: `>= 0` version range simplified to empty string - https://github.com/fsprojects/Paket/pull/449
* COSMETICS: Paket.exe and paket.bootstrapper.exe have a logo - https://github.com/fsprojects/Paket/pull/473

#### 0.18.0 - 2014-12-09
* Show command help on `--help` - https://github.com/fsprojects/Paket/pull/437
* Allow to opt in to BindingRedirects - https://github.com/fsprojects/Paket/pull/436
* Don't run simplify in strict mode - https://github.com/fsprojects/Paket/pull/443
* Allow to remove NuGet packages in interactive mode - https://github.com/fsprojects/Paket/pull/432
* Added auto-unzip of downloaded archives - https://github.com/fsprojects/Paket/pull/430
* Allow to reference binary files via http reference - https://github.com/fsprojects/Paket/pull/427
* Faster BindingRedirects - https://github.com/fsprojects/Paket/pull/414
* Using a different FSharp.Core NuGet package - https://github.com/fsprojects/Paket/pull/416
* Find the paket.references file in upper directories - https://github.com/fsprojects/Paket/pull/409
* Allow `paket.references` files in upper directories - https://github.com/fsprojects/Paket/pull/403
* Clear failure message for `paket simplify`, when lock file is outdated - https://github.com/fsprojects/Paket/pull/403
* BUGFIX: `Selective update` updates only dependent packages - https://github.com/fsprojects/Paket/pull/410
* BUGFIX: If there are only prereleases we should just take these
* BUGFIX: `paket update nuget <name>` fails if <name> was not found in lockfile - https://github.com/fsprojects/Paket/issues/404
* BUGFIX: Unescape library filename - https://github.com/fsprojects/Paket/pull/412
* BUGFIX: Allow to reference multiple files from same repository directory - https://github.com/fsprojects/Paket/pull/445
* BUGFIX: Don't reference satellite assemblies - https://github.com/fsprojects/Paket/pull/444
* BUGFIX: Binding redirect version is picked from highest library version - https://github.com/fsprojects/Paket/pull/422
* BUGFIX: Handle numeric part of PreRelease identifiers correctly - https://github.com/fsprojects/Paket/pull/426
* BUGFIX: Fixed casing issue in selective update - https://github.com/fsprojects/Paket/pull/434
* BUGFIX: Parse http links from lockfile
* BUGFIX: Calculate dependencies file name for http resources - https://github.com/fsprojects/Paket/pull/428

#### 0.17.0 - 2014-11-29
* FrameworkHandling: Support more portable profiles and reduce the impact in the XML file
* FrameworkHandling: support extracting Silverlight5.0 and NetCore4.5 - https://github.com/fsprojects/Paket/pull/389
* New command `paket init` - http://fsprojects.github.io/Paket/paket-init.html
* Better error message for missing files in paket.lock file - https://github.com/fsprojects/Paket/pull/402
* BUGFIX: Crash on 'install' when input seq was empty - https://github.com/fsprojects/Paket/pull/395
* BUGFIX: Handle multiple version results from NuGet - https://github.com/fsprojects/Paket/pull/393

#### 0.16.0 - 2014-11-23
* Integrate BindingRedirects into Paket install process - https://github.com/fsprojects/Paket/pull/383
* BUGFIX: Download of GitHub files should clean it's own directory - https://github.com/fsprojects/Paket/issues/385
* BUGFIX: Don't remove custom framework references - https://github.com/fsprojects/Paket/issues/376
* BUGFIX: Path to dependencies file is now relative after `convert-from-nuget` - https://github.com/fsprojects/Paket/pull/379
* BUGFIX: Restore command in targets file didn't work with spaces in paths - https://github.com/fsprojects/Paket/issues/375
* BUGFIX: Detect FrameworkReferences without restrictions in nuspec file and install these
* BUGFIX: Read sources even if we don't find packages - https://github.com/fsprojects/Paket/issues/372

#### 0.15.0 - 2014-11-19
* Allow to use basic framework restrictions in NuGet packages - https://github.com/fsprojects/Paket/issues/307
* Support feeds that don't support NormalizedVersion - https://github.com/fsprojects/Paket/issues/361
* BUGFIX: Use Nuget v2 as fallback
* BUGFIX: Accept and normalize versions like 6.0.1302.0-Preview - https://github.com/fsprojects/Paket/issues/364
* BUGFIX: Fixed handling of package dependencies containing string "nuget" - https://github.com/fsprojects/Paket/pull/363

#### 0.14.0 - 2014-11-14
* Uses Nuget v3 API, which enables much faster resolver
* BUGFIX: Keep project file order similar to VS order
* Support unlisted dependencies if nothing else fits - https://github.com/fsprojects/Paket/issues/327

#### 0.13.0 - 2014-11-11
* New support for general HTTP dependencies - http://fsprojects.github.io/Paket/http-dependencies.html
* New F# Interactive support - http://fsprojects.github.io/Paket/reference-from-repl.html
* New `paket find-refs` command - http://fsprojects.github.io/Paket/paket-find-refs.html
* Migration of NuGet source credentials during `paket convert-from-nuget` - http://fsprojects.github.io/Paket/paket-convert-from-nuget.html#Migrating-NuGet-source-credentials
* Bootstrapper uses .NET 4.0 - https://github.com/fsprojects/Paket/pull/355
* Adding --ignore-constraints to `paket outdated` - https://github.com/fsprojects/Paket/issues/308
* PERFORMANCE: If `paket add` doesn't change the `paket.dependencies` file then the resolver process will be skipped
* BUGFIX: `paket update nuget [PACKAGENAME]` should use the same update strategy as `paket add` - https://github.com/fsprojects/Paket/issues/330
* BUGFIX: Trailing whitespace is ignored in `paket.references`

#### 0.12.0 - 2014-11-07
* New global paket.config file - http://fsprojects.github.io/Paket/paket-config.html
* Trace warning when we replace NuGet.exe with NuGet.CommandLine - https://github.com/fsprojects/Paket/issues/320
* Allow to parse relative NuGet folders - https://github.com/fsprojects/Paket/issues/317
* When paket skips a framework install because of custom nodes it shows a warning - https://github.com/fsprojects/Paket/issues/316
* Remove the namespaces from the nuspec parser - https://github.com/fsprojects/Paket/pull/315
* New function which extracts the TargetFramework of a given projectfile.
* New function which calculates dependencies for a given projectfile.
* Project output type can be detected from a project file
* Allow to retrieve inter project dependencies from a project file
* BUGFIX: Exclude unlisted NuGet packages in Resolver - https://github.com/fsprojects/Paket/issues/327
* BUGFIX: Detect Lib vs. lib folder on Linux - https://github.com/fsprojects/Paket/issues/332
* BUGFIX: Paket stopwatch was incorrect - https://github.com/fsprojects/Paket/issues/326
* BUGFIX: Paket failed on generating lockfile for LessThan version requirement - https://github.com/fsprojects/Paket/pull/314
* BUGFIX: Don't match suffixes in local NuGet packages - https://github.com/fsprojects/Paket/issues/317
* BUGFIX: Don't fail with NullReferenceException when analyzing nuget.config - https://github.com/fsprojects/Paket/issues/319

#### 0.11.0 - 2014-10-29
* Build a merged install model with all packages - https://github.com/fsprojects/Paket/issues/297
* `paket update` command allows to set a version - http://fsprojects.github.io/Paket/paket-update.html#Updating-a-single-package
* `paket.targets` is compatible with specific references files - https://github.com/fsprojects/Paket/issues/301
* BUGFIX: Paket no longer leaves transitive dependencies in lockfile after remove command - https://github.com/fsprojects/Paket/pull/306
* BUGFIX: Don't use "global override" for selective update process - https://github.com/fsprojects/Paket/issues/310
* BUGFIX: Allow spaces in quoted parameter parsing - https://github.com/fsprojects/Paket/pull/311

#### 0.10.0 - 2014-10-24
* Initial version of `paket remove` command - http://fsprojects.github.io/Paket/paket-remove.html
* Paket add doesn't fail on second attempt - https://github.com/fsprojects/Paket/issues/295
* Report full paths when access is denied - https://github.com/fsprojects/Paket/issues/242
* Visual Studio restore only restores for the current project
* BUGFIX: Selective update keeps all other versions
* BUGFIX: Install process accepts filenames with `lib`
* BUGFIX: Fix !~> resolver
* BUGFIX: Use normal 4.0 framework libs when we only specify net40
* BUGFIX: Fix timing issue with paket install --hard - https://github.com/fsprojects/Paket/issues/293
* BUGFIX: Fix namespace handling in nuspec files
* BUGFIX: Add default nuget source to dependencies file if original project has no source

#### 0.9.0 - 2014-10-22
* Allow to restore packages from paket.references files - http://fsprojects.github.io/Paket/paket-restore.html
* Detect local nuspec with old XML namespace - https://github.com/fsprojects/Paket/issues/283
* `paket add` command tries to keep all other packages stable.
* Added another profile mapping for Profile136 - https://github.com/fsprojects/Paket/pull/262
* More portable profiles - https://github.com/fsprojects/Paket/issues/281
* Added net11 to framework handling - https://github.com/fsprojects/Paket/pull/269
* Create references for Win8 - https://github.com/fsprojects/Paket/issues/280
* Detect VS automatic nuget restore and create paket restore - http://fsprojects.github.io/Paket/paket-convert-from-nuget.html#Automated-process
* `paket convert-from-nuget` doesn't duplicate paket solution items - https://github.com/fsprojects/Paket/pull/286
* BUGFIX: Paket removes old framework references if during install - https://github.com/fsprojects/Paket/issues/274
* BUGFIX: Don't let the bootstrapper fail if we already have a paket.exe
* BUGFIX: Use the Id property when NuGet package name and id are different - https://github.com/fsprojects/Paket/issues/265

#### 0.8.0 - 2014-10-15
* Smarter install in project files
* Paket handles .NET 4.5.2 and .NET 4.5.3 projects - https://github.com/fsprojects/Paket/issues/260
* New command: `paket update nuget <package id>` - http://fsprojects.github.io/Paket/paket-update.html#Updating-a-single-package
* BUGFIX: Do not expand auth when serializing dependencies file - https://github.com/fsprojects/Paket/pull/259
* BUGFIX: Create catch all case for unknown portable frameworks

#### 0.7.0 - 2014-10-14
* Initial support for referencing full github projects - http://fsprojects.github.io/Paket/http-dependencies.html#Referencing-a-GitHub-repository
* Allow to use all branches in GitHub sources - https://github.com/fsprojects/Paket/pull/249
* Initial support for frameworkAssemblies from nuspec - https://github.com/fsprojects/Paket/issues/241
* Download github source files with correct encoding - https://github.com/fsprojects/Paket/pull/248
* Add FSharp.Core.Microsoft.Signed as dependency
* Install model uses portable versions for net40 and net45 when package doesn't contain special versions
* Install command displays existing versions if constraint does not match any version
* Restore command doesn't calc install model.
* Use https in DefaultNugetStream - https://github.com/fsprojects/Paket/pull/251
* BUGFIX: Paket only deletes files which will are downloaded by init-auto-restore process - https://github.com/fsprojects/Paket/pull/254
* BUGFIX: Paket convert-from-nuget failed when package source keys contain invalid XML element chars - https://github.com/fsprojects/Paket/issues/253

#### 0.6.0 - 2014-10-11
* New restore command - http://fsprojects.github.io/Paket/paket-restore.html
* Report if we can't find packages for top level dependencies.
* Faster resolver
* Try /FindPackagesById before /Packages for nuget package version no. retrieval
* New Paket.Core package on NuGet - https://www.nuget.org/packages/Paket.Core/
* BUGFIX: Prefer full platform builds over portable builds

#### 0.5.0 - 2014-10-09
* Bootstrapper will only download stable releases by default - http://fsprojects.github.io/Paket/bootstrapper.html
* New installer model allows better compatibility with NuGet and should be much faster
* Supporting dot for references file - http://fsprojects.github.io/Paket/http-dependencies.html
* Supporting pagination for long NuGet feeds - https://github.com/fsprojects/Paket/issues/223
* Create a "use exactly this version" operator in order to override package conflicts - http://fsprojects.github.io/Paket/nuget-dependencies.html#Use-exactly-this-version-constraint
* New `content none` mode in paket.dependencies - http://fsprojects.github.io/Paket/dependencies-file.html#No-content-option
* Allow source files in content folder of NuGet packages
* No -D needed for Linux installer - https://github.com/fsprojects/Paket/pull/210
* Content files like `_._`, `*.transform` and `*.pp` are ignored - https://github.com/fsprojects/Paket/issues/207
* The `convert-from-nuget` command adds .paket folder to the sln - https://github.com/fsprojects/Paket/issues/206
* Removed duplicate transitive dependencies from lock file - https://github.com/fsprojects/Paket/issues/200
* If the package download failed Paket retries with force flag
* The `convert-from-nuget` commands sorts the dependencies file
* Use credentials from nuget.config on paket convert-from-nuget - https://github.com/fsprojects/Paket/issues/198
* Deploy fixed targets file - https://github.com/fsprojects/Paket/issues/172
* New [--pre] and [--strict] modes for paket outdated - http://fsprojects.github.io/Paket/paket-outdated.html
* New --no-auto-restore option for `convert-from-nuget` command - http://fsprojects.github.io/Paket/paket-convert-from-nuget.html#Automated-process
* Adding support for new portable profiles
* paket.exe is now signed
* Allow to reference .exe files from NuGet packages
* Use default proxy in paket.exe and bootstrapper.exe - https://github.com/fsprojects/Paket/issues/226
* Keep order of sources in paket.dependencies - https://github.com/fsprojects/Paket/issues/233
* BREAKING CHANGE: Removed --dependencies-file option - from now on it's always paket.dependencies
* BUGFIX: Bootstrapper will not throw NullReferenceException on broken paket.exe downloads
* BUGFIX: Authentication information will not be put in cache
* BUGFIX: Fixes cache issue when using multiple NuGet sources
* BUGFIX: Fixes potential casing issue on Windows
* BUGFIX: paket-files need to go to the top of a project file
* BUGFIX: Do not look for MinimalVisualStudioVersion when adding paket folder to solution - https://github.com/fsprojects/Paket/pull/221
* COSMETICS: Throw better error message if we don't get any versions from NuGet source

#### 0.4.0 - 2014-09-28
* Resolve dependencies for github modules - http://fsprojects.github.io/Paket/http-dependencies.html#Remote-dependencies
* New [--interactive] mode for paket simplify - http://fsprojects.github.io/Paket/paket-simplify.html
* Don't use version in path for github files.
* Better error message when a package resolution conflict arises.

#### 0.3.0 - 2014-09-25
* New command: paket add [--interactive] - http://fsprojects.github.io/Paket/paket-add.html
* New command: paket simplify - http://fsprojects.github.io/Paket/paket-simplify.html
* Better Visual Studio integration by using paket.targets file - http://fsprojects.github.io/Paket/paket-auto-restore.html
* Support for NuGet prereleases - http://fsprojects.github.io/Paket/nuget-dependencies.html#PreReleases
* Support for private NuGet feeds - http://fsprojects.github.io/Paket/nuget-dependencies.html#NuGet-feeds
* New NuGet package version constraints - http://fsprojects.github.io/Paket/nuget-dependencies.html#Further-version-constraints
* Respect case sensitivity for package paths for Linux - https://github.com/fsprojects/Paket/pull/137
* Improved convert-from-nuget command - http://fsprojects.github.io/Paket/paket-convert-from-nuget.html
* New paket.bootstrapper.exe (7KB) allows to download paket.exe from github.com - http://fsprojects.github.io/Paket/paket-auto-restore.html
* New package resolver algorithm
* Better verbose mode - use -v flag
* Version info is shown at paket.exe start
* paket.lock file is sorted alphabetical (case-insensitive)
* Linked source files now all go underneath a "paket-files" folder.
* BUGFIX: Ensure the NuGet cache folder exists
* BUGFIX: Async download fixed on mono

#### 0.2.0 - 2014-09-17
* Allow to directly link GitHub files - http://fsprojects.github.io/Paket/http-dependencies.html
* Automatic NuGet conversion - http://fsprojects.github.io/Paket/paket-convert-from-nuget.html
* Cleaner syntax in paket.dependencies - https://github.com/fsprojects/Paket/pull/95
* Strict mode - https://github.com/fsprojects/Paket/pull/104
* Detecting portable profiles
* Support content files from nuget - https://github.com/fsprojects/Paket/pull/84
* Package names in Dependencies file are no longer case-sensitive - https://github.com/fsprojects/Paket/pull/108

#### 0.1.4 - 2014-09-16
* Only vbproj, csproj, fsproj and pyproj files are handled

#### 0.1.3 - 2014-09-15
* Detect FSharpx.Core in packages

#### 0.1.2 - 2014-09-15
* --hard parameter allows better transition from NuGet.exe

#### 0.1.0 - 2014-09-12
* We are live - yay!<|MERGE_RESOLUTION|>--- conflicted
+++ resolved
@@ -1,10 +1,8 @@
-<<<<<<< HEAD
-#### 6.0.0-alpha015 - 2020-02-03
+#### 6.0.0-alpha016 - 2020-02-10
 * Full .NET Core / SDK compatible version
-=======
+
 #### 5.242.1 - 2020-02-10
 * BUGFIX: Don't generate refs to full framework assemblies for netstandard scripts
->>>>>>> 7b9aec41
 
 #### 5.242.0 - 2020-02-03
 * Change default TFM on paket init to netcoreap31
