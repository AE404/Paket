--- conflicted
+++ resolved
@@ -1,5 +1,4 @@
-<<<<<<< HEAD
-#### 3.0.0-beta036 - 10.05.2016
+#### 3.0.0-beta037 - 10.05.2016
 * Allow to reference git repositories - http://fsprojects.github.io/Paket/git-dependencies.html
 * Allow to run build commands on git repositories - http://fsprojects.github.io/Paket/git-dependencies.html#Running-a-build-in-git-repositories
 * Allow to use git repositories as NuGet source - http://fsprojects.github.io/Paket/git-dependencies.html#Using-Git-repositories-as-NuGet-source
@@ -11,10 +10,9 @@
 * Create Choose nodes for .NET Standard
 * USABILITY: Removed "specs:" from paket.lock since it was copied from Bundler and had no meaning in Paket - https://github.com/fsprojects/Paket/pull/1608
 * BREAKING CHANGE: Removed --hard parameter from all commands. Paket threads all commands as if --hard would have been set - https://github.com/fsprojects/Paket/pull/1567
-=======
+
 #### 2.64.3 - 10.05.2016
 * BUGFIX: Paket should imports build targets from packages in build dependency groups - https://github.com/fsprojects/Paket/pull/1674
->>>>>>> 948ff89d
 
 #### 2.64.2 - 09.05.2016
 * BUGFIX: Framework resolution strategy for Google.Apis.Oauth2.v2 - https://github.com/fsprojects/Paket/issues/1663
