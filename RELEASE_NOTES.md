--- conflicted
+++ resolved
@@ -1,5 +1,4 @@
-<<<<<<< HEAD
-#### 3.0.0-alpha109 - 11.04.2016
+#### 3.0.0-alpha110 - 12.04.2016
 * Allow to reference git repositories - http://fsprojects.github.io/Paket/git-dependencies.html
 * Allow to run build commands on git repositories - http://fsprojects.github.io/Paket/git-dependencies.html#Running-a-build-in-git-repositories
 * Allow to use git repositories as NuGet source - http://fsprojects.github.io/Paket/git-dependencies.html#Using-Git-repositories-as-NuGet-source
@@ -9,11 +8,8 @@
 * Allows to use aliases for libraries - http://fsprojects.github.io/Paket/references-files.html#Library-aliases
 * BREAKING CHANGE: Removed --hard parameter from all commands. Paket threads all commands as if --hard would have been set - https://github.com/fsprojects/Paket/pull/1567
 
-#### 2.58.14 - 11.04.2016
-=======
 #### 2.59.0 - 12.04.2016
 * BUGFIX: Remove process should remove packages from specified groups - https://github.com/fsprojects/Paket/issues/1596
->>>>>>> 00ee3157
 * BUGFIX: Compare full filename for pack with template file - https://github.com/fsprojects/Paket/issues/1594
 * BUGFIX: Dependencies file should not take shortened versions - https://github.com/fsprojects/Paket/issues/1591
 * BUGFIX: Breaking some parallism and trying to prevent race conditions - https://github.com/fsprojects/Paket/issues/1589
