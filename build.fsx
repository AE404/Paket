--- conflicted
+++ resolved
@@ -378,7 +378,7 @@
     if Seq.length filesToSign < 3 then failwith "Didn't find files to sign"
 
     match getBuildParam "cert-pw" with
-    | pw when not (String.IsNullOrWhiteSpace pw) ->     
+    | pw when not (String.IsNullOrWhiteSpace pw) -> 
         filesToSign
             |> Seq.iter (fun executable ->
                 let signtool = currentDirectory @@ "tools" @@ "SignTool" @@ "signtool.exe"
@@ -386,10 +386,9 @@
                 let result =
                     ExecProcess (fun info ->
                         info.FileName <- signtool
-                        info.Arguments <- args) System.TimeSpan.MaxValue
+                        info.Arguments <- args) System.TimeSpan.MaxValue                    
                 if result <> 0 then failwithf "Error during signing %s with %s" executable pfx)
-    | _ -> failwithf "No cert pw set"
-
+    | _ -> failwith "PW for cert missing"            
 )
 
 Target "CalculateDownloadHash" (fun _ ->
@@ -400,42 +399,10 @@
     File.WriteAllText(buildMergedDir @@ "paket-sha256.txt", sprintf "%s paket.exe" hash)
 )
 
-<<<<<<< HEAD
 Target "AddIconToExe" (fun _ ->
     // add icon to paket.exe
     // workaround https://github.com/dotnet/fsharp/issues/1172
     let paketExeIcon = "src" @@ "Paket" @@ "paket.ico"
-=======
-Target "NuGet" (fun _ ->
-    let testTemplateFiles =
-        !! "integrationtests/**/paket.template"
-        |> Seq.map (fun f -> f, f + "-disabled")
-        |> Seq.toList
-
-    try
-        testTemplateFiles
-        |> Seq.iter (fun (f, d) -> File.Move(f, d))
-
-        let files = !! "src/**/*.preview*" |> Seq.toList
-        for file in files do
-            File.Move(file,file + ".temp")
-
-        Paket.Pack (fun p ->
-            { p with
-                ToolPath = "bin/merged/paket.exe"
-                Version = release.NugetVersion
-                ReleaseNotes = toLines release.Notes })
-
-        for file in files do
-            File.Move(file + ".temp",file)
-    finally
-        testTemplateFiles
-        |> Seq.iter (fun (f, d) ->
-            if File.Exists(d) then File.Move(d, f))
-)
-
-"DotnetPublish" ==> "NuGet"
->>>>>>> d77c3100
 
     // use resourcehacker to add the icon
     let rhPath = "paket-files" @@ "build" @@ "enricosada" @@ "add_icon_to_exe" @@ "rh" @@ "ResourceHacker.exe"
