--- conflicted
+++ resolved
@@ -362,7 +362,18 @@
     File.Exists (Path.Combine(scenarioTempPath scenario, "paket-files", "forki", "PrivateEye", "privateeye.fsx")) |> shouldEqual true
     File.Exists (Path.Combine(scenarioTempPath scenario, "paket-files", "forki", "PrivateEye", "bin", "PrivateEye.Bridge.dll")) |> shouldEqual true
 
-<<<<<<< HEAD
+[<Test>]
+let ``#1552 install mvvmlightlibs again``() =
+    let newLockFile = install "i001552-install-mvvmlightlibs-again"
+    let oldLockFile = LockFile.LoadFrom(Path.Combine(originalScenarioPath "i001552-install-mvvmlightlibs-again","paket.lock"))
+    newLockFile.ToString() |> normalizeLineEndings |> shouldEqual (oldLockFile.ToString() |> normalizeLineEndings)
+
+    let newFile = Path.Combine(scenarioTempPath "i001552-install-mvvmlightlibs-again","CSharp","CSharp.csproj")
+    let oldFile = Path.Combine(originalScenarioPath "i001552-install-mvvmlightlibs-again","CSharp","CSharp.csprojtemplate")
+    let s1 = File.ReadAllText oldFile |> normalizeLineEndings
+    let s2 = File.ReadAllText newFile |> normalizeLineEndings
+    s2 |> shouldEqual s1
+
 let resolvedNewPorjectJson = """{
     "version": "1.0.0-*",
     "compilationOptions": {
@@ -436,17 +447,4 @@
     let newLockFile = install "i000736-new-json-nested"
     let newFile = Path.Combine(scenarioTempPath "i000736-new-json-nested","project1","project.json")
     let s2 = File.ReadAllText newFile |> normalizeLineEndings
-    normalizeLineEndings resolvedNewPorjectJson |> shouldEqual s2
-=======
-[<Test>]
-let ``#1552 install mvvmlightlibs again``() =
-    let newLockFile = install "i001552-install-mvvmlightlibs-again"
-    let oldLockFile = LockFile.LoadFrom(Path.Combine(originalScenarioPath "i001552-install-mvvmlightlibs-again","paket.lock"))
-    newLockFile.ToString() |> normalizeLineEndings |> shouldEqual (oldLockFile.ToString() |> normalizeLineEndings)
-
-    let newFile = Path.Combine(scenarioTempPath "i001552-install-mvvmlightlibs-again","CSharp","CSharp.csproj")
-    let oldFile = Path.Combine(originalScenarioPath "i001552-install-mvvmlightlibs-again","CSharp","CSharp.csprojtemplate")
-    let s1 = File.ReadAllText oldFile |> normalizeLineEndings
-    let s2 = File.ReadAllText newFile |> normalizeLineEndings
-    s2 |> shouldEqual s1
->>>>>>> dbddf056
+    normalizeLineEndings resolvedNewPorjectJson |> shouldEqual s2