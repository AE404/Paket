--- conflicted
+++ resolved
@@ -8,11 +8,7 @@
 [<assembly: AssemblyDescriptionAttribute("A dependency manager for .NET with support for NuGet packages and git repositories.")>]
 [<assembly: AssemblyVersionAttribute("6.0.0")>]
 [<assembly: AssemblyFileVersionAttribute("6.0.0")>]
-<<<<<<< HEAD
-[<assembly: AssemblyInformationalVersionAttribute("6.0.0-alpha037")>]
-=======
-[<assembly: AssemblyInformationalVersionAttribute("6.0.0-alpha036")>]
->>>>>>> e68c43fb
+[<assembly: AssemblyInformationalVersionAttribute("6.0.0-alpha035")>]
 do ()
 
 module internal AssemblyVersionInformation =
@@ -22,8 +18,4 @@
     let [<Literal>] AssemblyDescription = "A dependency manager for .NET with support for NuGet packages and git repositories."
     let [<Literal>] AssemblyVersion = "6.0.0"
     let [<Literal>] AssemblyFileVersion = "6.0.0"
-<<<<<<< HEAD
-    let [<Literal>] AssemblyInformationalVersion = "6.0.0-alpha037"
-=======
-    let [<Literal>] AssemblyInformationalVersion = "6.0.0-alpha036"
->>>>>>> e68c43fb
+    let [<Literal>] AssemblyInformationalVersion = "6.0.0-alpha035"