--- conflicted
+++ resolved
@@ -6,15 +6,9 @@
 [<assembly: AssemblyProductAttribute("Paket")>]
 [<assembly: AssemblyCompanyAttribute("Paket team")>]
 [<assembly: AssemblyDescriptionAttribute("A dependency manager for .NET with support for NuGet packages and git repositories.")>]
-<<<<<<< HEAD
-[<assembly: AssemblyVersionAttribute("6.0.0")>]
-[<assembly: AssemblyFileVersionAttribute("6.0.0")>]
-[<assembly: AssemblyInformationalVersionAttribute("6.0.0-alpha009")>]
-=======
-[<assembly: AssemblyVersionAttribute("5.241.3")>]
-[<assembly: AssemblyFileVersionAttribute("5.241.3")>]
-[<assembly: AssemblyInformationalVersionAttribute("5.241.3")>]
->>>>>>> c1421bec
+[<assembly: AssemblyVersionAttribute("5.241.2")>]
+[<assembly: AssemblyFileVersionAttribute("5.241.2")>]
+[<assembly: AssemblyInformationalVersionAttribute("5.241.2")>]
 do ()
 
 module internal AssemblyVersionInformation =
@@ -22,12 +16,6 @@
     let [<Literal>] AssemblyProduct = "Paket"
     let [<Literal>] AssemblyCompany = "Paket team"
     let [<Literal>] AssemblyDescription = "A dependency manager for .NET with support for NuGet packages and git repositories."
-<<<<<<< HEAD
-    let [<Literal>] AssemblyVersion = "6.0.0"
-    let [<Literal>] AssemblyFileVersion = "6.0.0"
-    let [<Literal>] AssemblyInformationalVersion = "6.0.0-alpha009"
-=======
-    let [<Literal>] AssemblyVersion = "5.241.3"
-    let [<Literal>] AssemblyFileVersion = "5.241.3"
-    let [<Literal>] AssemblyInformationalVersion = "5.241.3"
->>>>>>> c1421bec
+    let [<Literal>] AssemblyVersion = "5.241.2"
+    let [<Literal>] AssemblyFileVersion = "5.241.2"
+    let [<Literal>] AssemblyInformationalVersion = "5.241.2"