﻿// <auto-generated/>
using System.Reflection;

[assembly: AssemblyTitleAttribute("Paket.Bootstrapper")]
[assembly: AssemblyProductAttribute("Paket")]
[assembly: AssemblyDescriptionAttribute("A package dependency manager for .NET with support for NuGet packages and GitHub repositories.")]
<<<<<<< HEAD
[assembly: AssemblyVersionAttribute("3.0.0")]
[assembly: AssemblyFileVersionAttribute("3.0.0")]
[assembly: AssemblyInformationalVersionAttribute("3.0.0-alpha032")]
namespace System {
    internal static class AssemblyVersionInformation {
        internal const string Version = "3.0.0";
=======
[assembly: AssemblyVersionAttribute("2.46.0")]
[assembly: AssemblyFileVersionAttribute("2.46.0")]
[assembly: AssemblyInformationalVersionAttribute("2.46.0")]
namespace System {
    internal static class AssemblyVersionInformation {
        internal const string Version = "2.46.0";
>>>>>>> 85d67655
    }
}<|MERGE_RESOLUTION|>--- conflicted
+++ resolved
@@ -4,20 +4,11 @@
 [assembly: AssemblyTitleAttribute("Paket.Bootstrapper")]
 [assembly: AssemblyProductAttribute("Paket")]
 [assembly: AssemblyDescriptionAttribute("A package dependency manager for .NET with support for NuGet packages and GitHub repositories.")]
-<<<<<<< HEAD
-[assembly: AssemblyVersionAttribute("3.0.0")]
-[assembly: AssemblyFileVersionAttribute("3.0.0")]
-[assembly: AssemblyInformationalVersionAttribute("3.0.0-alpha032")]
-namespace System {
-    internal static class AssemblyVersionInformation {
-        internal const string Version = "3.0.0";
-=======
 [assembly: AssemblyVersionAttribute("2.46.0")]
 [assembly: AssemblyFileVersionAttribute("2.46.0")]
 [assembly: AssemblyInformationalVersionAttribute("2.46.0")]
 namespace System {
     internal static class AssemblyVersionInformation {
         internal const string Version = "2.46.0";
->>>>>>> 85d67655
     }
 }