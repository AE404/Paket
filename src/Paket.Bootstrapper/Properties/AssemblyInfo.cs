--- conflicted
+++ resolved
@@ -4,28 +4,16 @@
 [assembly: AssemblyTitleAttribute("Paket.Bootstrapper")]
 [assembly: AssemblyProductAttribute("Paket")]
 [assembly: AssemblyDescriptionAttribute("A dependency manager for .NET with support for NuGet packages and git repositories.")]
-<<<<<<< HEAD
-[assembly: AssemblyVersionAttribute("4.0.0")]
-[assembly: AssemblyFileVersionAttribute("4.0.0")]
-[assembly: AssemblyInformationalVersionAttribute("4.0.0-alpha037")]
-=======
 [assembly: AssemblyVersionAttribute("3.31.6")]
 [assembly: AssemblyFileVersionAttribute("3.31.6")]
 [assembly: AssemblyInformationalVersionAttribute("3.31.6")]
->>>>>>> 101e841c
 namespace System {
     internal static class AssemblyVersionInformation {
         internal const System.String AssemblyTitle = "Paket.Bootstrapper";
         internal const System.String AssemblyProduct = "Paket";
         internal const System.String AssemblyDescription = "A dependency manager for .NET with support for NuGet packages and git repositories.";
-<<<<<<< HEAD
-        internal const System.String AssemblyVersion = "4.0.0";
-        internal const System.String AssemblyFileVersion = "4.0.0";
-        internal const System.String AssemblyInformationalVersion = "4.0.0-alpha037";
-=======
         internal const System.String AssemblyVersion = "3.31.6";
         internal const System.String AssemblyFileVersion = "3.31.6";
         internal const System.String AssemblyInformationalVersion = "3.31.6";
->>>>>>> 101e841c
     }
 }