﻿namespace Paket

open System.IO
open Paket.Domain
open Paket.Requirements

[<RequireQualifiedAccess>]
type Reference = 
    | Library of string
    | TargetsFile of string
    | FrameworkAssemblyReference of string

    member this.LibName =
        match this with
        | Reference.Library lib -> 
            let fi = FileInfo(normalizePath lib)
            Some(fi.Name.Replace(fi.Extension, ""))
        | _ -> None

    member this.FrameworkReferenceName =
        match this with
        | Reference.FrameworkAssemblyReference name -> Some name
        | _ -> None

    member this.ReferenceName =
        match this with
        | Reference.FrameworkAssemblyReference name -> name
        | Reference.TargetsFile targetsFile -> 
            let fi = FileInfo(normalizePath targetsFile)
            fi.Name.Replace(fi.Extension, "")
        | Reference.Library lib -> 
            let fi = FileInfo(normalizePath lib)
            fi.Name.Replace(fi.Extension, "")

    member this.Path =
        match this with
        | Reference.Library path -> path
        | Reference.TargetsFile path -> path
        | Reference.FrameworkAssemblyReference path -> path

type InstallFiles = 
    { References : Reference Set
      ContentFiles : string Set }

[<CompilationRepresentation(CompilationRepresentationFlags.ModuleSuffix)>]
module InstallFiles =
    let empty = 
        { References = Set.empty
          ContentFiles = Set.empty }

    let addReference lib (installFiles:InstallFiles) = 
        { installFiles with References = Set.add (Reference.Library lib) installFiles.References }

    let singleton lib = empty |> addReference lib

    let addTargetsFile targetsFile (installFiles:InstallFiles) = 
        { installFiles with References = Set.add (Reference.TargetsFile targetsFile) installFiles.References }

    let addFrameworkAssemblyReference assemblyName  (installFiles:InstallFiles) = 
        { installFiles with References = Set.add (Reference.FrameworkAssemblyReference assemblyName) installFiles.References }

    let getFrameworkAssemblies (installFiles:InstallFiles) =
        installFiles.References
        |> Set.map (fun r -> r.FrameworkReferenceName)
        |> Seq.choose id

    let mergeWith (that:InstallFiles) (installFiles:InstallFiles) = 
        { installFiles with 
            References = Set.union that.References installFiles.References
            ContentFiles = Set.union that.ContentFiles installFiles.ContentFiles }

type InstallFiles with
    member this.AddReference lib = InstallFiles.addReference  lib this
    member this.AddTargetsFile targetsFile = InstallFiles.addTargetsFile targetsFile this
    member this.AddFrameworkAssemblyReference assemblyName = InstallFiles.addFrameworkAssemblyReference assemblyName this 
    member this.GetFrameworkAssemblies() = InstallFiles.getFrameworkAssemblies this
    member this.MergeWith that = InstallFiles.mergeWith that this

/// Represents a subfolder of a nuget package that provides files (content, references, etc) for one or more Target Profiles.  This is a logical representation of the 'net45' folder in a NuGet package, for example.
type LibFolder =
    { Name : string
      Targets : TargetProfile list
      Files : InstallFiles}

    member this.GetSinglePlatforms() =
        this.Targets 
        |> List.choose (function SinglePlatform t -> Some t | _ -> None)


type AnalyzerLanguage =
    | Any | CSharp | FSharp | VisualBasic

    static member FromDirectoryName(str : string) =
        match str with
        | "cs" -> CSharp
        | "vb" -> VisualBasic
        | "fs" -> FSharp
        | _ -> Any

    static member FromDirectory(dir : DirectoryInfo) =
        AnalyzerLanguage.FromDirectoryName(dir.Name)

type AnalyzerLib =
    {
        /// Path of the analyzer dll
        Path : string
        /// Target language for the analyzer
        Language : AnalyzerLanguage }
    static member FromFile(file : FileInfo) =
        {
            Path = file.FullName
            Language = AnalyzerLanguage.FromDirectory(file.Directory)
        }

/// Represents the contents of a particular package at a particular version.  Any install-specific actions like Content files, References, Roslyn Analyzers, MsBuild targets are represented here.
type InstallModel = 
    { PackageName : PackageName
      PackageVersion : SemVerInfo
      ReferenceFileFolders : LibFolder list
      TargetsFileFolders : LibFolder list
      Analyzers: AnalyzerLib list}


[<CompilationRepresentation(CompilationRepresentationFlags.ModuleSuffix)>]
module InstallModel =

    let emptyModel packageName packageVersion = 
        { PackageName = packageName
          PackageVersion = packageVersion
          ReferenceFileFolders = []
          TargetsFileFolders = [] 
          Analyzers = [] }

    let extractLibFolder packageName (path:string) =
        let path = path.Replace("\\", "/").ToLower()
        if path.Contains "runtimes" then
            Utils.extractPath ("runtimes", packageName, path)
        else
            Utils.extractPath ("lib", packageName, path)

    let extractBuildFolder packageName path = Utils.extractPath ("build", packageName, path)

    let mapFolders mapfn (installModel:InstallModel) = 
        { installModel with 
            ReferenceFileFolders = List.map mapfn installModel.ReferenceFileFolders
            TargetsFileFolders   = List.map mapfn installModel.TargetsFileFolders  }
    
    let mapFiles mapfn (installModel:InstallModel) = 
        installModel
        |> mapFolders (fun folder -> { folder with Files = mapfn folder.Files })

    let private getFileFolders (target:TargetProfile)  folderType choosefn = 
        match Seq.tryFind (fun lib -> Seq.exists ((=) target) lib.Targets) folderType with
        | Some folder -> folder.Files.References |> Seq.choose choosefn
        | None -> Seq.empty

    let getLibReferences (target : TargetProfile) (installModel:InstallModel) = 
        getFileFolders target installModel.ReferenceFileFolders (function Reference.Library lib -> Some lib | _ -> None)

    let getTargetsFiles (target : TargetProfile) (installModel:InstallModel) = 
        getFileFolders target installModel.TargetsFileFolders 
            (function Reference.TargetsFile targetsFile -> Some targetsFile | _ -> None)

    let getPlatformReferences frameworkIdentifier installModel = 
        getLibReferences (SinglePlatform frameworkIdentifier) installModel

    let getFrameworkAssembliesLazy (installModel:InstallModel) = 
        lazy ([ for lib in installModel.ReferenceFileFolders do
                    yield! lib.Files.GetFrameworkAssemblies()]
              |> Set.ofList)

    let getLibReferencesLazy (installModel:InstallModel) = 
        lazy ([ for lib in installModel.ReferenceFileFolders do
                    yield! lib.Files.References] 
              |> Set.ofList)

    let getTargetsFilesLazy (installModel:InstallModel) = 
        lazy ([ for lib in installModel.TargetsFileFolders do
                    yield! lib.Files.References] 
              |> Set.ofList)

    let removeIfCompletelyEmpty (this:InstallModel) = 
        if Set.isEmpty (getFrameworkAssembliesLazy this |> force) 
         && Set.isEmpty (getLibReferencesLazy this |> force)
         && Set.isEmpty (getTargetsFilesLazy this |> force) 
         && List.isEmpty this.Analyzers then
            emptyModel this.PackageName this.PackageVersion
        else
            this

    let calcLibFolders packageName libs =
       libs 
<<<<<<< HEAD
        |> List.choose extractLibFolder 
        |> List.distinct 
=======
        |> Seq.choose (extractLibFolder  packageName)
        |> Seq.distinct 
>>>>>>> 948ff89d
        |> PlatformMatching.getSupportedTargetProfiles 
        |> Seq.map (fun entry -> { Name = entry.Key; Targets = entry.Value; Files = InstallFiles.empty })
        |> Seq.toList

    let addFileToFolder (path:LibFolder) (file:string) (folders:LibFolder list) (addfn: string -> InstallFiles -> InstallFiles) =
        folders 
        |> List.map (fun p -> 
            if p.Name <> path.Name then p else
            { p with Files = addfn file p.Files }) 
                
    let addPackageFile (path:LibFolder) (file:string) references (this:InstallModel) : InstallModel =
        let install = 
            match references with
            | NuspecReferences.All -> true
            | NuspecReferences.Explicit list -> List.exists file.EndsWith list

        if not install then this else
        { this with 
            ReferenceFileFolders = addFileToFolder path file this.ReferenceFileFolders InstallFiles.addReference }


<<<<<<< HEAD
    let addLibReferences libs references (installModel:InstallModel) : InstallModel =
        let libs = libs |> Seq.toList
        let libFolders = calcLibFolders libs

        List.fold (fun (model:InstallModel) file ->
            match extractLibFolder file with
=======
    let addLibReferences (libs: string seq) references (installModel:InstallModel) : InstallModel =
        let libFolders = calcLibFolders installModel.PackageName libs

        Seq.fold (fun (model:InstallModel) file ->
            match extractLibFolder installModel.PackageName file with
>>>>>>> 948ff89d
            | Some folderName ->
                match List.tryFind (fun folder -> folder.Name = folderName) model.ReferenceFileFolders with
                | Some path -> addPackageFile path file references model
                | _ -> model
            | None -> model) { installModel with ReferenceFileFolders = libFolders } libs


    let addAnalyzerFiles (analyzerFiles:string seq) (installModel:InstallModel)  : InstallModel =
        let analyzerLibs =
            analyzerFiles
            |> Seq.map (fun file -> FileInfo file |> AnalyzerLib.FromFile)
            |> List.ofSeq

        { installModel with Analyzers = installModel.Analyzers @ analyzerLibs}


    let rec addTargetsFile (path:LibFolder)  (file:string) (installModel:InstallModel) :InstallModel =
        { installModel with 
            TargetsFileFolders = addFileToFolder path file installModel.TargetsFileFolders InstallFiles.addTargetsFile
        }

    let addFrameworkAssemblyReference (installModel:InstallModel) (reference:FrameworkAssemblyReference) : InstallModel =
        let referenceApplies (folder : LibFolder) =
            match reference.FrameworkRestrictions |> getRestrictionList with
            | [] -> true
            | restrictions ->
                restrictions
                |> List.exists (fun restriction ->
                      match restriction with
                      | FrameworkRestriction.Portable _ ->
                            folder.Targets 
                            |> List.exists (fun target ->
                                match target with
                                | SinglePlatform _ -> false
                                | _ -> true)
                      | FrameworkRestriction.Exactly target ->
                            folder.GetSinglePlatforms() 
                            |> List.exists ((=) target)
                        | FrameworkRestriction.AtLeast target ->
                            folder.GetSinglePlatforms() 
                            |> List.exists (fun t -> t >= target && t.IsSameCategoryAs(target))
                        | FrameworkRestriction.Between(min,max) ->
                            folder.GetSinglePlatforms() 
                            |> List.exists (fun t -> t >= min && t < max && t.IsSameCategoryAs(min)))
        
        let model = 
            if List.isEmpty installModel.ReferenceFileFolders then
                let folders = calcLibFolders installModel.PackageName ["lib/Default.dll"]
                { installModel with ReferenceFileFolders = folders } 
            else
                installModel

        model |> mapFolders(fun folder ->
            if referenceApplies folder then
                { folder with Files = folder.Files.AddFrameworkAssemblyReference reference.AssemblyName }
            else
                folder)

    let addFrameworkAssemblyReferences references (installModel:InstallModel) : InstallModel = 
        references |> Seq.fold addFrameworkAssemblyReference (installModel:InstallModel) 

    let filterExcludes excludes (installModel:InstallModel) = 
        let excluded e reference =
            match reference with
            | Reference.Library x -> x.Contains e
            | Reference.TargetsFile x -> x.Contains e
            | Reference.FrameworkAssemblyReference x -> x.Contains e

        excludes
        |> List.fold (fun (model:InstallModel) fileName ->
                mapFiles (fun files -> { files with References = Set.filter (excluded fileName >> not) files.References }) model)
                installModel

    let filterBlackList (installModel:InstallModel) = 

        let includeReferences = function
            | Reference.Library lib -> not (String.endsWithIgnoreCase ".dll" lib || String.endsWithIgnoreCase ".exe" lib || String.endsWithIgnoreCase ".so" lib || String.endsWithIgnoreCase ".dylib" lib )
            | Reference.TargetsFile targetsFile -> 
                (not (String.endsWithIgnoreCase ".props" targetsFile|| String.endsWithIgnoreCase ".targets" targetsFile))
            | _ -> false

        let excludeSatelliteAssemblies = function
            | Reference.Library lib -> lib.EndsWith ".resources.dll"
            | _ -> false

        let blackList = 
            [ includeReferences
              excludeSatelliteAssemblies]

        blackList
        |> List.map (fun f -> f >> not) // inverse
        |> List.fold (fun (model:InstallModel) f ->
                mapFiles (fun files -> { files with References = Set.filter f files.References }) model)
                installModel

    let applyFrameworkRestrictions (restrictions:FrameworkRestriction list) (installModel:InstallModel) =
        match restrictions with
        | [] -> installModel
        | restrictions ->
            let applRestriction folder =
                { folder with Targets = applyRestrictionsToTargets restrictions folder.Targets}

            { installModel with 
                ReferenceFileFolders = 
                    installModel.ReferenceFileFolders
                    |> List.map applRestriction
                    |> List.filter (fun folder -> folder.Targets <> []) 

                TargetsFileFolders = 
                    installModel.TargetsFileFolders
                    |> List.map applRestriction
                    |> List.filter (fun folder -> folder.Targets <> [])                     }

    let rec addTargetsFiles (targetsFiles:string list) (this:InstallModel) : InstallModel =
        let targetsFileFolders = 
            targetsFiles 
            |> List.choose (extractBuildFolder this.PackageName)
            |> List.distinct 
            |> PlatformMatching.getSupportedTargetProfiles 
            |> Seq.map (fun entry -> { Name = entry.Key; Targets = List.ofSeq entry.Value; Files = InstallFiles.empty })
            |> Seq.toList

<<<<<<< HEAD
        List.fold (fun model file ->
            match extractBuildFolder file with
=======
        Seq.fold (fun model file ->
            match extractBuildFolder this.PackageName file with
>>>>>>> 948ff89d
            | Some folderName ->
                match List.tryFind (fun folder -> folder.Name = folderName) model.TargetsFileFolders with
                | Some path -> addTargetsFile path file model
                | _ -> model
            | None -> model) { this with TargetsFileFolders = targetsFileFolders } targetsFiles
    

    let filterReferences references (this:InstallModel) =
        let inline mapfn (files:InstallFiles) = 
            { files with 
                References = files.References |> Set.filter (fun reference -> Set.contains reference.ReferenceName references |> not) 
            }
        mapFiles mapfn this

    let createFromLibs packageName packageVersion frameworkRestrictions libs targetsFiles analyzerFiles (nuspec:Nuspec) = 
        emptyModel packageName packageVersion
        |> addLibReferences libs nuspec.References
        |> addTargetsFiles targetsFiles
        |> addAnalyzerFiles analyzerFiles 
        |> addFrameworkAssemblyReferences nuspec.FrameworkAssemblyReferences
        |> filterBlackList
        |> applyFrameworkRestrictions frameworkRestrictions
        |> removeIfCompletelyEmpty


type InstallModel with

    static member EmptyModel (packageName, packageVersion) = InstallModel.emptyModel packageName packageVersion

    member this.MapFolders mapfn = InstallModel.mapFolders mapfn this

    member this.MapFiles mapfn = InstallModel.mapFiles mapfn this

    member this.GetLibReferences target = InstallModel.getLibReferences target this 

    member this.GetLibReferences frameworkIdentifier = InstallModel.getPlatformReferences frameworkIdentifier this

    member this.GetTargetsFiles target = InstallModel.getTargetsFiles target this

    member this.GetFrameworkAssembliesLazy =  InstallModel.getFrameworkAssembliesLazy this 

    member this.GetLibReferencesLazy = InstallModel.getLibReferencesLazy this 

    member this.GetTargetsFilesLazy =  InstallModel.getTargetsFilesLazy this 

    member this.CalcLibFolders libs = InstallModel.calcLibFolders libs

    member this.AddLibReferences (libs, references) = InstallModel.addLibReferences libs references this

    member this.AddReferences libs = InstallModel.addLibReferences libs NuspecReferences.All this

    member this.AddAnalyzerFiles analyzerFiles = InstallModel.addAnalyzerFiles analyzerFiles this

    member this.AddTargetsFile(path, file) = InstallModel.addTargetsFile path file this

    member this.AddTargetsFiles targetsFiles = InstallModel.addTargetsFiles targetsFiles this

    member this.AddPackageFile (path, file, references) = InstallModel.addPackageFile path file references this
    
    member this.AddFrameworkAssemblyReference reference = InstallModel.addFrameworkAssemblyReference this reference 

    member this.AddFrameworkAssemblyReferences references = InstallModel.addFrameworkAssemblyReferences references this
     
    member this.FilterBlackList () = InstallModel.filterBlackList this

    member this.FilterExcludes excludes = InstallModel.filterExcludes excludes this

    member this.FilterReferences(references) = InstallModel.filterReferences references this

    member this.ApplyFrameworkRestrictions restrictions = InstallModel.applyFrameworkRestrictions restrictions this

    member this.RemoveIfCompletelyEmpty() = InstallModel.removeIfCompletelyEmpty this
    
    static member CreateFromLibs(packageName, packageVersion, frameworkRestrictions:FrameworkRestriction list, libs, targetsFiles, analyzerFiles, nuspec : Nuspec) = 
        InstallModel.createFromLibs packageName packageVersion frameworkRestrictions libs targetsFiles analyzerFiles nuspec <|MERGE_RESOLUTION|>--- conflicted
+++ resolved
@@ -190,13 +190,8 @@
 
     let calcLibFolders packageName libs =
        libs 
-<<<<<<< HEAD
-        |> List.choose extractLibFolder 
+        |> List.choose (extractLibFolder  packageName)
         |> List.distinct 
-=======
-        |> Seq.choose (extractLibFolder  packageName)
-        |> Seq.distinct 
->>>>>>> 948ff89d
         |> PlatformMatching.getSupportedTargetProfiles 
         |> Seq.map (fun entry -> { Name = entry.Key; Targets = entry.Value; Files = InstallFiles.empty })
         |> Seq.toList
@@ -218,20 +213,12 @@
             ReferenceFileFolders = addFileToFolder path file this.ReferenceFileFolders InstallFiles.addReference }
 
 
-<<<<<<< HEAD
     let addLibReferences libs references (installModel:InstallModel) : InstallModel =
         let libs = libs |> Seq.toList
-        let libFolders = calcLibFolders libs
+        let libFolders = calcLibFolders installModel.PackageName libs
 
         List.fold (fun (model:InstallModel) file ->
-            match extractLibFolder file with
-=======
-    let addLibReferences (libs: string seq) references (installModel:InstallModel) : InstallModel =
-        let libFolders = calcLibFolders installModel.PackageName libs
-
-        Seq.fold (fun (model:InstallModel) file ->
             match extractLibFolder installModel.PackageName file with
->>>>>>> 948ff89d
             | Some folderName ->
                 match List.tryFind (fun folder -> folder.Name = folderName) model.ReferenceFileFolders with
                 | Some path -> addPackageFile path file references model
@@ -354,13 +341,8 @@
             |> Seq.map (fun entry -> { Name = entry.Key; Targets = List.ofSeq entry.Value; Files = InstallFiles.empty })
             |> Seq.toList
 
-<<<<<<< HEAD
         List.fold (fun model file ->
-            match extractBuildFolder file with
-=======
-        Seq.fold (fun model file ->
             match extractBuildFolder this.PackageName file with
->>>>>>> 948ff89d
             | Some folderName ->
                 match List.tryFind (fun folder -> folder.Name = folderName) model.TargetsFileFolders with
                 | Some path -> addTargetsFile path file model
