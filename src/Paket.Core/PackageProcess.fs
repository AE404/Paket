--- conflicted
+++ resolved
@@ -53,11 +53,7 @@
                 | Valid completeCore -> { templateFile with Contents = CompleteInfo(completeCore, opt) }
     | _ -> templateFile
 
-<<<<<<< HEAD
-let Pack(workingDir,dependencies : DependenciesFile, packageOutputPath, buildConfig, buildPlatform, version, releaseNotes, templateFile, lockDependencies) =
-=======
-let Pack(workingDir,dependencies : DependenciesFile, packageOutputPath, buildConfig, version, releaseNotes, templateFile, excludedTemplates, lockDependencies) =
->>>>>>> 638628f1
+let Pack(workingDir,dependencies : DependenciesFile, packageOutputPath, buildConfig, buildPlatform, version, releaseNotes, templateFile, excludedTemplates, lockDependencies) =
     let buildConfig = defaultArg buildConfig "Release"
     let buildPlatform = defaultArg buildPlatform ""
     let packageOutputPath = if Path.IsPathRooted(packageOutputPath) then packageOutputPath else Path.Combine(workingDir,packageOutputPath)
