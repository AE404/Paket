/// Contains logic which helps to resolve the dependency graph.
module Paket.PackageResolver

open Paket
open Paket.Domain
open Paket.Requirements
open Paket.Logging
open System.Collections.Generic
open System
open Paket.PackageSources

type DependencySet = Set<PackageName * VersionRequirement * FrameworkRestrictions>

module DependencySetFilter = 
    let isIncluded (restriction:FrameworkRestriction) (dependency:PackageName * VersionRequirement * FrameworkRestrictions) =
        let _,_,restrictions = dependency
        let restrictions = restrictions |> getRestrictionList
        if Seq.isEmpty restrictions then true else
        match restriction with
        | FrameworkRestriction.Exactly v1 -> 
            restrictions 
            |> Seq.filter (fun r2 -> restriction.IsSameCategoryAs(r2) = Some(true))
            |> Seq.exists (fun r2 ->
                match r2 with
                | FrameworkRestriction.Exactly v2 when v1 = v2 -> true
                | FrameworkRestriction.AtLeast v2 when v1 >= v2 -> true
                | FrameworkRestriction.Between(v2,v3) when v1 >= v2 && v1 < v3 -> true
                | _ -> false)
        | FrameworkRestriction.AtLeast v1 -> 
            restrictions 
            |> Seq.filter (fun r2 -> restriction.IsSameCategoryAs(r2) = Some(true))
            |> Seq.exists (fun r2 ->
                match r2 with
                | FrameworkRestriction.Exactly v2 when v1 <= v2 -> true
                | FrameworkRestriction.AtLeast v2 -> true
                | FrameworkRestriction.Between(v2,v3) when v1 < v3 -> true
                | _ -> false)
        | FrameworkRestriction.Between (min, max) ->
            restrictions 
            |> Seq.filter (fun r2 -> restriction.IsSameCategoryAs(r2) = Some(true))
            |> Seq.exists (fun r2 ->
                match r2 with
                | FrameworkRestriction.Exactly v when v >= min && v < max -> true
                | FrameworkRestriction.AtLeast v when v < max -> true
                | FrameworkRestriction.Between(min',max') when max' >= min && min' < max -> true
                | _ -> false)
        | _ -> true

    let filterByRestrictions (restrictions:FrameworkRestrictions) (dependencies:DependencySet) : DependencySet = 
        match getRestrictionList restrictions with
        | [] -> dependencies
        | restrictions ->
            dependencies 
            |> Set.filter (fun dependency ->
                restrictions |> List.exists (fun r -> isIncluded r dependency))

/// Represents package details
type PackageDetails =
    { Name : PackageName
      Source : PackageSource
      DownloadLink : string
      LicenseUrl : string
      Unlisted : bool
      DirectDependencies : DependencySet }

/// Represents data about resolved packages
type ResolvedPackage =
    { Name : PackageName
      Version : SemVerInfo
      Dependencies : DependencySet
      Unlisted : bool
      Settings : InstallSettings
      Source : PackageSource }

    override this.ToString() = sprintf "%O %O" this.Name this.Version

type PackageResolution = Map<PackageName, ResolvedPackage>

let cleanupNames (model : PackageResolution) : PackageResolution = 
    model
    |> Map.map (fun _ package ->
        { package with 
            Dependencies = 
                package.Dependencies 
                |> Set.map (fun (name, v, d) -> model.[name].Name, v, d) })

[<RequireQualifiedAccess>]
type Resolution =
| Ok of PackageResolution
| Conflict of Map<PackageName,ResolvedPackage> * Set<PackageRequirement> * Set<PackageRequirement> * Set<PackageRequirement> * PackageRequirement * (PackageName -> (SemVerInfo * PackageSource list) seq)
    with

    member this.GetConflicts() =
        match this with
        | Resolution.Ok(_) -> []
        | Resolution.Conflict(resolved,closed,stillOpen,conflicts,lastPackageRequirement,getVersionF) ->
            closed
            |> Set.union stillOpen
            |> Set.add lastPackageRequirement
            |> Seq.filter (fun x -> x.Name = lastPackageRequirement.Name)
            |> Seq.sortBy (fun x -> x.Parent)
            |> Seq.toList

    member this.GetErrorText(showResolvedPackages) =
        match this with
        | Resolution.Ok(_) -> ""
        | Resolution.Conflict(resolved,closed,stillOpen,conflicts,lastPackageRequirement,getVersionF) ->
            let errorText = System.Text.StringBuilder()

            let addToError text = errorText.AppendLine text |> ignore
           
            if showResolvedPackages && not resolved.IsEmpty then
                addToError "  Resolved packages:"
                for kv in resolved do
                    let resolvedPackage = kv.Value
                    sprintf "   - %O %O" resolvedPackage.Name resolvedPackage.Version |> addToError

            let reportConflicts (conflicts:PackageRequirement list) =
                let r = Seq.head conflicts
                addToError <| sprintf "  Could not resolve package %O:" r.Name
                let hasPrereleases = conflicts |> Seq.exists (fun r -> r.VersionRequirement.PreReleases <> PreReleaseStatus.No)
                conflicts
                |> List.iter (fun x ->
                        let vr = x.VersionRequirement.ToString() |> fun s -> if String.IsNullOrWhiteSpace s then ">= 0" else s
                        let pr = if hasPrereleases && x.VersionRequirement.PreReleases = PreReleaseStatus.No then " (no prereleases)" else ""

                        match x.Parent with
                        | DependenciesFile _ ->
                            sprintf "   - Dependencies file requested package %O: %s%s" r.Name vr pr |> addToError
                        | Package(parentName,version,_) ->
                            sprintf "   - %O %O requested package %O: %s%s" parentName version r.Name vr pr |> addToError)

            match this.GetConflicts() with
            | [] -> addToError <| sprintf "  Could not resolve package %O. Unknown resolution error." (Seq.head stillOpen)
            | [c] ->
                reportConflicts [c]
                match getVersionF c.Name |> Seq.toList with
                | [] -> sprintf "   - No versions available." |> addToError
                | avalaibleVersions ->
                    sprintf "   - Available versions:" |> addToError
                    for v in avalaibleVersions do 
                        sprintf "     - %O" v |> addToError
            | conflicts ->
                reportConflicts conflicts
            
            errorText.ToString()

    member this.GetModelOrFail() = 
        match this with
        | Resolution.Ok model -> model
        | Resolution.Conflict(_) -> 
            "There was a version conflict during package resolution." + Environment.NewLine +
                this.GetErrorText(true)  + Environment.NewLine +
                "  Please try to relax some conditions."
            |> failwithf "%s"

let calcOpenRequirements (exploredPackage:ResolvedPackage,globalFrameworkRestrictions,(versionToExplore,_),dependency,closed:Set<PackageRequirement>,stillOpen:Set<PackageRequirement>) =
    let dependenciesByName =
        // there are packages which define multiple dependencies to the same package
        // we just take the latest one - see #567
        let hashSet = new HashSet<_>()
        exploredPackage.Dependencies
        |> Set.filter (fun (name,_,_) -> hashSet.Add name)

    let rest = 
        stillOpen
        |> Set.remove dependency
    
    dependenciesByName
    |> Set.map (fun (n, v, restriction) -> 
        let newRestrictions = 
            filterRestrictions restriction exploredPackage.Settings.FrameworkRestrictions
            |> filterRestrictions globalFrameworkRestrictions
        { dependency with Name = n
                          VersionRequirement = v
                          Parent = Package(dependency.Name, versionToExplore, exploredPackage.Source)
                          Graph = [dependency] @ dependency.Graph
                          Settings = { dependency.Settings with FrameworkRestrictions = newRestrictions } })
    |> Set.filter (fun d ->
        closed
        |> Seq.exists (fun x ->
            x.Name = d.Name && 
               x.Settings.FrameworkRestrictions = d.Settings.FrameworkRestrictions &&
                (x = d ||
                 x.VersionRequirement.Range.IsIncludedIn d.VersionRequirement.Range ||
                 x.VersionRequirement.Range.IsGlobalOverride))
        |> not)
    |> Set.filter (fun d ->
        stillOpen
        |> Seq.exists (fun x -> x.Name = d.Name && (x = d || x.VersionRequirement.Range.IsGlobalOverride) && x.Settings.FrameworkRestrictions = d.Settings.FrameworkRestrictions)
        |> not)
    |> Set.union rest


type Resolved = {
    ResolvedPackages : Resolution
    ResolvedSourceFiles : ModuleResolver.ResolvedSourceFile list }

let getResolverStrategy globalStrategyForDirectDependencies globalStrategyForTransitives (allRequirementsOfCurrentPackage:Set<PackageRequirement>) (currentRequirement:PackageRequirement) =
    if currentRequirement.Parent.IsRootRequirement() && Set.count allRequirementsOfCurrentPackage = 1 then
        let combined = currentRequirement.ResolverStrategyForDirectDependencies ++ globalStrategyForDirectDependencies

        defaultArg combined ResolverStrategy.Max
    else
        let combined =
            (allRequirementsOfCurrentPackage
                |> List.ofSeq
                |> List.filter (fun x -> x.Depth > 0)
                |> List.sortBy (fun x -> x.Depth, x.ResolverStrategyForTransitives <> globalStrategyForTransitives, x.ResolverStrategyForTransitives <> Some ResolverStrategy.Max)
                |> List.map (fun x -> x.ResolverStrategyForTransitives)
                |> List.fold (++) None)
                ++ globalStrategyForTransitives
                    
        defaultArg combined ResolverStrategy.Max

type UpdateMode =
    | UpdateGroup of GroupName
    | UpdateFiltered of GroupName * PackageFilter
    | Install
    | UpdateAll

/// Resolves all direct and transitive dependencies
let Resolve(getVersionsF, getPackageDetailsF, groupName:GroupName, globalStrategyForDirectDependencies, globalStrategyForTransitives, globalFrameworkRestrictions, (rootDependencies:PackageRequirement Set), updateMode : UpdateMode) =
    tracefn "Resolving packages for group %O:" groupName
    let lastConflictReported = ref DateTime.Now

    let packageFilter =
        match updateMode with
        | UpdateFiltered (_, f) -> Some f
        | _ -> None

    let rootSettings =
        rootDependencies
        |> Seq.map (fun x -> x.Name,x.Settings)
        |> dict

    let exploredPackages = Dictionary<PackageName*SemVerInfo,ResolvedPackage>()
    let conflictHistory = Dictionary<PackageName,int>()
    let knownConflicts = HashSet<_>()
    let tryRelaxed = ref false

    let getExploredPackage(dependency:PackageRequirement,(version,packageSources)) =
        let key = dependency.Name,version
        match exploredPackages.TryGetValue key with
        | true,package -> 
            let newRestrictions = 
                if List.isEmpty (globalFrameworkRestrictions |> getRestrictionList) && (List.isEmpty (package.Settings.FrameworkRestrictions |> getRestrictionList) || List.isEmpty (dependency.Settings.FrameworkRestrictions |> getRestrictionList)) then [] else
                optimizeRestrictions ((package.Settings.FrameworkRestrictions  |> getRestrictionList) @ (dependency.Settings.FrameworkRestrictions |> getRestrictionList) @ (globalFrameworkRestrictions |> getRestrictionList))
            
            let package = { package with Settings = { package.Settings with FrameworkRestrictions = FrameworkRestrictionList newRestrictions } }
            exploredPackages.[key] <- package
            Some package
        | false,_ ->
            match updateMode with
            | Install -> tracefn  " - %O %A" dependency.Name version
            | _ ->
                match dependency.VersionRequirement.Range with
                | Specific _ when dependency.Parent.IsRootRequirement() -> traceWarnfn " - %O is pinned to %O" dependency.Name version
                | _ -> tracefn  " - %O %A" dependency.Name version

            let newRestrictions = filterRestrictions dependency.Settings.FrameworkRestrictions globalFrameworkRestrictions
            
            try
                let packageDetails : PackageDetails = getPackageDetailsF packageSources dependency.Name version

                let filteredDependencies = DependencySetFilter.filterByRestrictions newRestrictions packageDetails.DirectDependencies

                let settings =
                    match dependency.Parent with
                    | DependenciesFile(_) -> dependency.Settings
                    | Package(_) -> 
                        match rootSettings.TryGetValue packageDetails.Name with
                        | true, s -> s + dependency.Settings 
                        | _ -> dependency.Settings 

                let settings = settings.AdjustWithSpecialCases packageDetails.Name
                let explored =
                    { Name = packageDetails.Name
                      Version = version
                      Dependencies = filteredDependencies
                      Unlisted = packageDetails.Unlisted
                      Settings = settings
                      Source = packageDetails.Source }
                exploredPackages.Add(key,explored)
                Some explored
            with
            | _ -> None

    let getCompatibleVersions(relax,filteredVersions:Map<PackageName, ((SemVerInfo * PackageSource list) list * bool)>,openRequirements:Set<PackageRequirement>,currentRequirement:PackageRequirement) =
        verbosefn "  Trying to resolve %O" currentRequirement

        let availableVersions = ref Seq.empty
        let compatibleVersions = ref Seq.empty
        let globalOverride = ref false
       
        match Map.tryFind currentRequirement.Name filteredVersions with
        | None ->
            let allRequirementsOfCurrentPackage =
                openRequirements
                |> Set.filter (fun r -> currentRequirement.Name = r.Name)

            // we didn't select a version yet so all versions are possible
            let isInRange mapF (ver,_) =
                allRequirementsOfCurrentPackage
                |> Seq.forall (fun r -> (mapF r).VersionRequirement.IsInRange ver)

            let getSingleVersion v =
                match currentRequirement.Parent with
                | PackageRequirementSource.Package(_,_,parentSource) -> 
                    let sources = parentSource :: currentRequirement.Sources |> List.distinct
                    Seq.singleton (v,sources)
                | _ -> 
                    let sources : PackageSource list = currentRequirement.Sources |> List.sortBy (fun x -> String.containsIgnoreCase "nuget.org" x.Url |> not) 
                    Seq.singleton (v,sources)

            availableVersions :=
                match currentRequirement.VersionRequirement.Range with
                | OverrideAll v -> getSingleVersion v
                | Specific v -> getSingleVersion v
                | _ -> 
                    let resolverStrategy = getResolverStrategy globalStrategyForDirectDependencies globalStrategyForTransitives allRequirementsOfCurrentPackage currentRequirement
                    getVersionsF currentRequirement.Sources resolverStrategy groupName currentRequirement.Name
                |> Seq.cache

            let preRelease v =
                v.PreRelease = None
                || currentRequirement.VersionRequirement.PreReleases <> PreReleaseStatus.No
                || match currentRequirement.VersionRequirement.Range with
                    | Specific v -> v.PreRelease <> None
                    | OverrideAll v -> v.PreRelease <> None
                    | _ -> false

            compatibleVersions := Seq.filter (isInRange id) (!availableVersions) |> Seq.cache
            if currentRequirement.VersionRequirement.Range.IsGlobalOverride then
                globalOverride := true
            else
                if Seq.isEmpty !compatibleVersions then
                    let prereleases = Seq.filter (isInRange (fun r -> r.IncludingPrereleases())) (!availableVersions) |> Seq.toList
                    let allPrereleases = prereleases |> List.filter (fun (v,_) -> v.PreRelease <> None) = prereleases
                    if allPrereleases then
                        availableVersions := Seq.ofList prereleases
                        compatibleVersions := Seq.ofList prereleases
        | Some(versions,globalOverride') -> 
            // we already selected a version so we can't pick a different
            globalOverride := globalOverride'
            availableVersions := List.toSeq versions
            if globalOverride' then
                compatibleVersions := List.toSeq versions
            else
                compatibleVersions := 
                    Seq.filter (fun (v,_) -> currentRequirement.VersionRequirement.IsInRange(v,currentRequirement.Parent.IsRootRequirement() |> not)) versions

                if Seq.isEmpty !compatibleVersions then
                    let withPrereleases = Seq.filter (fun (v,_) -> currentRequirement.IncludingPrereleases().VersionRequirement.IsInRange(v,currentRequirement.Parent.IsRootRequirement() |> not)) versions
                    if relax then
                        compatibleVersions := withPrereleases
                    else
                        if Seq.isEmpty withPrereleases |> not then
                            tryRelaxed := true


        !availableVersions,!compatibleVersions,!globalOverride

    let getConflicts(filteredVersions:Map<PackageName, ((SemVerInfo * PackageSource list) list * bool)>,closedRequirements:Set<PackageRequirement>,openRequirements:Set<PackageRequirement>,currentRequirement:PackageRequirement) = 
        let allRequirements = 
            openRequirements
            |> Set.filter (fun r -> r.Graph |> List.contains currentRequirement |> not)
            |> Set.union closedRequirements

        knownConflicts
        |> Seq.map (fun (conflicts,selectedVersion) ->
            match selectedVersion with 
            | None when Set.isSubset conflicts allRequirements -> conflicts
            | Some(selectedVersion,_) ->
                let n = (Seq.head conflicts).Name
                match filteredVersions |> Map.tryFind n with
                | Some(v,_) when v = selectedVersion && Set.isSubset conflicts allRequirements -> conflicts
                | _ -> Set.empty
            | _ -> Set.empty)
        |> Set.unionMany

    let getCurrentRequirement (openRequirements:Set<PackageRequirement>) =
        let currentMin = ref (Seq.head openRequirements)
        let currentBoost = ref 0
        for d in openRequirements do
            let boost = 
                match conflictHistory.TryGetValue d.Name with
                | true,c -> -c
                | _ -> 0
            if PackageRequirement.Compare(d,!currentMin,packageFilter,boost,!currentBoost) = -1 then
                currentMin := d
                currentBoost := boost
        !currentMin

    let boostConflicts (filteredVersions:Map<PackageName, ((SemVerInfo * PackageSource list) list * bool)>,currentRequirement:PackageRequirement,conflictStatus:Resolution) = 
        // boost the conflicting package, in order to solve conflicts faster
        let isNewConflict =
            match conflictHistory.TryGetValue currentRequirement.Name with
            | true,count -> 
                conflictHistory.[currentRequirement.Name] <- count + 1
                false
            | _ -> 
                conflictHistory.Add(currentRequirement.Name, 1)
                true
                
        let conflicts = conflictStatus.GetConflicts() 
        match conflicts with
        | c::_  ->
            let selectedVersion = Map.tryFind c.Name filteredVersions
            let key = conflicts |> Set.ofList,selectedVersion
            knownConflicts.Add key |> ignore
            let reportThatResolverIsTakingLongerThanExpected = not isNewConflict && DateTime.Now - !lastConflictReported > TimeSpan.FromSeconds 10.
            if verbose then
                tracefn "%s" <| conflictStatus.GetErrorText(false)
                tracefn "    ==> Trying different resolution."
            if reportThatResolverIsTakingLongerThanExpected then
                traceWarnfn "%s" <| conflictStatus.GetErrorText(false)
                traceWarn "The process is taking longer than expected."
                traceWarn "Paket may still find a valid resolution, but this might take a while."
                lastConflictReported := DateTime.Now
        | _ -> ()
  

    let rec step (relax,filteredVersions:Map<PackageName, ((SemVerInfo * PackageSource list) list * bool)>,currentResolution:Map<PackageName,ResolvedPackage>,closedRequirements:Set<PackageRequirement>,openRequirements:Set<PackageRequirement>) =
        if Set.isEmpty openRequirements then 
            Resolution.Ok(cleanupNames currentResolution) 
        else
            verbosefn "  %d packages in resolution. %d requirements left" currentResolution.Count openRequirements.Count
        
            let currentRequirement = getCurrentRequirement openRequirements
            let conflicts = getConflicts(filteredVersions,closedRequirements,openRequirements,currentRequirement)
            if conflicts |> Set.isEmpty |> not then 
                Resolution.Conflict(currentResolution,closedRequirements,openRequirements,conflicts,Seq.head conflicts,getVersionsF currentRequirement.Sources ResolverStrategy.Max groupName) 
            else
                let availableVersions,compatibleVersions,globalOverride = getCompatibleVersions(relax,filteredVersions,openRequirements,currentRequirement)

                let conflictStatus = Resolution.Conflict(currentResolution,closedRequirements,openRequirements,Set.empty,currentRequirement,getVersionsF currentRequirement.Sources ResolverStrategy.Max groupName)
                if Seq.isEmpty compatibleVersions then
                    boostConflicts (filteredVersions,currentRequirement,conflictStatus) 

                let ready = ref false
                let state = ref conflictStatus
                let useUnlisted = ref false
                let allUnlisted = ref true

                while not !ready do
                    let trial = ref 0
                    let forceBreak = ref false
            
                    let isOk() = 
                        match !state with
                        | Resolution.Ok _ -> true
                        | _ -> false
                    let versionsToExplore = ref compatibleVersions

                    let shouldTryHarder trial =
                        if !forceBreak then false else
                        if isOk() || Seq.isEmpty !versionsToExplore then false else
                        if trial < 1 then true else
                        conflicts |> Set.isEmpty

                    while shouldTryHarder !trial do
                        trial := !trial + 1
                        let versionToExplore = Seq.head !versionsToExplore
                        versionsToExplore := Seq.tail !versionsToExplore
                        match getExploredPackage(currentRequirement,versionToExplore) with
                        | None -> ()
                        | Some exploredPackage ->
                            if exploredPackage.Unlisted && not !useUnlisted then 
                                () 
                            else
                                let newFilteredVersions = Map.add currentRequirement.Name ([versionToExplore],globalOverride) filteredVersions
                        
                                let newOpen = calcOpenRequirements(exploredPackage,globalFrameworkRestrictions,versionToExplore,currentRequirement,closedRequirements,openRequirements)
                                if newOpen = openRequirements then 
                                    failwithf "The resolver confused itself. The new open requirements are the same as the old ones. This will result in an endless loop.%sCurrent Requirement: %A%sRequirements: %A" Environment.NewLine currentRequirement Environment.NewLine newOpen

                                let newResolution = Map.add exploredPackage.Name exploredPackage currentResolution

                                let newClosed = Set.add currentRequirement closedRequirements

                                state := step (relax,newFilteredVersions,newResolution,newClosed,newOpen)

                                match !state with
                                | Resolution.Conflict(resolved,closed,stillOpen,conflicts,lastPackageRequirement,getVersionF)
                                    when
                                        (Set.isEmpty conflicts |> not) && 
                                          newResolution.Count > 1 &&
                                          (conflicts |> Set.exists (fun r -> r = currentRequirement || r.Graph |> List.contains currentRequirement) |> not) ->
<<<<<<< HEAD
                                    if getConflicts(filteredVersions,closedRequirements,openRequirements,currentRequirement) |> Set.isEmpty |> not then                                        
=======
>>>>>>> 619db4c3
                                        forceBreak := true
                                | _ -> ()

                                allUnlisted := exploredPackage.Unlisted && !allUnlisted

                    if not !useUnlisted && !allUnlisted && not (isOk()) then
                        useUnlisted := true
                    else
                        ready := true

                !state

    match step (false, Map.empty, Map.empty, Set.empty, rootDependencies) with
    | Resolution.Conflict(resolved,closed,stillOpen,_,_,_) as conflict ->
        if !tryRelaxed then
            conflictHistory.Clear()
            knownConflicts.Clear() |> ignore
            step (true, Map.empty, Map.empty, Set.empty, rootDependencies)
        else
            conflict
    | x -> x<|MERGE_RESOLUTION|>--- conflicted
+++ resolved
@@ -487,10 +487,6 @@
                                         (Set.isEmpty conflicts |> not) && 
                                           newResolution.Count > 1 &&
                                           (conflicts |> Set.exists (fun r -> r = currentRequirement || r.Graph |> List.contains currentRequirement) |> not) ->
-<<<<<<< HEAD
-                                    if getConflicts(filteredVersions,closedRequirements,openRequirements,currentRequirement) |> Set.isEmpty |> not then                                        
-=======
->>>>>>> 619db4c3
                                         forceBreak := true
                                 | _ -> ()
 
