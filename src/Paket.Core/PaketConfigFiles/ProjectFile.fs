namespace Paket

open Paket
open Paket.Domain
open Paket.Logging
open System
open System.Collections.Generic
open System.IO
open System.Text
open System.Text.RegularExpressions
open System.Xml
open Paket.Xml
open Paket.Requirements
open Paket.PackageSources
open System.Globalization

[<RequireQualifiedAccess>]
type BuildAction =
    | Compile | Content | Reference
    | Resource | Page // These two are WPF only - https://msdn.microsoft.com/library/aa970494%28v=vs.100%29.aspx?f=255&MSPPError=-2147217396
    // There are some other build actions - http://stackoverflow.com/questions/145752/what-are-the-various-build-action-settings-in-visual-studio-project-properties/145769#145769

    override this.ToString() = 
        match this with
        | Compile -> "Compile"
        | Content -> "Content"
        | Reference -> "Reference"
        | Resource -> "Resource"
        | Page -> "Page"

    static member PaketFileNodeNames =
        [Compile; Content; Resource; Page] |> List.map (fun x->x.ToString())

/// File item inside of project files.
type FileItem = 
    { BuildAction : BuildAction
      Include : string
      WithPaketSubNode: bool
      CopyToOutputDirectory: CopyToOutputDirectorySettings option
      Link : string option }

/// Project references inside of project files.
type ProjectReference = 
    { Path : string
      RelativePath : string
      Name : string option
      GUID : Guid option }

/// Compile items inside of project files.
type CompileItem =
    { SourceFile : string
      DestinationPath : string
      BaseDir : string }

/// Project output type.
[<RequireQualifiedAccess>]
type ProjectOutputType =
| Exe 
| Library

type ProjectLanguage = Unknown | CSharp | FSharp | VisualBasic | WiX | Nemerle | CPP

module LanguageEvaluation =
    let private extractProjectTypeGuids (projectDocument:XmlDocument) =
        projectDocument
        |> getDescendants "PropertyGroup"
        |> List.filter(fun g -> g.Attributes.Count = 0)
        |> List.collect(fun g -> g |> getDescendants "ProjectTypeGuids") 
        |> List.filter(fun pt -> pt.Attributes.Count = 0)
        |> List.collect(fun pt -> pt.InnerText.Split ';' |> List.ofArray)
        |> List.distinct
        |> List.choose(fun guid -> match Guid.TryParse guid with | (true, g) -> Some g | _ -> None)

    let private csharpGuids =
        [
            "{FAE04EC0-301F-11D3-BF4B-00C04F79EFBC}" // C#
            "{BF6F8E12-879D-49E7-ADF0-5503146B24B8}" // Dynamics 2012 AX C# in AOT
            "{20D4826A-C6FA-45DB-90F4-C717570B9F32}" // Legacy (2003) Smart Device (C#)
            "{593B0543-81F6-4436-BA1E-4747859CAAE2}" // SharePoint (C#)
            "{4D628B5B-2FBC-4AA6-8C16-197242AEB884}" // Smart Device (C#)
            "{FAE04EC0-301F-11D3-BF4B-00C04F79EFBC}" // Windows (C#)
            "{C089C8C0-30E0-4E22-80C0-CE093F111A43}" // Windows Phone 8/8.1 App (C#)
            "{14822709-B5A1-4724-98CA-57A101D1B079}" // Workflow (C#)
        ] |> List.map Guid.Parse |> Set.ofList

    let private vbGuids =
        [
            "{CB4CE8C6-1BDB-4DC7-A4D3-65A1999772F8}" // Legacy (2003) Smart Device (VB.NET)
            "{EC05E597-79D4-47f3-ADA0-324C4F7C7484}" // SharePoint (VB.NET)
            "{68B1623D-7FB9-47D8-8664-7ECEA3297D4F}" // Smart Device (VB.NET)
            "{F184B08F-C81C-45F6-A57F-5ABD9991F28F}" // VB.NET
            "{F184B08F-C81C-45F6-A57F-5ABD9991F28F}" // Windows (VB.NET)
            "{DB03555F-0C8B-43BE-9FF9-57896B3C5E56}" // Windows Phone 8/8.1 App (VB.NET)
            "{D59BE175-2ED0-4C54-BE3D-CDAA9F3214C8}" // Workflow (VB.NET)
        ] |> List.map Guid.Parse |> Set.ofList

    let private fsharpGuids =
        [
            "{F2A71F9B-5D33-465A-A702-920D77279786}" // F#
        ] |> List.map Guid.Parse |> Set.ofList

    let private nemerleGuids =
        [
            "{EDCC3B85-0BAD-11DB-BC1A-00112FDE8B61}" // Nemerle
        ] |> List.map Guid.Parse |> Set.ofList

    let private getGuidLanguage (guid:Guid) = 
        let isCsharp = csharpGuids.Contains(guid)
        let isVb = vbGuids.Contains(guid)
        let isFsharp = fsharpGuids.Contains(guid)
        let isNemerle = nemerleGuids.Contains(guid)

        match (isCsharp, isVb, isFsharp, isNemerle) with
        | (true, false, false, false) -> Some CSharp
        | (false, true, false, false) -> Some VisualBasic
        | (false, false, true, false) -> Some FSharp
        | (false, false, false, true) -> Some Nemerle
        | _ -> None

    let private getLanguageFromExtension = function
        | ".csproj" -> Some CSharp
        | ".vbproj" -> Some VisualBasic
        | ".fsproj" -> Some FSharp
        | ".vcxproj" -> Some CPP
        | ".wixproj" -> Some WiX
        | ".nproj"  -> Some Nemerle
        | _ -> None

    let private getLanguageFromFileName (fileName : string) =
        let ext = fileName |> Path.GetExtension
        getLanguageFromExtension (ext.ToLowerInvariant())

    /// Get the programming language for a project file using the "ProjectTypeGuids"
    let getProjectLanguage (projectDocument:XmlDocument) (fileName: string) = 
        let cons x y = x :: y

        let languageGroups =
            projectDocument
            |> extractProjectTypeGuids
            |> List.map getGuidLanguage
            |> cons (getLanguageFromFileName fileName)
            |> List.choose id
            |> List.groupBy id
            |> List.map fst

        match languageGroups with
        | [language] -> language
        | _ -> Unknown

/// Contains methods to read and manipulate project files.
type ProjectFile = 
    { FileName: string
      OriginalText : string
      Document : XmlDocument
      ProjectNode : XmlNode
      Language : ProjectLanguage
      mutable DependencyCache : ProjectFile list option }


[<CompilationRepresentation(CompilationRepresentationFlags.ModuleSuffix)>]
module ProjectFile =

    let name (projectFile:ProjectFile) = FileInfo(projectFile.FileName).Name

    let nameWithoutExtension (projectFile:ProjectFile) = Path.GetFileNameWithoutExtension (name projectFile)


    let loadFromStream (fullName:string) (stream:Stream) =
        let doc = XmlDocument()
        doc.Load stream

        let manager = XmlNamespaceManager doc.NameTable
        manager.AddNamespace ("ns", Constants.ProjectDefaultNameSpace)
        let projectNode = 
            match doc |> getNode "Project" with
            | Some node -> node
            | _ -> failwithf "unable to find Project node in file %s" fullName
        {   FileName = fullName
            Document = doc
            ProjectNode = projectNode
            OriginalText = Utils.normalizeXml doc
            Language = LanguageEvaluation.getProjectLanguage doc (Path.GetFileName fullName)
            DependencyCache = None
        }

    let loadFromFile(fileName:string) =
        let fileInfo = FileInfo (normalizePath fileName)
        use stream = fileInfo.OpenRead()
        loadFromStream fileInfo.FullName stream

    let loadFromString (fullName:string) (text:string) =
        use stream =
            let bytes = text |> Encoding.UTF8.GetBytes
            new MemoryStream (bytes)
        loadFromStream fullName stream

    let tryLoad(fileName:string) =
        try
            Some(loadFromFile fileName)
        with
        | exn -> 
            traceWarnfn "Unable to parse %s:%s      %s" fileName Environment.NewLine exn.Message
            None

    let createNode name (project:ProjectFile) =
        try
            project.Document.CreateElement (name, project.Document.DocumentElement.NamespaceURI)
        with
        | _ -> 
            project.Document.CreateElement (name, Constants.ProjectDefaultNameSpace)
            
    let createNodeSet name text (project:ProjectFile) = 
        let node = createNode name project
        node.InnerText <- text
        node

    let getReservedProperties (projectFile:ProjectFile) =
        let projectFileInfo = FileInfo projectFile.FileName
        let directoryNoRoot = Regex.Replace(projectFileInfo.FullName, "^.:\\\\?", "")
        [
            // Project file properties
            "MSBuildProjectDirectory", projectFileInfo.DirectoryName
            "MSBuildProjectDirectoryNoRoot", directoryNoRoot
            "MSBuildProjectExtension", projectFileInfo.Extension
            "MSBuildProjectFile", projectFileInfo.Name
            "MSBuildProjectFullPath", projectFileInfo.FullName
            "MSBuildProjectName", Path.GetFileNameWithoutExtension(projectFileInfo.FullName)
            
            // This file properties (Potentially an Imported file)
            "MSBuildThisFileDirectory", projectFileInfo.DirectoryName + (string Path.DirectorySeparatorChar)
            "MSBuildThisFileDirectoryNoRoot", directoryNoRoot + (string Path.DirectorySeparatorChar)
            "MSBuildThisFileExtension", projectFileInfo.Extension
            "MSBuildThisFile", projectFileInfo.Name
            "MSBuildThisFileFullPath", projectFileInfo.FullName
            "MSBuildThisFileName", Path.GetFileNameWithoutExtension(projectFileInfo.FullName)
            
        ] |> Map.ofList

    /// Append two maps with the properties of the second replacing properties of the first
    let private appendMap first second =
        Map.fold (fun state key value -> Map.add key value state) first second

    let getPropertyWithDefaults propertyName defaultProperties (projectFile:ProjectFile) =
        let defaultProperties = appendMap defaultProperties (getReservedProperties projectFile)

        let processPlaceholders (data : Map<string, string>) text =
            let getPlaceholderValue (name:string) =
                // Change "$(Configuration)" to "Configuration",
                // then find in the data map
                let name = name.Substring(2, name.Length - 3)
                match data.TryFind(name) with
                | None -> ""
                | Some s -> s

            let replacePlaceholder (s:string) (m:RegularExpressions.Match) =
                let front = s.Substring(0, m.Index)
                let value = getPlaceholderValue m.Value
                let back = s.Substring(m.Index + m.Length)
                front + value + back

            // The placeholder name must be a valid XML node name,
            // else where would its value be defined?
            let regex = @"\$\([a-zA-Z_\-\:][a-zA-Z0-9_\.\-\:]*\)"

            RegularExpressions.Regex.Matches(text, regex)
            |> fun x -> Seq.cast<RegularExpressions.Match>(x)
            |> Seq.toArray
            |> Array.rev
            |> Array.fold replacePlaceholder text


        let rec parseWord (data:StringBuilder) (input:string) index inQuotes =
            if input.Length <= index then
                if data.Length > 0 && not inQuotes then Some(data.ToString(), index)
                else None
            else
                let c = input.[index]
                let gtz = data.Length > 0
                match gtz, inQuotes, c with
                | false, false, ' '  -> parseWord data input (index + 1) false
                | false, false, '\'' -> parseWord data input (index + 1) true
                |     _,  true, '\'' -> Some (string data, index + 1)
                |  true, false, ' '  -> Some (string data, index + 1)
                |     _,  true, c    -> parseWord (data.Append c) input (index + 1) true
                |     _, false, c    -> parseWord (data.Append c) input (index + 1) false


        let rec parseComparison (data:StringBuilder) (input:string) index =
            let isCompChar c = c = '<' || c = '>' || c = '!' || c = '='
                       
            if input.Length <= index then None else
            let c = input.[index]
            if data.Length = 0 && c = ' 'then 
                parseComparison data input (index + 1)
            elif data.Length = 2 && isCompChar c then 
                None
            elif isCompChar c then 
                parseComparison (data.Append c) input (index + 1)
            else
                let s = string data
                let valid = [ "=="; "!="; "<"; ">"; "<="; ">=" ]
                match (valid |> List.tryFind ((=) s)) with
                | None -> None
                | Some _ -> Some(s, index)


        let parseCondition (data:StringBuilder) (input:string) index =
            if input.Length <= index
            then None
            else
                data.Clear() |> ignore
                match parseWord data input index false with
                | None -> None
                | Some(left, index) ->
                    data.Clear() |> ignore
                    let comp = parseComparison data input index
                    match comp with
                    | None -> None
                    | Some(comp, index) ->
                        data.Clear() |> ignore
                        match parseWord data input index false with
                        | None -> None
                        | Some(right, index) ->
                            Some(left, comp, right, index)

        let rec parseAndOr (data:StringBuilder) (input:string) index =
            if input.Length <= index then None else

            let c = input.[index]
            if   data.Length = 0 && c = ' '
            then parseAndOr data input (index + 1)
            elif c <> ' ' then parseAndOr (data.Append c) input (index + 1) else
            let  s = string data
            if   s.Equals ("and", StringComparison.OrdinalIgnoreCase) then Some("and", index)
            elif s.Equals ("or", StringComparison.OrdinalIgnoreCase)  then Some("or", index)
            else None

        let rec containsMoreText (input:string) index =
            if input.Length <= index then false else
            match input.[index] with
            | ' ' -> containsMoreText input (index + 1)
            | _ -> true


        let rec parseFullCondition data (sb:StringBuilder) (input:string) index =
            if input.Length <= index
            then data
            else
                match data with
                | None -> None
                | Some data ->
                    sb.Clear() |> ignore
                    let andOr, index =
                        match data with
                        | [] -> None, index
                        | _ ->
                            let moreText = containsMoreText input index
                            match (parseAndOr sb input index), moreText with
                            | None, false -> None, index
                            | Some(andOr, index), _ -> Some andOr, index
                            | None, true -> failwith "Could not parse condition; multiple conditions found with no \"AND\" or \"OR\" between them."
                    sb.Clear() |> ignore
                    let nextCondition = parseCondition sb input index
                    let moreText = containsMoreText input index
                    match nextCondition, moreText with
                    | None, true -> None
                    | None, false -> Some(data)
                    | Some(left, comp, right, index), _ ->
                        let data = Some <| data @[(andOr, left, comp, right)]
                        parseFullCondition data sb input index

        let rec handleConditions data xs lastCondition =
            match xs with
            | [] -> lastCondition
            | (cond, left, comp, right)::xs ->
                let left  = processPlaceholders data left
                let right = processPlaceholders data right
                let inline doComp l r =
                    match comp with
                    | "==" -> l =  r
                    | "!=" -> l <> r
                    | ">"  -> l >  r
                    | "<"  -> l <  r
                    | "<=" -> l <= r
                    | ">=" -> l >= r
                    | _ -> failwithf "%s is not a valid comparison operator" comp

                let result =
                    match comp with
                    | "==" | "!=" ->
                        let eq = left.Equals(right, StringComparison.OrdinalIgnoreCase)
                        if comp = "=="
                        then eq
                        else not eq
                    | _ ->
                        match System.Int64.TryParse left, System.Int64.TryParse right with
                        | (true, l), (true, r) -> doComp l r
                        | _ -> false

                match lastCondition, cond with
                |    _, None       -> handleConditions data xs result
                | true, Some "and" -> handleConditions data xs result
                |    _, Some "or"  -> handleConditions data xs (lastCondition || result)
                | _ -> false


        let conditionMatches data condition =
            let allConditions = parseFullCondition (Some []) (StringBuilder()) condition 0
                
            match allConditions with
            | None -> false
            | Some conditions -> handleConditions data conditions true


        let addData data (node:XmlNode) =
            let text = processPlaceholders data node.InnerText
            // Note that using Map.add overrides the value assigned
            // to this key if it already exists in the map; so long
            // as we process nodes top-to-bottom, this matches the
            // behavior of MSBuild.
            Map.add node.Name text data


        let rec handleElement (data : Map<string, string>) (node : XmlNode) =

            let handleConditionalElement data node =
                match getAttribute "Condition" node with
                | None ->
                    node |> getChildNodes
                    |> Seq.fold handleElement data
                | Some s ->
                    if not (conditionMatches data s)
                    then data
                    elif node.ChildNodes.Count > 0 then
                        node |> getChildNodes
                        |> Seq.fold handleElement data
                    else data

            match node.Name with
            | "PropertyGroup" -> handleConditionalElement data node
            // Don't handle these yet
            | "Choose" | "Import" | "ItemGroup" | "ProjectExtensions" | "Target" | "UsingTask" -> data
            // Any other node types are intended to be values being defined
            | _ ->
                match getAttribute "Condition" node with
                | None -> addData data node
                | Some s ->
                    if not (conditionMatches data s)
                    then data
                    else addData data node

        let map =
            projectFile.Document
            |> getDescendants "PropertyGroup"
            |> Seq.fold handleElement defaultProperties
        
        Map.tryFind propertyName map

    let getProperty propertyName (projectFile:ProjectFile) =
        getPropertyWithDefaults propertyName Map.empty<string, string> projectFile

    let deleteIfEmpty name (project:ProjectFile) =
        let nodesToDelete = List<_>()
        for node in project.Document |> getDescendants name do
            if node.ChildNodes.Count = 0 then
                nodesToDelete.Add node

        for node in nodesToDelete do
            node.ParentNode.RemoveChild node |> ignore

        Seq.isEmpty nodesToDelete |> not

    let internal findNodes paketOnes name (project:ProjectFile) = [
        for node in project.Document |> getDescendants name do
            let mutable isPaketNode = false
            for child in node.ChildNodes do
                if child.Name = "Paket" && String.equalsIgnoreCase child.InnerText "true" then 
                    isPaketNode <- true
            if isPaketNode = paketOnes then yield node
    ]

    let getCustomReferenceAndFrameworkNodes project = (findNodes false "Reference" project) @ (findNodes false "NativeReference" project)

    let findPaketNodes name (project:ProjectFile) = findNodes true name project

    let getFrameworkAssemblies (project:ProjectFile) = [
        for node in project.Document |> getDescendants "Reference" do
            let hasHintPath = ref false
            for child in node.ChildNodes do
                if child.Name = "HintPath" then 
                    hasHintPath := true
            if not !hasHintPath then
                yield node.Attributes.["Include"].InnerText.Split(',').[0] 
    ]

    let deletePaketNodes name (project:ProjectFile) =
        let nodesToDelete = findPaketNodes name project
        if nodesToDelete |> Seq.isEmpty |> not then
            if verbose then
                verbosefn "    - Deleting Paket %s nodes" name

        for node in nodesToDelete do
            node.ParentNode.RemoveChild node |> ignore

    let updateFileItems (fileItems:FileItem list) (project:ProjectFile) = 
        let newItemGroups = 
            let firstItemGroup = project.ProjectNode |> getNodes "ItemGroup" |> List.filter (fun n -> List.isEmpty (getNodes "Reference" n)) |> List.tryHead
            match firstItemGroup with
            | None -> 
                [   BuildAction.Content, createNode "ItemGroup" project
                    BuildAction.Compile, createNode "ItemGroup" project
                    BuildAction.Reference, createNode "ItemGroup" project
                    BuildAction.Resource, createNode "ItemGroup" project
                    BuildAction.Page, createNode "ItemGroup" project 
                ]
            | Some node ->
                [   BuildAction.Content, node :?> XmlElement
                    BuildAction.Compile, node :?> XmlElement
                    BuildAction.Reference, node :?> XmlElement
                    BuildAction.Resource, node :?> XmlElement
                    BuildAction.Page, node :?> XmlElement 
                ]
            |> dict

        for fileItem in fileItems |> List.rev do
            let libReferenceNode = 
                let name = 
                    match fileItem.BuildAction with
                    | BuildAction.Reference ->
                        fileItem.Include |> normalizePath |> Path.GetFileNameWithoutExtension
                    | _ -> fileItem.Include

                createNode (string fileItem.BuildAction) project
                |> addAttribute "Include" name
                |> fun node -> 
                    match fileItem.BuildAction with
                    | BuildAction.Reference -> 
                        node
                        |> addChild (createNodeSet "HintPath" fileItem.Include project)
                        |> addChild (createNodeSet "Private" "True" project)
                    | BuildAction.Page ->
                        node
                        |> addChild (createNodeSet "Generator" "MSBuild:Compile" project)
                        |> addChild (createNodeSet "SubType" "Designer" project)
                    | _ -> node
                |> fun n -> if fileItem.WithPaketSubNode then addChild (createNodeSet "Paket" "True" project) n else n
                |> fun n -> 
                    if fileItem.BuildAction <> BuildAction.Content then n else
                    match fileItem.CopyToOutputDirectory with
                    | Some CopyToOutputDirectorySettings.Always -> addChild (createNodeSet "CopyToOutputDirectory" "Always" project) n
                    | Some CopyToOutputDirectorySettings.Never  -> addChild (createNodeSet "CopyToOutputDirectory" "Never" project) n
                    | Some CopyToOutputDirectorySettings.PreserveNewest  -> addChild (createNodeSet "CopyToOutputDirectory" "PreserveNewest" project) n
                    | None -> n
                |> fun n -> 
                    match fileItem.Link with
                    | Some link -> addChild (createNodeSet "Link" (link.Replace("\\","/")) project) n
                    | _ -> n

            let fileItemsInSameDir =
                project.Document 
                |> getDescendants (string fileItem.BuildAction)
                |> List.filter (fun node -> 
                    match node |> getAttribute "Include" with
                    | Some path when path.StartsWith (fileItem.Include |> normalizePath |> Path.GetDirectoryName |> windowsPath) -> true
                    | _ -> false)
            

            if Seq.isEmpty fileItemsInSameDir then 
                newItemGroups.[fileItem.BuildAction].PrependChild libReferenceNode |> ignore
            else
                let existingNode = 
                    fileItemsInSameDir 
                    |> Seq.tryFind (withAttributeValue "Include" fileItem.Include)

                match existingNode with
                | Some existingNode ->
                    let parent = existingNode.ParentNode
                    parent.InsertBefore(libReferenceNode, existingNode) |> ignore
                    parent.RemoveChild(existingNode) |> ignore
                | None  ->
                    let firstNode = fileItemsInSameDir |> Seq.head 
                    firstNode.ParentNode.InsertBefore(libReferenceNode, firstNode) |> ignore

        let paketNodes =
            BuildAction.PaketFileNodeNames
            |> List.map (fun name -> findPaketNodes name project)
            |> List.concat

        // remove unneeded files
        for paketNode in paketNodes do
            match getAttribute "Include" paketNode with
            | Some path ->
                if not (fileItems |> List.exists (fun fi -> fi.Include = path)) then 
                  paketNode.ParentNode.RemoveChild paketNode |> ignore
            | _ -> ()

        deleteIfEmpty "PropertyGroup" project |> ignore
        deleteIfEmpty "ItemGroup"     project |> ignore
        deleteIfEmpty "When"          project |> ignore
        deleteIfEmpty "Choose"        project |> ignore

    let getCustomModelNodes(model:InstallModel) (project:ProjectFile)  =
        let libs : string Set =
            (model.GetAllLegacyReferenceAndFrameworkReferenceNames())

        getCustomReferenceAndFrameworkNodes project
        |> List.filter (fun node -> 
            let libName = node.Attributes.["Include"].InnerText.Split(',').[0]
            Set.contains libName libs)

    let deleteCustomModelNodes (model:InstallModel) (project:ProjectFile) =
        let nodesToDelete = 
            getCustomModelNodes model project
            |> List.filter (fun node ->
                let mutable isFrameworkNode = true
                let mutable isManualNode = false
                for child in node.ChildNodes do
                    if child.Name = "HintPath" then isFrameworkNode <- false
                    if child.Name = "Private" then isFrameworkNode  <- false
                    if child.Name = "Paket" && String.equalsIgnoreCase child.InnerText "false" then 
                        isManualNode <- true

                not isFrameworkNode && not isManualNode)
        
        if nodesToDelete <> [] then
            if verbose then
                verbosefn "    - Deleting custom projects nodes for %O" model.PackageName

        for node in nodesToDelete do
            node.ParentNode.RemoveChild node |> ignore

    let generateAnalyzersXml (model:InstallModel) (project:ProjectFile)  =
        let createAnalyzersNode (analyzers: AnalyzerLib list) =
            let itemGroup = createNode "ItemGroup" project
                                
            for lib in analyzers do
                let fi = FileInfo (normalizePath lib.Path)
                createNode "Analyzer" project
                |> addAttribute "Include" (createRelativePath project.FileName fi.FullName)
                |> addChild (createNodeSet "Paket" "True" project)
                |> itemGroup.AppendChild
                |> ignore
            itemGroup

        let shouldBeInstalled (analyzer : AnalyzerLib) = 
            match analyzer.Language, project.Language with
            | AnalyzerLanguage.Any, projectLanguage -> projectLanguage <> ProjectLanguage.Unknown
            | AnalyzerLanguage.CSharp, ProjectLanguage.CSharp -> true
            | AnalyzerLanguage.VisualBasic, ProjectLanguage.VisualBasic -> true
            | AnalyzerLanguage.FSharp, ProjectLanguage.FSharp -> true
            | _ -> false

        model.Analyzers
        |> List.filter shouldBeInstalled
        |> List.sortBy (fun lib -> lib.Path)
        |> createAnalyzersNode

    type XmlContext = {
        GlobalPropsNodes : XmlElement list
        GlobalTargetsNodes : XmlElement list
        FrameworkSpecificPropsNodes : XmlElement list
        FrameworkSpecificTargetsNodes : XmlElement list
        ChooseNodes : XmlElement list
        FrameworkSpecificPropertyChooseNode : XmlElement
        AnalyzersNode : XmlElement
    }

    let generateXml (model:InstallModel) (usedFrameworkLibs:HashSet<TargetProfile*string>) (aliases:Map<string,string>) (copyLocal:bool option) (importTargets:bool) (referenceCondition:string option) (allTargetProfiles:Set<TargetProfile>) (project:ProjectFile) : XmlContext =
        let references = 
            getCustomReferenceAndFrameworkNodes project
            |> List.map (fun node -> node.Attributes.["Include"].InnerText.Split(',').[0])
            |> Set.ofList

        let model = model.FilterReferences references
        let createItemGroup (targets:TargetProfile Set) (frameworkReferences:FrameworkReference list) (libraries:Library list) = 
            let itemGroup = createNode "ItemGroup" project

            for ref in frameworkReferences |> List.sortBy (fun f -> f.Name) do
                createNode "Reference" project
                |> addAttribute "Include" ref.Name
                |> addChild (createNodeSet "Paket" "True" project)
                |> itemGroup.AppendChild
                |> ignore
            for lib in libraries |> List.sortBy (fun f -> f.Name) do
                let fi = FileInfo (normalizePath lib.Path)
                let aliases =
                    aliases
                    |> Map.tryPick (fun dll alias -> if fi.Name.Equals(dll, StringComparison.OrdinalIgnoreCase) then Some(alias) else None)

                let relativePath = createRelativePath project.FileName fi.FullName
                let privateSettings = 
                    match copyLocal with
                    | Some true -> "True" 
                    | Some false -> "False"
                    | None -> if relativePath.Contains @"\ref\" then "False" else "True"

                if relativePath.Contains @"\native\" then createNode "NativeReference" project else createNode "Reference" project
                |> addAttribute "Include" (fi.Name.Replace(fi.Extension,""))
                |> addChild (createNodeSet "HintPath" relativePath project)
                |> addChild (createNodeSet "Private" privateSettings project)
                |> addChild (createNodeSet "Paket" "True" project)
                |> fun n ->
                    match aliases with
                    | None -> n
                    | Some alias -> addChild (createNodeSet "Aliases" alias project) n
                |> itemGroup.AppendChild
                |> ignore

            itemGroup

        let createPropertyGroup (references:MsBuildFile list) = 
            let propertyGroup = createNode "PropertyGroup" project
                      
            let propertyNames =
                references
                |> Seq.map (fun lib ->
                    let targetsFile = lib.Path
                    let fi = FileInfo (normalizePath targetsFile)
                    let propertyName = "__paket__" + fi.Name.ToString().Replace(" ","_").Replace(".","_")

                    let path = createRelativePath project.FileName (fi.FullName.Replace (fi.Extension,""))
                    let s = path.Substring(path.LastIndexOf("build\\") + 6)
                    let node = createNode propertyName project
                    node.InnerText <- s
                    node
                    |> propertyGroup.AppendChild 
                    |> ignore
                    propertyName,createRelativePath project.FileName fi.FullName,path.Substring(0,path.LastIndexOf("build\\") + 6))
                |> Set.ofSeq
                    
            propertyNames,propertyGroup        

        let allTargets =
            model.CompileLibFolders
            |> List.map (fun lib -> lib.Targets)

        // Just in case anyone wants to compile FOR netcore in the old format...
        // I don't think there is anyone actually using this part, but it's there for backwards compat.
        let netCoreRestricted =
            model.ApplyFrameworkRestrictions
                ((List.map DotNetCore KnownTargetProfiles.DotNetCoreVersions @ List.map DotNetStandard KnownTargetProfiles.DotNetStandardVersions)
                 |> List.map FrameworkRestriction.Exactly
                 |> List.fold FrameworkRestriction.combineRestrictionsWithOr FrameworkRestriction.EmptySet)

        // handle legacy conditions
        let conditions =
            (model.CompileLibFolders @ (List.map (FrameworkFolder.map (fun refs -> { ReferenceOrLibraryFolder.empty with Libraries = refs })) netCoreRestricted.CompileRefFolders))
            |> List.sortBy (fun libFolder -> libFolder.Path)
            |> List.collect (fun libFolder ->
                match libFolder with
                | _ -> 
                    match PlatformMatching.getCondition referenceCondition allTargets libFolder.Targets with
                    | "" -> []
                    | condition ->
                        let condition = 
                            match condition with
                            | "$(TargetFrameworkIdentifier) == 'true'" -> "true"
                            | _ -> condition

                        let frameworkReferences = libFolder.FolderContents.FrameworkReferences |> Seq.sortBy (fun (r) -> r.Name) |> Seq.toList
                        let libraries = libFolder.FolderContents.Libraries |> Seq.sortBy (fun (r) -> r.Path) |> Seq.toList
                        let assemblyTargets = ref libFolder.Targets
                        let duplicates = HashSet<_>()
                        for frameworkAssembly in frameworkReferences do
                            for t in libFolder.Targets do
                                if not <| usedFrameworkLibs.Add(t,frameworkAssembly.Name) then
                                    assemblyTargets := Set.remove t !assemblyTargets // List.filter ((<>) t) !assemblyTargets
                                    duplicates.Add frameworkAssembly.Name |> ignore

                        if !assemblyTargets = libFolder.Targets then
                            [condition,createItemGroup libFolder.Targets frameworkReferences libraries,false]
                        else
                            let specialFrameworkAssemblies, rest =
                                frameworkReferences |> List.partition (fun fr -> duplicates.Contains fr.Name)

                            match PlatformMatching.getCondition referenceCondition allTargets !assemblyTargets with
                            | "" -> [condition,createItemGroup libFolder.Targets rest libraries,false]
                            | lowerCondition ->
                                [lowerCondition,createItemGroup !assemblyTargets specialFrameworkAssemblies [],true
                                 condition,createItemGroup libFolder.Targets rest libraries,false]
                        )

        // global targets are targets, that are either directly in the /build folder.
        // (ref https://docs.microsoft.com/en-us/nuget/create-packages/creating-a-package#including-msbuild-props-and-targets-in-a-package). 
        let globalTargets, frameworkSpecificTargets =
            if not importTargets then List.empty, List.empty else
            let sortedTargets = model.TargetsFileFolders |> List.sortBy (fun lib -> lib.Path)
            sortedTargets
            |> List.partition (fun lib -> "" = lib.Path.Name)

        let frameworkSpecificTargetsFileConditions =
            frameworkSpecificTargets
            |> List.map (fun lib -> PlatformMatching.getCondition referenceCondition allTargets lib.Targets,createPropertyGroup (lib.FolderContents |> List.ofSeq))

        let chooseNodes =
            match conditions with
            |  ["$(TargetFrameworkIdentifier) == 'true'",itemGroup,_] -> [itemGroup]
            |  ["true",itemGroup,_] -> [itemGroup]
            |  _ ->
                let chooseNode = createNode "Choose" project
                let chooseNode2 = createNode "Choose" project

                let containsReferences = ref false
                let containsReferences2 = ref false

                conditions
                |> List.map (fun (condition,itemGroup,ownNode) ->
                    let condition = 
                        match condition with
                        | "$(TargetFrameworkIdentifier) == 'true'" -> "true"
                        | _ -> condition

                    let whenNode = 
                        createNode "When" project
                        |> addAttribute "Condition" condition 
               
                    if not itemGroup.IsEmpty then
                        whenNode.AppendChild itemGroup |> ignore
                        if ownNode then
                            containsReferences2 := true
                        else
                            containsReferences := true
                    whenNode,ownNode)
                |> List.iter (fun (node,ownNode) -> 
                    if ownNode then
                        chooseNode2.AppendChild node |> ignore
                    else
                        chooseNode.AppendChild node |> ignore
                    )
                                
                match !containsReferences,!containsReferences2 with
                | true,true -> [chooseNode2; chooseNode] 
                | true,false -> [chooseNode] 
                | false,true -> [chooseNode2]
                | false,false -> [createNode "Choose" project]

        let frameworkSpecificPropertyNames,frameworkSpecificPropertyChooseNode =
            match frameworkSpecificTargetsFileConditions with
            |  ["$(TargetFrameworkIdentifier) == 'true'",(propertyNames,propertyGroup)] ->
                [propertyNames], createNode "Choose" project
            |  ["true",(propertyNames,propertyGroup)] ->
                [propertyNames], createNode "Choose" project
            |  _ ->
                let propertyChooseNode = createNode "Choose" project

                let containsProperties = ref false
                frameworkSpecificTargetsFileConditions
                |> List.map (fun (condition,(propertyNames,propertyGroup)) ->
                    let finalCondition = if condition = "" || condition.Length > 3000 || condition = "$(TargetFrameworkIdentifier) == 'true'" then "1 == 1" else condition
                    let whenNode = 
                        createNode "When" project
                        |> addAttribute "Condition" finalCondition 
                    if not <| Set.isEmpty propertyNames then
                        whenNode.AppendChild(propertyGroup) |> ignore
                        containsProperties := true
                    whenNode)
                |> List.iter(fun node -> propertyChooseNode.AppendChild node |> ignore)
                
                (frameworkSpecificTargetsFileConditions |> List.map (fun (_,(propertyNames,_)) -> propertyNames)),
                (if !containsProperties then propertyChooseNode else createNode "Choose" project)
                

        let frameworkSpecificPropsNodes = 
            frameworkSpecificPropertyNames
            |> Seq.concat
            |> Seq.distinctBy (fun (x,_,_) -> x)
            |> Seq.filter (fun (propertyName,path,buildPath) -> String.endsWithIgnoreCase "props" propertyName)
            |> Seq.map (fun (propertyName,path,buildPath) -> 
                let fileName = 
                    match propertyName with
                    | _ when frameworkSpecificPropertyChooseNode.ChildNodes.Count = 0 -> path
                    | name when String.endsWithIgnoreCase "props" name  -> sprintf "%s$(%s).props" buildPath propertyName 
                    | _ -> failwithf "Unknown .props filename %s" propertyName

                createNode "Import" project
                |> addAttribute "Project" fileName
                |> addAttribute "Condition" (sprintf "Exists('%s')" fileName)
                |> addAttribute "Label" "Paket")
            |> Seq.toList

        let frameworkSpecificTargetsNodes = 
            frameworkSpecificPropertyNames
            |> Seq.concat
            |> Seq.distinctBy (fun (x,_,_) -> x)
            |> Seq.filter (fun (propertyName,path,buildPath) -> String.endsWithIgnoreCase "props" propertyName  |> not)
            |> Seq.map (fun (propertyName,path,buildPath) -> 
                let fileName = 
                    match propertyName with
                    | _ when frameworkSpecificPropertyChooseNode.ChildNodes.Count = 0 -> path
                    | name when String.endsWithIgnoreCase  "targets" name ->
                        sprintf "%s$(%s).targets" buildPath propertyName
                    | _ -> failwithf "Unknown .targets filename %s" propertyName

                createNode "Import" project
                |> addAttribute "Project" fileName
                |> addAttribute "Condition" (sprintf "Exists('%s')" fileName)
                |> addAttribute "Label" "Paket")
            |> Seq.toList
        
        let globalPropsNodes =
            globalTargets
            |> Seq.collect (fun t -> t.FolderContents)
            |> Seq.map (fun t -> t.Path)
            |> Seq.distinct
            |> Seq.filter (fun t -> String.endsWithIgnoreCase ".props" t)
            |> Seq.map (createRelativePath project.FileName)
            |> Seq.map (fun fileName ->
                createNode "Import" project
                |> addAttribute "Project" fileName
                |> addAttribute "Condition" (sprintf "Exists('%s')" fileName)
                |> addAttribute "Label" "Paket")
            |> Seq.toList
        
        let globalTargetsNodes =
            globalTargets
            |> Seq.collect (fun t -> t.FolderContents)
            |> Seq.map (fun t -> t.Path)
            |> Seq.distinct
            |> Seq.filter (fun t -> String.endsWithIgnoreCase ".targets" t)
            |> Seq.map (createRelativePath project.FileName)
            |> Seq.map (fun fileName ->
                createNode "Import" project
                |> addAttribute "Project" fileName
                |> addAttribute "Condition" (sprintf "Exists('%s')" fileName)
                |> addAttribute "Label" "Paket")
            |> Seq.toList

        let analyzersNode = generateAnalyzersXml model project

        {   GlobalTargetsNodes = globalTargetsNodes
            GlobalPropsNodes = globalPropsNodes
            FrameworkSpecificPropsNodes = frameworkSpecificPropsNodes
            FrameworkSpecificTargetsNodes = frameworkSpecificTargetsNodes
            ChooseNodes = chooseNodes
            FrameworkSpecificPropertyChooseNode = frameworkSpecificPropertyChooseNode
            AnalyzersNode = analyzersNode
        } : XmlContext

    let removePaketNodes (project:ProjectFile) = 
        deletePaketNodes "Analyzer" project
        deletePaketNodes "Reference" project
        deletePaketNodes "NativeReference" project

        let rec getPaketNodes (node:XmlNode) =
            [for node in node.ChildNodes do
                if node.Name.Contains "__paket__" || 
                    (node.Name = "Import" && match node |> getAttribute "Project" with Some v -> v.Contains "__paket__" | None -> false) ||
                    (node |> withAttributeValue "Label" "Paket")
                then
                    yield node
                elif node.Name = "UsingTask" && node.Attributes.["TaskName"] <> null && node.Attributes.["TaskName"].Value = "CopyRuntimeDependencies" then
                    yield node
                elif node.Name = "CopyRuntimeDependencies" then
                    yield node
                yield! getPaketNodes node]
        
        for node in getPaketNodes project.Document do
            let parent = node.ParentNode
            try
                node.ParentNode.RemoveChild node |> ignore
            with
            | _ -> ()

            try
                if parent.ChildNodes.Count = 0 then
                    parent.ParentNode.RemoveChild parent |> ignore
            with
            | _ -> ()

        while List.exists (fun x -> deleteIfEmpty x project) ["ItemGroup";"When";"Otherwise";"Choose"] do
            ()

    let getTargetFrameworkIdentifier (project:ProjectFile) = getProperty "TargetFrameworkIdentifier" project

    let getTargetFrameworkProfile (project:ProjectFile) = getProperty "TargetFrameworkProfile" project

    let getTargetProfile (project:ProjectFile) =
        match getTargetFrameworkProfile project with
        | Some profile when String.IsNullOrWhiteSpace profile |> not ->
            KnownTargetProfiles.FindPortableProfile profile
        | _ ->
            let prefix =
                match getTargetFrameworkIdentifier project with
                | None -> "net"
                | Some x -> x
            let framework = getProperty "TargetFrameworkVersion" project
            let defaultResult = SinglePlatform (DotNetFramework FrameworkVersion.V4)
            match framework with
            | None -> defaultResult
            | Some s ->
                match FrameworkDetection.Extract(prefix + s.Replace("v","")) with
                | None -> defaultResult
                | Some x -> SinglePlatform x

    let updateReferences
            rootPath
            (completeModel: Map<GroupName*PackageName,_*InstallModel>) 
            (directPackages : Map<GroupName*PackageName,_*InstallSettings>) 
            (usedPackages : Map<GroupName*PackageName,_*InstallSettings>) 
            (project:ProjectFile) =
        removePaketNodes project


        let findInsertSpot() =
            // nuget inserts properties directly at the top, and targets directly at the end.
            // our inserts depend on $(TargetFrameworkVersion), which may be set either from another import, or directly in the project file.
            let mutable iProp = 0
            while iProp < project.ProjectNode.ChildNodes.Count && String.startsWithIgnoreCase  "<import" (project.ProjectNode.ChildNodes.[iProp].OuterXml.ToString()) do
                iProp <- iProp + 1

            let mutable iTarget = iProp
            while iTarget < project.ProjectNode.ChildNodes.Count &&
                (String.startsWithIgnoreCase  "<PropertyGroup" (project.ProjectNode.ChildNodes.[iTarget].OuterXml.ToString()) ||
                 (String.startsWithIgnoreCase  "<import" (project.ProjectNode.ChildNodes.[iTarget].OuterXml.ToString()) &&
                  not (String.containsIgnoreCase "label" (project.ProjectNode.ChildNodes.[iTarget].OuterXml.ToString()) &&
                       String.containsIgnoreCase "paket" (project.ProjectNode.ChildNodes.[iTarget].OuterXml.ToString())))) do
                iTarget <- iTarget + 1

            let mutable l = iTarget
            while l < project.ProjectNode.ChildNodes.Count do
                let node = project.ProjectNode.ChildNodes.[l].OuterXml.ToString()
                if String.startsWithIgnoreCase  "<import" node && 
                   (String.containsIgnoreCase "microsoft.csharp.targets" node || 
                     String.containsIgnoreCase "microsoft.fsharp.targets" node ||
                     String.containsIgnoreCase "fsharptargetspath" node)
                then
                    iTarget <- l + 1
                l <- l + 1
            iProp,iTarget

        let usedFrameworkLibs = HashSet<TargetProfile*string>()

        completeModel
        |> Seq.filter (fun kv -> usedPackages.ContainsKey kv.Key)
        |> Seq.sortBy (fun kv -> let group, packName = kv.Key in group.CompareString, packName.CompareString)
        |> Seq.map (fun kv -> 
            deleteCustomModelNodes (snd kv.Value) project
            let installSettings = snd usedPackages.[kv.Key]
            let restrictionList = installSettings.FrameworkRestrictions |> getExplicitRestriction

            let projectModel =
                (snd kv.Value)
                    .ApplyFrameworkRestrictions(restrictionList)
                    .FilterExcludes(installSettings.Excludes)
                    .RemoveIfCompletelyEmpty()

            if directPackages.ContainsKey kv.Key then
                let targetProfile = getTargetProfile project 
                if isTargetMatchingRestrictions(restrictionList,targetProfile) then
                    if projectModel.GetLibReferenceFiles targetProfile |> Seq.isEmpty then
                        let libReferences = 
                            projectModel.GetAllLegacyReferences() 

                        if not (Seq.isEmpty libReferences) then
                            traceWarnfn "Package %O contains libraries, but not for the selected TargetFramework %O in project %s."
                                (snd kv.Key) targetProfile project.FileName

            let importTargets = defaultArg installSettings.ImportTargets true
            
            let allFrameworks = applyRestrictionsToTargets restrictionList KnownTargetProfiles.AllProfiles
            generateXml projectModel usedFrameworkLibs installSettings.Aliases installSettings.CopyLocal importTargets installSettings.ReferenceCondition (set allFrameworks) project)
        |> Seq.iter (fun ctx ->
            for chooseNode in ctx.ChooseNodes do
                let i = ref (project.ProjectNode.ChildNodes.Count-1)
                while 
                  !i >= 0 && 
                    (String.startsWithIgnoreCase "<import" (project.ProjectNode.ChildNodes.[!i].OuterXml.ToString())  && 
                     String.containsIgnoreCase "label" (project.ProjectNode.ChildNodes.[!i].OuterXml.ToString())  &&
                     String.containsIgnoreCase "paket" (project.ProjectNode.ChildNodes.[!i].OuterXml.ToString()) )  do
                    decr i
            
                if !i <= 0 then
                    if chooseNode.ChildNodes.Count > 0 then
                        project.ProjectNode.AppendChild chooseNode |> ignore
                else
                    let node = project.ProjectNode.ChildNodes.[!i]
                    if chooseNode.ChildNodes.Count > 0 then
                        project.ProjectNode.InsertAfter(chooseNode,node) |> ignore

                // global props are inserted at the top of the file
                ctx.GlobalPropsNodes
                |> Seq.iter (project.ProjectNode.PrependChild >> ignore)

                // global targets are just inserted at the end of the file
                ctx.GlobalTargetsNodes
                |> Seq.iter (project.ProjectNode.AppendChild >> ignore)

                // framework specific props/targets reference specific msbuild properties, so they need to be inserted later
                let iProp,iTarget = findInsertSpot()

                let addProps() =
                    if iProp = 0 then
                        ctx.FrameworkSpecificPropsNodes
                        |> Seq.iter (project.ProjectNode.PrependChild >> ignore)
                    else
                        ctx.FrameworkSpecificPropsNodes
                        |> Seq.iter (fun n -> project.ProjectNode.InsertAfter(n,project.ProjectNode.ChildNodes.[iProp-1]) |> ignore)
            
                if ctx.FrameworkSpecificPropertyChooseNode.ChildNodes.Count > 0 then
                    if iTarget = 0 then
                        project.ProjectNode.AppendChild ctx.FrameworkSpecificPropertyChooseNode |> ignore

                        ctx.FrameworkSpecificPropsNodes
                        |> Seq.iter (project.ProjectNode.AppendChild >> ignore)
                    else
                        let node = project.ProjectNode.ChildNodes.[iTarget-1]
                    
                        ctx.FrameworkSpecificPropsNodes
                        |> Seq.iter (fun n -> project.ProjectNode.InsertAfter(n,node) |> ignore)

                        project.ProjectNode.InsertAfter(ctx.FrameworkSpecificPropertyChooseNode,node) |> ignore
                else
                   addProps()

                ctx.FrameworkSpecificTargetsNodes
                |> Seq.iter (project.ProjectNode.AppendChild >> ignore)

                if ctx.AnalyzersNode.ChildNodes.Count > 0 then
                    project.ProjectNode.AppendChild ctx.AnalyzersNode |> ignore
            )


    let save forceTouch project =
        if Utils.normalizeXml project.Document <> project.OriginalText || not (File.Exists(project.FileName)) then
            if verbose then
                verbosefn "Project %s changed" project.FileName
            use f = File.Open(project.FileName, FileMode.Create)
            project.Document.Save(f)
        elif forceTouch then
            File.SetLastWriteTimeUtc(project.FileName, DateTime.UtcNow)

    let getPaketFileItems project =
        BuildAction.PaketFileNodeNames
        |> List.map (fun name -> findPaketNodes name project)
        |> List.concat
        |> List.map (fun n -> FileInfo(Path.Combine(Path.GetDirectoryName project.FileName, n.Attributes.["Include"].Value)))

    let getProjectGuid project = 
        try
            let forceGetInnerText node name =
                match node |> getNode name with 
                | Some n -> n.InnerText
                | None -> failwithf "unable to parse %s" node.Name

            let node = project.Document |> getDescendants "PropertyGroup" |> Seq.head
            forceGetInnerText node "ProjectGuid" |> Guid.Parse
        with
        | _ -> Guid.Empty

    let getInterProjectDependencies project =
        let forceGetName node name =
            match node |> getNode name with 
            | Some n -> Some n.InnerText
            | None ->
                match node |> getAttribute "Include" with
                | Some fileName ->
                    let fi = FileInfo(normalizePath fileName)
                    Some <| fi.Name.Replace(fi.Extension,"")
                | None -> None

        let forceGetInnerText node name =
            node |> getNode name |> Option.map (fun n -> n.InnerText)

        [for node in project.Document |> getDescendants "ProjectReference" do
            let getNormalizedPath incPath = 
                let normalizedPath = incPath |> normalizePath 
                if normalizedPath.Contains "$(SolutionDir)" then 
                    match getProperty "SolutionDir" project with
                    | Some slnDir -> normalizedPath.Replace("$(SolutionDir)",slnDir) 
                    | None -> normalizedPath.Replace("$(SolutionDir)", Directory.GetCurrentDirectory() + Path.DirectorySeparatorChar.ToString())
                else normalizedPath

            let optPath =
                let incPath = getAttribute "Include" node
                Option.map getNormalizedPath incPath

            let makePathNode path =
                { Path =
                    if Path.IsPathRooted path then Path.GetFullPath path else 
                    let di = FileInfo(normalizePath project.FileName).Directory
                    Path.Combine(di.FullName,path) |> Path.GetFullPath

                  RelativePath = path.Replace("/","\\")
                  Name = forceGetName node "Name"
                  GUID = (forceGetInnerText node "Project") |> Option.map Guid.Parse }

            match optPath with
            | Some path -> yield makePathNode path
            | None -> () ]

    let replaceNuGetPackagesFile project =
        let noneAndContentNodes = 
            (project.Document |> getDescendants "None") @ 
            (project.Document |> getDescendants "Content")
        
        match noneAndContentNodes |> List.tryFind (withAttributeValue "Include" Constants.PackagesConfigFile) with
        | None -> ()
        | Some nugetNode ->
            match noneAndContentNodes |> List.filter (withAttributeValue "Include" Constants.ReferencesFile) with 
            | [_] -> nugetNode.ParentNode.RemoveChild nugetNode |> ignore
            | [] -> 
                for c in nugetNode.ChildNodes do
                    nugetNode.RemoveChild c |> ignore
                nugetNode.Attributes.["Include"].Value <- Constants.ReferencesFile
            | _::_ -> failwithf "multiple %s nodes in project file %s" Constants.ReferencesFile project.FileName

    let removeNuGetTargetsEntries project =
        let toDelete = 
            [ project.Document |> getDescendants "RestorePackages" |> List.tryHead
              project.Document 
              |> getDescendants "Import" 
              |> List.tryFind (fun n -> 
                    match n |> getAttribute "Project" with
                    | Some p -> p.Equals("$(SolutionDir)\\.nuget\\nuget.targets", 
                                         StringComparison.OrdinalIgnoreCase)
                    | None -> false)
              project.Document
              |> getDescendants "Target"
              |> List.tryFind (withAttributeValue "Name" "EnsureNuGetPackageBuildImports") ]
            |> List.choose id
        
        toDelete
        |> List.iter 
            (fun node -> 
                let parent = node.ParentNode
                node.ParentNode.RemoveChild node |> ignore
                if not parent.HasChildNodes then 
                    parent.ParentNode.RemoveChild parent |> ignore)

    let removeNuGetPackageImportStamp project =
        let toDelete =
            project.Document 
            |> getDescendants "PropertyGroup" 
            |> List.collect (getDescendants "NuGetPackageImportStamp")
        
        toDelete
        |> List.iter 
            (fun node -> 
                let parent = node.ParentNode
                node.ParentNode.RemoveChild node |> ignore
                if not parent.HasChildNodes then 
                    parent.ParentNode.RemoveChild parent |> ignore)

    let removeImportAndTargetEntries (packages : list<string * SemVerInfo> ) (project:ProjectFile) =
        let toDelete = 
            project.Document 
            |> getDescendants "Import"
            |> List.filter (fun node -> 
                match node |> getAttribute "Project" with
                | Some p -> packages |> List.exists (fun (id, version) ->
                    p.IndexOf(sprintf "%s.%O" id version, StringComparison.OrdinalIgnoreCase) >= 0)
                | None -> false)
        
        toDelete
        |> List.iter
            (fun node -> 
                let sibling = node.NextSibling
                tracefn "Removing 'Import' entry from %s for project %s" 
                    project.FileName 
                    (node |> getAttribute "Project" |> Option.get)
                node.ParentNode.RemoveChild node |> ignore
                match sibling with
                | null -> ()
                | sibling when sibling.Name.Equals "Target" ->
                    let deleteTarget = 
                        Utils.askYesNo
                            (sprintf "Do you want to delete Target named '%s' from %s ?" 
                                (sibling |> getAttribute "Name" |> Option.get)
                                project.FileName)
                    if deleteTarget then
                        sibling.ParentNode.RemoveChild sibling |> ignore
                | _ -> ())
    
    let packageReferencesNoPrivateAssets project =
        project.ProjectNode
        |> getDescendants "PackageReference"
        |> List.filter (getDescendants "PrivateAssets" >>
                        List.exists (fun x -> x.InnerText = "All") >>
                        not)

    let getPackageReferences project =
        packageReferencesNoPrivateAssets project
        |> List.map (getAttribute "Include" >> Option.get)

    let removePackageReferenceEntries project =
        let toDelete = packageReferencesNoPrivateAssets project
        
        toDelete 
        |> List.iter (fun node -> node.ParentNode.RemoveChild node |> ignore)

        deleteIfEmpty "ItemGroup" project |> ignore

    let removeNugetAnalysers (packages : list<string*SemVerInfo>) (project : ProjectFile) : unit = 
        let packageIds = packages |> List.map (fun (id,version) -> sprintf "%s.%O" id version)
        let pathContainsString (searchString :string) = packageIds |> List.exists (fun id -> searchString.Contains(id))

        let isAnalyserFromNuget (node : XmlNode) =
                defaultArg 
                    (node |> getAttribute "Include" |> Option.map pathContainsString)
                    false
                
        let toDelete = 
                project.Document
                |> getDescendants "Analyzer"
                |>  List.filter isAnalyserFromNuget

        toDelete
        |> List.iter
            (fun node ->
                tracefn "Removing 'Analyzer' entry from %s for project %s" 
                    (node |> getAttribute "Include" |> Option.get)
                    project.FileName 

                node.ParentNode.RemoveChild node |> ignore)
                        
    let outputType (project:ProjectFile) =
        seq {for outputType in project.Document |> getDescendants "OutputType" ->
                match outputType.InnerText with
                | "Exe"    -> ProjectOutputType.Exe
                | "WinExe" -> ProjectOutputType.Exe
                | _        -> ProjectOutputType.Library }
        |> Seq.tryHead
        |> function None -> ProjectOutputType.Library | Some x -> x
    
    let addImportForPaketTargets relativeTargetsPath (project:ProjectFile) =
        match project.Document 
              |> getDescendants "Import" 
              |> List.tryFind (withAttributeValue "Project" relativeTargetsPath) with
        | Some _ -> ()
        | None -> 
            let node = createNode "Import" project |> addAttribute "Project" relativeTargetsPath
            project.ProjectNode.AppendChild node |> ignore

    let removeImportForPaketTargets (project:ProjectFile) =
        project.Document
        |> getDescendants "Import"
        |> List.tryFind (fun n -> withAttributeValueEndsWith "Project" Constants.TargetsFileName n || withAttributeValueEndsWith "Project" "Paket.Restore.targets" n)
        |> Option.iter (fun n -> n.ParentNode.RemoveChild n |> ignore)

    let determineBuildAction fileName (project:ProjectFile) =
        match (Path.GetExtension fileName).ToLowerInvariant() with
        | ext when Path.GetExtension project.FileName = ext + "proj"
            -> BuildAction.Compile
        | ".fsi" -> BuildAction.Compile
        | ".xaml" -> BuildAction.Page
        | ".ttf" | ".png" | ".ico" | ".jpg" | ".jpeg"| ".bmp" | ".gif"
        | ".wav" | ".mid" | ".midi"| ".wma" | ".mp3" | ".ogg" | ".rma"
        | ".avi" | ".mp4" | ".divx"| ".wmv"  //TODO: and other media types
            -> BuildAction.Resource
        | _ -> BuildAction.Content

    let determineBuildActionForRemoteItems fileName (project:ProjectFile) =
        if Path.GetExtension fileName = ".dll"
        then BuildAction.Reference
        else determineBuildAction fileName project

    let getAssemblyName (project:ProjectFile) = 
        let assemblyName =
            project.Document
            |> getDescendants "AssemblyName"
            |> function
               | [] -> failwithf "Project %s has no AssemblyName set" project.FileName
               | [assemblyName] -> assemblyName.InnerText
               | assemblyName::_ ->
                    traceWarnfn "Found multiple AssemblyName nodes in file %s, using first" project.FileName
                    assemblyName.InnerText
            |> fun assemblyName ->
                if String.IsNullOrWhiteSpace assemblyName then 
                    let fi = FileInfo project.FileName
                    fi.Name.Replace(fi.Extension,"")
                else assemblyName

        let ending = outputType project |> function ProjectOutputType.Library -> "dll" | ProjectOutputType.Exe -> "exe"
        sprintf "%s.%s" assemblyName ending

    let getOutputDirectory buildConfiguration buildPlatform (project:ProjectFile) =
        let platforms =
            if not <| String.IsNullOrWhiteSpace buildPlatform then 
                [buildPlatform]
            else
                [
                    "AnyCPU";
                    "AnyCPU32BitPreferred";
                    "x86";
                    "x64";
                    "Win32";
                    "ARM";
                    "Itanium";
                ]

        let rec tryNextPlat platforms attempted =
            match platforms with
            | [] ->
                if String.IsNullOrWhiteSpace(buildPlatform) then
                    failwithf "Unable to find %s output path node in file %s for any known platforms" buildConfiguration project.FileName
                else
                    failwithf "Unable to find %s output path node in file %s targeting the %s platform" buildConfiguration project.FileName buildPlatform
            | x::xs ->
                let startingData = Map.ofList [("Configuration", buildConfiguration); ("Platform", x)]
                [getPropertyWithDefaults "OutputPath" startingData project; getPropertyWithDefaults "OutDir" startingData project]
                |> List.choose id
                |> function
                    | [] -> tryNextPlat xs (x::attempted)
                    | s :: _ ->
                        if String.IsNullOrWhiteSpace buildPlatform && attempted <> [] then
                            let tested = String.Join(", ", attempted)
                            traceWarnfn "No platform specified; found output path node for the %s platform after failing to find one for the following: %s" x tested
                        s.TrimEnd [|'\\'|] |> normalizePath

        tryNextPlat platforms []

    let dotNetCorePackages (projectFile: ProjectFile) =
        packageReferencesNoPrivateAssets projectFile
        |> List.map (fun node ->
            let versionRange =
                let v = 
                    match node |> getAttribute "Version" with
                    | Some version -> version
                    | None ->
                        match node |> getNode "Version" with
                        | Some n -> n.InnerText
                        | None -> "*"
                
                if v.Contains "*" then
                    VersionRange.AtLeast (v.Replace("*","0"))
                else
                    VersionRange.Exactly v

            { NugetPackage.Id = node |> getAttribute "Include" |> Option.get
              VersionRange = versionRange
              TargetFramework = None })

type ProjectFile with

    member this.GetPropertyWithDefaults propertyName defaultProperties = ProjectFile.getPropertyWithDefaults propertyName defaultProperties this

    member this.GetProperty propertyName =  ProjectFile.getProperty propertyName this

    member this.Name = ProjectFile.name this

    member this.NameWithoutExtension = ProjectFile.nameWithoutExtension this

    member this.GetCustomReferenceAndFrameworkNodes() = ProjectFile.getCustomReferenceAndFrameworkNodes this

    member this.CreateNode name =   ProjectFile.createNode name this

    member this.CreateNode(name, text) = ProjectFile.createNodeSet name text this

    member this.DeleteIfEmpty name = ProjectFile.deleteIfEmpty name this

    member this.FindPaketNodes name = ProjectFile.findPaketNodes name this

    member this.GetFrameworkAssemblies() =  ProjectFile.getFrameworkAssemblies this

    member this.DeletePaketNodes name = ProjectFile.deletePaketNodes name this
    
    member this.UpdateFileItems(fileItems : FileItem list) = ProjectFile.updateFileItems fileItems this

    member this.RemoveNugetAnalysers(packages : list<string*SemVerInfo>) = ProjectFile.removeNugetAnalysers packages this

    member this.GetCustomModelNodes(model:InstallModel) = ProjectFile.getCustomModelNodes model this

    member this.DeleteCustomModelNodes(model:InstallModel) = ProjectFile.deleteCustomModelNodes model this

    member this.GenerateXml(model, usedFrameworkLibs:HashSet<TargetProfile*string>, aliases, copyLocal, importTargets, allTargetProfiles:#seq<TargetProfile>, referenceCondition) = ProjectFile.generateXml model usedFrameworkLibs aliases copyLocal importTargets referenceCondition (set allTargetProfiles) this

    member this.RemovePaketNodes () = ProjectFile.removePaketNodes this 

    member this.UpdateReferences (root, completeModel, directDependencies, usedPackages) = ProjectFile.updateReferences root completeModel directDependencies usedPackages this

    member this.Save(forceTouch) = ProjectFile.save forceTouch this

    member this.GetPaketFileItems () = ProjectFile.getPaketFileItems this

    member this.GetProjectGuid () = ProjectFile.getProjectGuid this

    member this.GetInterProjectDependencies () =  ProjectFile.getInterProjectDependencies this

    member this.ReplaceNuGetPackagesFile () = ProjectFile.replaceNuGetPackagesFile this

    member this.RemoveNuGetTargetsEntries () =  ProjectFile.removeNuGetTargetsEntries this

    member this.RemoveNuGetPackageImportStamp () =  ProjectFile.removeNuGetPackageImportStamp this

    member this.RemoveImportAndTargetEntries (packages : list<string * SemVerInfo> ) =  ProjectFile.removeImportAndTargetEntries packages this

    member this.GetPackageReferences () = ProjectFile.getPackageReferences this

    member this.RemovePackageReferenceEntries () = ProjectFile.removePackageReferenceEntries this

    member this.OutputType =  ProjectFile.outputType this

    member this.GetTargetFrameworkIdentifier () =  ProjectFile.getTargetFrameworkIdentifier this

    member this.GetTargetFrameworkProfile () = ProjectFile.getTargetFrameworkProfile this

    member this.GetTargetProfile () =  ProjectFile.getTargetProfile this
    
    member this.AddImportForPaketTargets relativeTargetsPath = ProjectFile.addImportForPaketTargets relativeTargetsPath this

    member this.RemoveImportForPaketTargets() =  ProjectFile.removeImportForPaketTargets this

    member this.DetermineBuildAction fileName = ProjectFile.determineBuildAction fileName this

    member this.DetermineBuildActionForRemoteItems fileName = ProjectFile.determineBuildActionForRemoteItems fileName this

    member this.GetOutputDirectory buildConfiguration buildPlatform =  ProjectFile.getOutputDirectory buildConfiguration buildPlatform this

    member this.GetAssemblyName () = ProjectFile.getAssemblyName this

    static member LoadFromStream(fullName:string, stream:Stream) = ProjectFile.loadFromStream fullName stream 

    static member LoadFromFile(fileName:string) =  ProjectFile.loadFromFile fileName

    static member LoadFromString(fullName:string, text:string) = ProjectFile.loadFromString fullName text

    static member TryLoad(fileName:string) = ProjectFile.tryLoad fileName

    static member FindCorrespondingFile (projectFile:FileInfo,correspondingFile:string) =
        let specificFile = FileInfo (Path.Combine(projectFile.Directory.FullName, projectFile.Name + "." + correspondingFile))
        if specificFile.Exists then Some specificFile.FullName else
        
        let rec findInDir (currentDir:DirectoryInfo) = 
            let generalFile = FileInfo(Path.Combine(currentDir.FullName, correspondingFile))
            if generalFile.Exists then Some generalFile.FullName
            elif (FileInfo (Path.Combine(currentDir.FullName, Constants.DependenciesFileName))).Exists then None
            elif currentDir.Parent = null then None
            else findInDir currentDir.Parent
                
        findInDir projectFile.Directory

    member this.FindCorrespondingFile (correspondingFile:string) = ProjectFile.FindCorrespondingFile(FileInfo this.FileName,correspondingFile)

    member this.FindReferencesFile() = this.FindCorrespondingFile Constants.ReferencesFile

    member this.FindLocalizedLanguageNames() =
        let tryGetAttributeValue name node = 
            if hasAttribute name node then
                Some node.Attributes.[name].Value
            else
                None

        let tryGetLanguage value = 
            let pattern = @"\.(?<language>\w+(-\w+)?)\.resx$"
            let m = Regex.Match(value, pattern, RegexOptions.ExplicitCapture)
            if m.Success then
                let value = m.Groups.["language"].Value
                if Cultures.isLanguageName value then
                    Some value
                else
                    None
            else
                None

        this.ProjectNode
        |> getDescendants "EmbeddedResource"
        |> List.choose (tryGetAttributeValue "Include")
        |> List.choose (tryGetLanguage)
        |> List.distinct
        |> List.sort

    member this.HasPackageInstalled(groupName,package) =
        match this.FindReferencesFile() with
        | None -> false
        | Some fileName -> 
            let referencesFile = ReferencesFile.FromFile fileName
            match referencesFile.Groups |> Map.tryFind groupName with
            | None -> false
            | Some group ->
                group.NugetPackages 
                |> Seq.exists (fun p -> p.Name = package)

    static member FindReferencesFile(projectFile) = ProjectFile.FindCorrespondingFile(projectFile, Constants.ReferencesFile)

    member this.FindTemplatesFile() = this.FindCorrespondingFile Constants.TemplateFile

    member this.GetToolsVersion () : float =
        try
            let v = this.ProjectNode.Attributes.["ToolsVersion"].Value
            match Double.TryParse(v, NumberStyles.Any, CultureInfo.InvariantCulture) with
            | true , 15.0 -> 
                    let sdkAttr = this.ProjectNode.Attributes.["Sdk"]
                    if  isNull sdkAttr || String.IsNullOrWhiteSpace sdkAttr.Value
                    then 14.0   // adjustment so paket still installs to old style msbuild projects that are using MSBuild15 but not the new format
                    else 15.0
            | true,  version -> version
            | _         ->  4.0
        with
        | _ -> 
            try
                let sdkAttr = this.ProjectNode.Attributes.["Sdk"]
                if isNull sdkAttr || String.IsNullOrWhiteSpace sdkAttr.Value
                then 4.0   // adjustment so paket still installs to old style msbuild projects that are using MSBuild15 but not the new format
                else 15.0
            with
            | _ -> 4.0


    static member FindOrCreateReferencesFile projectFile =
        match ProjectFile.FindReferencesFile(projectFile) with
        | None ->
            let newFileName =
                let fi = FileInfo(Path.Combine(projectFile.Directory.FullName,Constants.ReferencesFile))
                if fi.Exists then
                    Path.Combine(projectFile.Directory.FullName,projectFile.Name + "." + Constants.ReferencesFile)
                else
                    fi.FullName
            ReferencesFile.New newFileName
        | Some fileName -> ReferencesFile.FromFile fileName


    member this.FindOrCreateReferencesFile() = ProjectFile.FindOrCreateReferencesFile (FileInfo this.FileName)

    /// Finds all project files
    static member FindAllProjects folder : ProjectFile [] =
        let paketPath = Path.Combine(folder,Constants.PaketFilesFolderName) |> normalizePath

        let findAllFiles (folder, pattern) = 
            let rec search (di:DirectoryInfo) = 
                try
                    let files = di.GetFiles(pattern, SearchOption.TopDirectoryOnly)
                    di.GetDirectories()
                    |> Array.filter (fun di ->
                        try 
                            let path = normalizePath di.FullName
                            if di.Name = Constants.PackagesFolderName then false else
                            if di.Name = "node_modules" then false else
                            if path = paketPath then false else
                            Path.Combine(path, Constants.DependenciesFileName) 
                            |> File.Exists 
                            |> not 
                        with 
                        | _ -> false)
                    |> Array.collect search
                    |> Array.append files
                with
                | _ -> Array.empty

            DirectoryInfo folder
            |> search

        findAllFiles(folder, "*proj*")
        |> Array.choose (fun f -> 
            if f.Extension = ".csproj" || f.Extension = ".fsproj" || f.Extension = ".vbproj" || f.Extension = ".wixproj" || f.Extension = ".nproj" || f.Extension = ".vcxproj" then
                ProjectFile.tryLoad f.FullName
            else None)

    static member TryFindProject(projects,projectName) =
        let isMatching (p:ProjectFile) = p.NameWithoutExtension = projectName || p.Name = projectName

        match projects |> Seq.tryFind isMatching with
        | Some p -> Some p
        | None ->
            try
                let fi = FileInfo (normalizePath (projectName.Trim().Trim([|'\"'|]))) // check if we can detect the path
                let rec checkDir (dir:DirectoryInfo) = 
                    match projects |> Seq.tryFind (fun p -> 
                        String.equalsIgnoreCase ((FileInfo p.FileName).Directory.ToString()) (dir.ToString())) with
                    | Some p -> Some p
                    | None ->
                        if isNull dir.Parent then None else
                        checkDir dir.Parent
                checkDir fi.Directory
            with
            | _ -> None

    member this.GetAllInterProjectDependenciesWithoutProjectTemplates() = this.ProjectsWithoutTemplates(this.GetAllReferencedProjects())

    member this.GetAllInterProjectDependenciesWithProjectTemplates() = this.ProjectsWithTemplates(this.GetAllReferencedProjects())

    member this.ProjectsWithoutTemplates projects =
        projects
        |> Seq.filter(fun proj ->
            if proj = this then true
            else
                let templateFilename = proj.FindTemplatesFile()
                match templateFilename with
                | Some tfn -> TemplateFile.IsProjectType tfn |> not
                | None -> true
        )

    member this.ProjectsWithTemplates projects =
        projects
        |> Seq.filter(fun proj ->
            if proj = this then true
            else
                let templateFilename = proj.FindTemplatesFile()
                match templateFilename with
                | Some tfn -> TemplateFile.IsProjectType tfn
                | None -> false
        )

    member this.GetAllReferencedProjects() =
<<<<<<< HEAD
        match this.DependencyCache with
        | Some ls -> ls
        | None ->
            let dependencyHash = HashSet<string>()
            let rec getProjects (project:ProjectFile) = 
                seq {
                    let projects = seq { 
                        for proj in project.GetInterProjectDependencies() do
                            if not (dependencyHash.Contains proj.Path) then
                                let projFile = (ProjectFile.tryLoad(proj.Path).Value)
                                dependencyHash.Add proj.Path |> ignore
                                yield projFile }
                    yield! projects
                    for proj in projects do
                        yield! (getProjects proj)
                }
            let cache = [ 
                yield this
                yield! getProjects this
            ]
            this.DependencyCache <- Some cache
            cache
        |> Seq.ofList
=======
        let dependencyHash = HashSet<string>()
        let rec getProjects (project:ProjectFile) = 
            seq {
                let projects = seq { 
                    for proj in project.GetInterProjectDependencies() do
                        if not (dependencyHash.Contains proj.Path) then
                            let projFile = (ProjectFile.tryLoad(proj.Path).Value)
                            dependencyHash.Add proj.Path
                            yield projFile }
                yield! projects
                for proj in projects do
                    yield! (getProjects proj)
            }
        seq { 
            yield this
            yield! getProjects this
        }
>>>>>>> 0c5ade90

    member this.GetProjects includeReferencedProjects =
        seq {
            if includeReferencedProjects then
                yield! this.GetAllReferencedProjects()
            else
                yield this
        }

    member this.GetCompileItems (includeReferencedProjects : bool) = 
        let getCompileRefs projectFile =
            projectFile.Document
            |> getDescendants "Compile"
            |> Seq.map (fun compileNode -> projectFile, compileNode)

        let getCompileItem (projectFile, compileNode) =
            let projectFolder = projectFile.FileName |> Path.GetFullPath |> Path.GetDirectoryName
            let sourceFile =
                compileNode
                |> getAttribute "Include"
                |> fun attr -> attr.Value
                |> normalizePath
                |> fun relPath -> Path.Combine(projectFolder, relPath)

            let destPath =
                compileNode
                |> getDescendants "Link"
                |> function
                    | [] -> createRelativePath (projectFolder + string Path.DirectorySeparatorChar) sourceFile
                    | linkNode :: _ -> linkNode.InnerText
                |> normalizePath
                |> Path.GetDirectoryName
            {
                SourceFile = sourceFile
                DestinationPath = destPath
                BaseDir = projectFolder
            }

        let getRealItems compileItem =
            let sourceFolder = Path.GetDirectoryName(compileItem.SourceFile)
            let filespec = Path.GetFileName(compileItem.SourceFile)
            Directory.GetFiles(sourceFolder, filespec)
            |> Seq.map (fun realFile ->
            {
                SourceFile = realFile
                DestinationPath = compileItem.DestinationPath.Replace("%(FileName)", Path.GetFileName(realFile))
                BaseDir = compileItem.BaseDir
            })

        this.GetProjects includeReferencedProjects
        |> this.ProjectsWithoutTemplates
        |> Seq.collect getCompileRefs
        |> Seq.map getCompileItem
        |> Seq.collect getRealItems


    member self.GetTemplateMetadata () =
        let prop name = self.GetProperty name
        
        let propOr name value =
            defaultArg (self.GetProperty name) value
        
        let propMap name value fn =
            defaultArg (self.GetProperty name|>Option.map fn) value
        
        let tryBool = Boolean.TryParse>>function true, value-> value| _ -> false
        
        let splitString = String.split[|';'|]>>List.ofArray

        let coreInfo : ProjectCoreInfo = {
            Id = prop "id" 
            Version = propMap "version" (Some(SemVer.Parse "0.0.1")) (SemVer.Parse>>Some)
            Authors = propMap "Authors" None (splitString>>Some)
            Description = prop "Description" 
            Symbols = propMap "Symbols" false tryBool
        }
        let optionalInfo =  {
            Title = prop "Title"
            Owners = propMap "Owners" [] (String.split[|';'|]>>List.ofArray)
            ReleaseNotes = prop "ReleaseNores"
            Summary = prop "Summary"
            Language = prop "Langauge"
            ProjectUrl = prop "ProjectUrl"
            IconUrl = prop "IconUrl"
            LicenseUrl = prop "LicenseUrl"
            Copyright = prop  "Copyright" 
            RequireLicenseAcceptance = propMap "RequireLicenseAcceptance" false tryBool
            Tags = propMap "Tags" [] splitString
            DevelopmentDependency = propMap "DevelopmentDependency" false tryBool
            Dependencies = [] //propOr "Dependencies" []
            ExcludedDependencies = Set.empty //propOr "ExcludedDependencies" 
            ExcludedGroups = Set.empty // propOr "ExcludedGroups" Set.empty
            References = [] //propOr "References" []
            FrameworkAssemblyReferences = [] //propOr "FrameworkAssemblyReferences" []
            Files = [] //propMap "Files" [] splitString
            FilesExcluded = [] //propMap  "FilesExcluded" [] splitString
            IncludePdbs = propMap "IncludePdbs" true tryBool
            IncludeReferencedProjects = propMap "IncludeReferencedProjects" true tryBool
        }
        
        (coreInfo, optionalInfo)
        <|MERGE_RESOLUTION|>--- conflicted
+++ resolved
@@ -1691,7 +1691,6 @@
         )
 
     member this.GetAllReferencedProjects() =
-<<<<<<< HEAD
         match this.DependencyCache with
         | Some ls -> ls
         | None ->
@@ -1715,26 +1714,6 @@
             this.DependencyCache <- Some cache
             cache
         |> Seq.ofList
-=======
-        let dependencyHash = HashSet<string>()
-        let rec getProjects (project:ProjectFile) = 
-            seq {
-                let projects = seq { 
-                    for proj in project.GetInterProjectDependencies() do
-                        if not (dependencyHash.Contains proj.Path) then
-                            let projFile = (ProjectFile.tryLoad(proj.Path).Value)
-                            dependencyHash.Add proj.Path
-                            yield projFile }
-                yield! projects
-                for proj in projects do
-                    yield! (getProjects proj)
-            }
-        seq { 
-            yield this
-            yield! getProjects this
-        }
->>>>>>> 0c5ade90
-
     member this.GetProjects includeReferencedProjects =
         seq {
             if includeReferencedProjects then
