--- conflicted
+++ resolved
@@ -1104,55 +1104,6 @@
 
         tryNextPlat platforms []
 
-    let getCompileItems includeReferencedProjects this =
-        let getCompileRefs projectFile =
-            projectFile.Document
-            |> getDescendants "Compile"
-            |> Seq.map (fun compileNode -> projectFile, compileNode)
-
-<<<<<<< HEAD
-
-=======
-        let getCompileItem (projectFile, compileNode) =
-            let projectFolder = projectFile.FileName |> Path.GetFullPath |> Path.GetDirectoryName
-            let sourceFile =
-                compileNode
-                |> getAttribute "Include"
-                |> fun attr -> attr.Value
-                |> normalizePath
-                |> fun relPath -> Path.Combine(projectFolder, relPath)
-            let destPath =
-                compileNode
-                |> getDescendants "Link"
-                |> function
-                    | [] -> createRelativePath (projectFolder + string Path.DirectorySeparatorChar) sourceFile
-                    | linkNode :: _ -> linkNode.InnerText
-                |> normalizePath
-                |> Path.GetDirectoryName
-            {
-                SourceFile = sourceFile
-                DestinationPath = destPath
-                BaseDir = projectFolder
-            }
-
-        let getRealItems compileItem =
-            let sourceFolder = Path.GetDirectoryName(compileItem.SourceFile)
-            let filespec = Path.GetFileName(compileItem.SourceFile)
-            Directory.GetFiles(sourceFolder, filespec)
-            |> Seq.map (fun realFile ->
-            {
-                SourceFile = realFile
-                DestinationPath = compileItem.DestinationPath.Replace("%(FileName)", Path.GetFileName(realFile))
-                BaseDir = compileItem.BaseDir
-            })
-
-        this |> getProjects includeReferencedProjects
-        |> projectsWithoutTemplates this
-        |> Seq.collect getCompileRefs
-        |> Seq.map getCompileItem
-        |> Seq.collect getRealItems
->>>>>>> 8a9ba04b
-
 type ProjectFile with
 
     member this.GetPropertyWithDefaults propertyName defaultProperties = ProjectFile.getPropertyWithDefaults propertyName defaultProperties this
@@ -1225,11 +1176,6 @@
 
     member this.GetAssemblyName () = ProjectFile.getAssemblyName this
 
-<<<<<<< HEAD
-=======
-    member this.GetCompileItems (includeReferencedProjects:bool) =  ProjectFile.getCompileItems includeReferencedProjects this
-
->>>>>>> 8a9ba04b
     static member LoadFromStream(fullName:string, stream:Stream) = ProjectFile.loadFromStream fullName stream 
 
     static member LoadFromFile(fileName:string) =  ProjectFile.loadFromFile fileName
