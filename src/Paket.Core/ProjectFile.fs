namespace Paket

open Paket.Domain
open Paket.Logging
open System
open System.IO
open System.Xml
open System.Collections.Generic
open Paket.Xml
open Paket.Requirements

[<RequireQualifiedAccess>]
type BuildAction =
| Compile
| Content
| Reference

    override this.ToString() = 
        match this with
        | Compile -> "Compile"
        | Content -> "Content"
        | Reference -> "Reference"

/// File item inside of project files.
type FileItem = 
    { BuildAction : BuildAction
      Include : string
      Link : string option }

/// Project references inside of project files.
type ProjectReference = 
    { Path : string
      RelativePath : string
      Name : string
      GUID : Guid }

/// Compile items inside of project files.
type CompileItem = 
    { Include : string
      Link : string option }

/// Project output type.
[<RequireQualifiedAccess>]
type ProjectOutputType =
| Exe 
| Library

type ProjectLanguage = Unknown | CSharp | FSharp | VisualBasic | WiX | Nemerle

module LanguageEvaluation =
    let private extractProjectTypeGuids (projectDocument:XmlDocument) =
        projectDocument
        |> getDescendants "PropertyGroup"
        |> List.filter(fun g -> g.Attributes.Count = 0)
        |> List.collect(fun g -> g |> getDescendants "ProjectTypeGuids") 
        |> List.filter(fun pt -> pt.Attributes.Count = 0)
        |> List.collect(fun pt -> pt.InnerText.Split(';') |> List.ofArray)
        |> List.distinct
        |> List.choose(fun guid -> match Guid.TryParse guid with | (true, g) -> Some g | _ -> None)

    let private csharpGuids =
        [
            "{FAE04EC0-301F-11D3-BF4B-00C04F79EFBC}" // C#
            "{BF6F8E12-879D-49E7-ADF0-5503146B24B8}" // Dynamics 2012 AX C# in AOT
            "{20D4826A-C6FA-45DB-90F4-C717570B9F32}" // Legacy (2003) Smart Device (C#)
            "{593B0543-81F6-4436-BA1E-4747859CAAE2}" // SharePoint (C#)
            "{4D628B5B-2FBC-4AA6-8C16-197242AEB884}" // Smart Device (C#)
            "{FAE04EC0-301F-11D3-BF4B-00C04F79EFBC}" // Windows (C#)
            "{C089C8C0-30E0-4E22-80C0-CE093F111A43}" // Windows Phone 8/8.1 App (C#)
            "{14822709-B5A1-4724-98CA-57A101D1B079}" // Workflow (C#)
        ] |> List.map Guid.Parse |> Set.ofList

    let private vbGuids =
        [
            "{CB4CE8C6-1BDB-4DC7-A4D3-65A1999772F8}" // Legacy (2003) Smart Device (VB.NET)
            "{EC05E597-79D4-47f3-ADA0-324C4F7C7484}" // SharePoint (VB.NET)
            "{68B1623D-7FB9-47D8-8664-7ECEA3297D4F}" // Smart Device (VB.NET)
            "{F184B08F-C81C-45F6-A57F-5ABD9991F28F}" // VB.NET
            "{F184B08F-C81C-45F6-A57F-5ABD9991F28F}" // Windows (VB.NET)
            "{DB03555F-0C8B-43BE-9FF9-57896B3C5E56}" // Windows Phone 8/8.1 App (VB.NET)
            "{D59BE175-2ED0-4C54-BE3D-CDAA9F3214C8}" // Workflow (VB.NET)
        ] |> List.map Guid.Parse |> Set.ofList

    let private fsharpGuids =
        [
            "{F2A71F9B-5D33-465A-A702-920D77279786}" // F#
        ] |> List.map Guid.Parse |> Set.ofList

    let private nemerleGuids =
        [
            "{EDCC3B85-0BAD-11DB-BC1A-00112FDE8B61}" // Nemerle
        ] |> List.map Guid.Parse |> Set.ofList

    let private getGuidLanguage (guid:Guid) = 
        let isCsharp = csharpGuids.Contains(guid)
        let isVb = vbGuids.Contains(guid)
        let isFsharp = fsharpGuids.Contains(guid)
        let isNemerle = nemerleGuids.Contains(guid)

        match (isCsharp, isVb, isFsharp, isNemerle) with
        | (true, false, false, false) -> Some CSharp
        | (false, true, false, false) -> Some VisualBasic
        | (false, false, true, false) -> Some FSharp
        | (false, false, false, true) -> Some Nemerle
        | _ -> None

    let private getLanguageFromExtension = function
        | ".csproj" -> Some CSharp
        | ".vbproj" -> Some VisualBasic
        | ".fsproj" -> Some FSharp
        | ".wixproj" -> Some WiX
        | ".nproj"  -> Some Nemerle
        | _ -> None

    let private getLanguageFromFileName (fileName : string) =
        let ext = fileName |> Path.GetExtension
        getLanguageFromExtension (ext.ToLowerInvariant())

    /// Get the programming language for a project file using the "ProjectTypeGuids"
    let getProjectLanguage (projectDocument:XmlDocument) (fileName: string) = 
        let cons x y = x :: y

        let languageGroups =
            projectDocument
            |> extractProjectTypeGuids
            |> List.map getGuidLanguage
            |> cons (getLanguageFromFileName fileName)
            |> List.choose id
            |> List.groupBy id
            |> List.map fst

        match languageGroups with
        | [language] -> language
        | _ -> Unknown

/// Contains methods to read and manipulate project files.
type ProjectFile = 
    { FileName: string
      OriginalText : string
      Document : XmlDocument
      ProjectNode : XmlNode
      Language : ProjectLanguage }

    member private this.FindNodes paketOnes name =
        [for node in this.Document |> getDescendants name do
            let isPaketNode = ref false
            for child in node.ChildNodes do
                if child.Name = "Paket" && child.InnerText.ToLower() = "true" then 
                    isPaketNode := true

            if !isPaketNode = paketOnes then yield node]

    member this.GetPropertyWithDefaults propertyName defaultProperties =
        let rec handleElement (data : Map<string, string>) (node : XmlNode) =
            let processPlaceholders (data : Map<string, string>) text =
                let getPlaceholderValue (name:string) =
                    // Change "$(Configuration)" to "Configuration",
                    // then find in the data map
                    let name = name.Substring(2, name.Length - 3)
                    match data.TryFind(name) with
                    | None -> ""
                    | Some s -> s

                let replacePlaceholder (s:string) (m:System.Text.RegularExpressions.Match) =
                    let front = s.Substring(0, m.Index)
                    let value = getPlaceholderValue m.Value
                    let back = s.Substring(m.Index + m.Length)
                    front + value + back

                // The placeholder name must be a valid XML node name,
                // else where would its value be defined?
                let regex = @"\$\([a-zA-Z_\-\:][a-zA-Z0-9_\.\-\:]*\)"

                System.Text.RegularExpressions.Regex.Matches(text, regex)
                |> fun x -> System.Linq.Enumerable.Cast<System.Text.RegularExpressions.Match>(x)
                |> Seq.toArray
                |> Array.rev
                |> Array.fold replacePlaceholder text

            let conditionMatches data condition =
                let rec parseWord (data:System.Text.StringBuilder) (input:string) index inQuotes =
                    if input.Length <= index
                    then
                        if data.Length > 0 && not inQuotes then Some(data.ToString(), index)
                        else None
                    else
                        let c = input.[index]
                        let gtz = data.Length > 0
                        match gtz, inQuotes, c with
                        | false, false, ' '  -> parseWord data input (index + 1) false
                        | false, false, '\'' -> parseWord data input (index + 1) true
                        |     _,  true, '\'' -> Some(data.ToString(), index + 1)
                        |  true, false, ' '  -> Some(data.ToString(), index + 1)
                        |     _,  true, c    -> parseWord (data.Append(c)) input (index + 1) true
                        |     _, false, c    -> parseWord (data.Append(c)) input (index + 1) false

                let rec parseComparison (data:System.Text.StringBuilder) (input:string) index =
                    let isCompChar c = c = '<' || c = '>' || c = '!' || c = '='
                    if input.Length <= index
                    then None
                    else
                        let c = input.[index]
                        if data.Length = 0 && c = ' '
                        then parseComparison data input (index + 1)
                        elif data.Length = 2 && isCompChar c
                        then None
                        elif isCompChar c
                        then parseComparison (data.Append(c)) input (index + 1)
                        else
                            let s = data.ToString()
                            let valid = [ "=="; "!="; "<"; ">"; "<="; ">=" ]
                            match (valid |> List.tryFind ((=) s)) with
                            | None -> None
                            | Some(_) -> Some(s, index)

                let parseCondition (data:System.Text.StringBuilder) (input:string) index =
                    if input.Length <= index
                    then None
                    else
                        data.Clear() |> ignore
                        match parseWord data input index false with
                        | None -> None
                        | Some(left, index) ->
                            data.Clear() |> ignore
                            let comp = parseComparison data input index
                            match comp with
                            | None -> None
                            | Some(comp, index) ->
                                data.Clear() |> ignore
                                match parseWord data input index false with
                                | None -> None
                                | Some(right, index) ->
                                    Some(left, comp, right, index)

                let rec parseAndOr (data:System.Text.StringBuilder) (input:string) index =
                    if input.Length <= index
                    then None
                    else
                        let c = input.[index]
                        if data.Length = 0 && c = ' '
                        then parseAndOr data input (index + 1)
                        elif c = ' ' then
                            let s = data.ToString()
                            if s.Equals("and", StringComparison.OrdinalIgnoreCase) then Some("and", index)
                            elif s.Equals("or", StringComparison.OrdinalIgnoreCase) then Some("or", index)
                            else None
                        else parseAndOr (data.Append(c)) input (index + 1)

                let rec containsMoreText (input:string) index =
                    if input.Length <= index then false
                    else
                        match input.[index] with
                        | ' ' -> containsMoreText input (index + 1)
                        | _ -> true

                let rec parseFullCondition data (sb:System.Text.StringBuilder) (input:string) index =
                    if input.Length <= index
                    then data
                    else
                        match data with
                        | None -> None
                        | Some(data) ->
                            sb.Clear() |> ignore
                            let andOr, index =
                                match data with
                                | [] -> None, index
                                | _ ->
                                    let moreText = containsMoreText input index
                                    match (parseAndOr sb input index), moreText with
                                    | None, false -> None, index
                                    | Some(andOr, index), _ -> Some(andOr), index
                                    | None, true -> failwith "Could not parse condition; multiple conditions found with no \"AND\" or \"OR\" between them."
                            sb.Clear() |> ignore
                            let nextCondition = parseCondition sb input index
                            let moreText = containsMoreText input index
                            match nextCondition, moreText with
                            | None, true -> None
                            | None, false -> Some(data)
                            | Some(left, comp, right, index), _ ->
                                let data = Some <| data @[(andOr, left, comp, right)]
                                parseFullCondition data sb input index

                let allConditions = parseFullCondition (Some([])) (System.Text.StringBuilder()) condition 0

                let rec handleConditions xs lastCondition =
                    match xs with
                    | [] -> lastCondition
                    | (cond, left, comp, right)::xs ->
                        let left = processPlaceholders data left
                        let right = processPlaceholders data right
                        let inline doComp l r =
                            match comp with
                            | "==" -> l =  r
                            | "!=" -> l <> r
                            | ">"  -> l >  r
                            | "<"  -> l <  r
                            | "<=" -> l <= r
                            | ">=" -> l >= r
                            | _ -> failwithf "%s is not a valid comparison operator" comp

                        let result =
                            match comp with
                            | "==" | "!=" -> doComp left right
                            | _ ->
                                match System.Int64.TryParse(left), System.Int64.TryParse(right) with
                                | (true, l), (true, r) -> doComp l r
                                | _ -> false

                        match lastCondition, cond with
                        |    _, None        -> handleConditions xs result
                        | true, Some("and") -> handleConditions xs result
                        |    _, Some("or")  -> handleConditions xs (lastCondition || result)
                        | _ -> false

                match allConditions with
                | None -> false
                | Some(conditions) -> handleConditions conditions true


            let addData data (node:XmlNode) =
                let text = processPlaceholders data node.InnerText
                // Note that using Map.add overrides the value assigned
                // to this key if it already exists in the map; so long
                // as we process nodes top-to-bottom, this matches the
                // behavior of MSBuild.
                Map.add node.Name text data

            let handleConditionalElement data node =
                node
                |> getAttribute "Condition"
                |> function
                    | None ->
                        node
                        |> getChildNodes
                        |> Seq.fold handleElement data
                    | Some s ->
                        if not (conditionMatches data s)
                        then data
                        else
                            if node.ChildNodes.Count > 0 then
                                node
                                |> getChildNodes
                                |> Seq.fold handleElement data
                            else
                                data

            match node.Name with
            | "PropertyGroup" -> handleConditionalElement data node
            // Don't handle these yet
            | "Choose" | "Import" | "ItemGroup" | "ProjectExtensions" | "Target" | "UsingTask" -> data
            // Any other node types are intended to be values being defined
            | _ ->
                node
                |> getAttribute "Condition"
                |> function
                    | None -> addData data node
                    | Some s ->
                        if not (conditionMatches data s)
                        then data
                        else addData data node

        let map =
            this.Document
            |> getDescendants "PropertyGroup"
            |> Seq.fold handleElement defaultProperties
        
        Map.tryFind propertyName map

    member this.GetProperty propertyName =
        this.GetPropertyWithDefaults propertyName Map.empty<string, string>

    member this.Name = FileInfo(this.FileName).Name

    member this.NameWithoutExtension = Path.GetFileNameWithoutExtension this.Name

    member this.GetCustomReferenceAndFrameworkNodes() = this.FindNodes false "Reference"

    /// Finds all project files
    static member FindAllProjects(folder) = 
        let FindAllFiles(folder, pattern) = 
            let rec search (di:DirectoryInfo) = 
                try
                    let files = di.GetFiles(pattern, SearchOption.TopDirectoryOnly)
                    di.GetDirectories()
                    |> Array.filter (fun di -> try Path.Combine(di.FullName, Constants.DependenciesFileName) |> File.Exists |> not with | _ -> false)
                    |> Array.collect search
                    |> Array.append files
                with
                | _ -> Array.empty

            search <| DirectoryInfo folder

        FindAllFiles(folder, "*.*proj")
        |> Array.filter (fun f -> f.Extension = ".csproj" || f.Extension = ".fsproj" || f.Extension = ".vbproj" || f.Extension = ".wixproj" || f.Extension = ".nproj")
        |> Array.choose (fun fi -> ProjectFile.TryLoad fi.FullName)

    static member FindCorrespondingFile (projectFile : FileInfo, correspondingFile:string) =
        let specificFile = FileInfo(Path.Combine(projectFile.Directory.FullName, projectFile.Name + "." + correspondingFile))
        if specificFile.Exists then Some specificFile.FullName
        else
            let rec findInDir (currentDir:DirectoryInfo) = 
                let generalFile = FileInfo(Path.Combine(currentDir.FullName, correspondingFile))
                if generalFile.Exists then Some generalFile.FullName
                elif (FileInfo(Path.Combine(currentDir.FullName, Constants.DependenciesFileName))).Exists then None
                elif currentDir.Parent = null then None
                else findInDir currentDir.Parent 
                    
            findInDir projectFile.Directory

    static member FindReferencesFile (projectFile : FileInfo) = ProjectFile.FindCorrespondingFile(projectFile, Constants.ReferencesFile)

    static member FindTemplatesFile (projectFile : FileInfo) = ProjectFile.FindCorrespondingFile(projectFile, Constants.TemplateFile)

    static member FindOrCreateReferencesFile (projectFile : FileInfo) =
        match ProjectFile.FindReferencesFile projectFile with
        | None ->
            let newFileName =
                let fi = FileInfo(Path.Combine(projectFile.Directory.FullName,Constants.ReferencesFile))
                if fi.Exists then
                    Path.Combine(projectFile.Directory.FullName,projectFile.Name + "." + Constants.ReferencesFile)
                else
                    fi.FullName

            ReferencesFile.New newFileName
        | Some fileName -> ReferencesFile.FromFile fileName

    member this.CreateNode(name) = 
        this.Document.CreateElement(name, Constants.ProjectDefaultNameSpace)

    member this.HasPackageInstalled(groupName,package:PackageName) = 
        let proj = FileInfo(this.FileName)
        match ProjectFile.FindReferencesFile proj with
        | None -> false
        | Some fileName -> 
            let referencesFile = ReferencesFile.FromFile fileName
            referencesFile.Groups.[groupName].NugetPackages 
            |> Seq.exists (fun p -> p.Name = package)

    member this.CreateNode(name, text) = 
        let node = this.CreateNode(name)
        node.InnerText <- text
        node

    member this.DeleteIfEmpty name =
        let nodesToDelete = List<_>()
        for node in this.Document |> getDescendants name do
            if node.ChildNodes.Count = 0 then
                nodesToDelete.Add node

        for node in nodesToDelete do
            node.ParentNode.RemoveChild(node) |> ignore

        Seq.isEmpty nodesToDelete |> not

    member this.FindPaketNodes(name) = this.FindNodes true name

    member this.GetFrameworkAssemblies() = 
        [for node in this.Document |> getDescendants "Reference" do
            let hasHintPath = ref false
            for child in node.ChildNodes do
                if child.Name = "HintPath" then 
                    hasHintPath := true
            if not !hasHintPath then
                yield node.Attributes.["Include"].InnerText.Split(',').[0] ]

    member this.DeletePaketNodes(name) =
        let nodesToDelete = this.FindPaketNodes(name)
        if nodesToDelete |> Seq.isEmpty |> not then
            verbosefn "    - Deleting Paket %s nodes" name

        for node in nodesToDelete do
            node.ParentNode.RemoveChild(node) |> ignore

    member this.UpdateFileItems(fileItems : FileItem list, hard) = 
        let newItemGroups = 
            let firstItemGroup = this.ProjectNode |> getNodes "ItemGroup" |> List.tryHead
            match firstItemGroup with
            | None ->
                [BuildAction.Content, this.CreateNode("ItemGroup")
                 BuildAction.Compile, this.CreateNode("ItemGroup") 
                 BuildAction.Reference, this.CreateNode("ItemGroup") ] 
            | Some node ->
                [BuildAction.Content, node :?> XmlElement
                 BuildAction.Compile, node :?> XmlElement 
                 BuildAction.Reference, node :?> XmlElement ]
            |> dict

        for fileItem in fileItems |> List.rev do
            let libReferenceNode = 
                let name = 
                    match fileItem.BuildAction with
                    | BuildAction.Reference -> 
                        let n = FileInfo(fileItem.Include).Name.TrimEnd('\\').Split('\\') |> Array.last
                        n.Replace(Path.GetExtension(n),"")
                    | _ -> fileItem.Include

                this.CreateNode(fileItem.BuildAction.ToString())
                |> addAttribute "Include" name
                |> fun node -> 
                    match fileItem.BuildAction with
                    | BuildAction.Reference -> 
                        node
                        |> addChild (this.CreateNode("HintPath",fileItem.Include)) 
                        |> addChild (this.CreateNode("Private","True"))
                    | _ -> node
                |> addChild (this.CreateNode("Paket","True"))
                |> fun n -> match fileItem.Link with
                            | Some link -> addChild (this.CreateNode("Link" ,link.Replace("\\","/"))) n
                            | _ -> n

            let fileItemsInSameDir =
                this.Document 
                |> getDescendants (fileItem.BuildAction.ToString())
                |> List.filter (fun node -> 
                    match node |> getAttribute "Include" with
                    | Some path when path.StartsWith(Path.GetDirectoryName(fileItem.Include)) -> true
                    | _ -> false)
            

            if Seq.isEmpty fileItemsInSameDir then 
                newItemGroups.[fileItem.BuildAction].PrependChild(libReferenceNode) |> ignore
            else
                let existingNode = 
                    fileItemsInSameDir 
                    |> Seq.tryFind (withAttributeValue "Include" fileItem.Include)

                match existingNode with
                | Some existingNode ->
                    if hard 
                    then 
                        if not <| (existingNode.ChildNodes |> Seq.cast<XmlNode> |> Seq.exists (fun n -> n.Name = "Paket"))
                        then existingNode :?> XmlElement |> addChild (this.CreateNode("Paket","True")) |> ignore
                    else verbosefn "  - custom nodes for %s in %s ==> skipping" fileItem.Include this.FileName
                | None  ->
                    let firstNode = fileItemsInSameDir |> Seq.head 
                    firstNode.ParentNode.InsertBefore(libReferenceNode, firstNode) |> ignore
        
        let paketNodes = 
            this.FindPaketNodes("Compile")
            @ this.FindPaketNodes("Content")
           
        // remove unneeded files
        for paketNode in paketNodes do
            match getAttribute "Include" paketNode with
            | Some path ->
                if not (fileItems |> List.exists (fun fi -> fi.Include = path)) then 
                  paketNode.ParentNode.RemoveChild(paketNode) |> ignore
            | _ -> ()

        this.DeleteIfEmpty("PropertyGroup") |> ignore
        this.DeleteIfEmpty("ItemGroup") |> ignore
        this.DeleteIfEmpty("When") |> ignore
        this.DeleteIfEmpty("Choose") |> ignore

    member this.GetCustomModelNodes(model:InstallModel) =
        let libs =
            model.GetLibReferencesLazy.Force()
            |> Set.map (fun lib -> lib.ReferenceName)
       
        this.GetCustomReferenceAndFrameworkNodes()
        |> List.filter (fun node -> 
            let libName = node.Attributes.["Include"].InnerText.Split(',').[0]
            Set.contains libName libs)

    member this.DeleteCustomModelNodes(model:InstallModel) =
        let nodesToDelete = 
            this.GetCustomModelNodes(model)
            |> List.filter (fun node ->
                let isFrameworkNode = ref true
                for child in node.ChildNodes do
                    if child.Name = "HintPath" then isFrameworkNode := false
                    if child.Name = "Private" then isFrameworkNode := false

                not !isFrameworkNode)
        
        if nodesToDelete <> [] then
            verbosefn "    - Deleting custom projects nodes for %O" model.PackageName

        for node in nodesToDelete do
            node.ParentNode.RemoveChild(node) |> ignore

    member private this.GenerateAnalyzersXml(model:InstallModel) =
        let createAnalyzersNode (analyzers: AnalyzerLib list) =
            let itemGroup = this.CreateNode("ItemGroup")
                                
            for lib in analyzers do
                let fi = new FileInfo(normalizePath lib.Path)

                this.CreateNode("Analyzer")
                |> addAttribute "Include" (createRelativePath this.FileName fi.FullName)
                |> addChild (this.CreateNode("Paket","True"))
                |> itemGroup.AppendChild
                |> ignore

            itemGroup

        let shouldBeInstalled (analyzer : AnalyzerLib) = 
            match analyzer.Language, this.Language with
            | AnalyzerLanguage.Any, projectLanguage -> projectLanguage <> ProjectLanguage.Unknown
            | AnalyzerLanguage.CSharp, ProjectLanguage.CSharp -> true
            | AnalyzerLanguage.VisualBasic, ProjectLanguage.VisualBasic -> true
            | AnalyzerLanguage.FSharp, ProjectLanguage.FSharp -> true
            | _ -> false

        model.Analyzers
            |> List.filter shouldBeInstalled
            |> List.sortBy(fun lib -> lib.Path)
            |> createAnalyzersNode

    member this.GenerateXml(model:InstallModel,copyLocal:bool,importTargets:bool,referenceCondition:string option) =
        let references = 
            this.GetCustomReferenceAndFrameworkNodes()
            |> List.map (fun node -> node.Attributes.["Include"].InnerText.Split(',').[0])
            |> Set.ofList

        let model = model.FilterReferences(references)
        let createItemGroup references = 
            let itemGroup = this.CreateNode("ItemGroup")
                                
            for lib in references do
                match lib with
                | Reference.Library lib ->
                    let fi = new FileInfo(normalizePath lib)
                    
                    this.CreateNode("Reference")
                    |> addAttribute "Include" (fi.Name.Replace(fi.Extension,""))
                    |> addChild (this.CreateNode("HintPath", createRelativePath this.FileName fi.FullName))
                    |> addChild (this.CreateNode("Private",if copyLocal then "True" else "False"))
                    |> addChild (this.CreateNode("Paket","True"))
                    |> itemGroup.AppendChild
                    |> ignore
                | Reference.FrameworkAssemblyReference frameworkAssembly ->
                    this.CreateNode("Reference")
                    |> addAttribute "Include" frameworkAssembly
                    |> addChild (this.CreateNode("Paket","True"))
                    |> itemGroup.AppendChild
                    |> ignore
                | Reference.TargetsFile _ -> ()
            itemGroup

        let createPropertyGroup references = 
            let propertyGroup = this.CreateNode("PropertyGroup")
                      
            let propertyNames =
                references
                |> Seq.choose (fun lib ->
                    if not importTargets then None else
                    match lib with
                    | Reference.Library _ -> None
                    | Reference.FrameworkAssemblyReference _ -> None
                    | Reference.TargetsFile targetsFile ->
                        let fi = new FileInfo(normalizePath targetsFile)
                        let propertyName = "__paket__" + fi.Name.ToString().Replace(" ","_").Replace(".","_")
                        
                        let path = createRelativePath this.FileName (fi.FullName.Replace(fi.Extension,""))
                        let s = path.Substring(path.LastIndexOf("build\\") + 6)
                        let node = this.CreateNode propertyName
                        node.InnerText <- s
                        node
                        |> propertyGroup.AppendChild 
                        |> ignore
                        Some(propertyName,createRelativePath this.FileName fi.FullName,path.Substring(0,path.LastIndexOf("build\\") + 6)))
                |> Set.ofSeq
                    
            propertyNames,propertyGroup

        let conditions =
            model.ReferenceFileFolders
            |> List.map (fun lib -> PlatformMatching.getCondition referenceCondition lib.Targets,createItemGroup lib.Files.References)
            |> List.sortBy fst

        let targetsFileConditions =
            model.TargetsFileFolders
            |> List.map (fun lib -> PlatformMatching.getCondition referenceCondition lib.Targets,createPropertyGroup lib.Files.References)
            |> List.sortBy fst

        let chooseNode =
            match conditions with
            |  ["$(TargetFrameworkIdentifier) == 'true'",itemGroup] -> itemGroup
            |  _ ->
                let chooseNode = this.CreateNode("Choose")

                let containsReferences = ref false

                conditions
                |> List.map (fun (condition,itemGroup) ->
                    let whenNode = 
                        this.CreateNode("When")
                        |> addAttribute "Condition" condition 
               
                    if not itemGroup.IsEmpty then
                        whenNode.AppendChild(itemGroup) |> ignore
                        containsReferences := true
                    whenNode)
                |> List.iter(fun node -> chooseNode.AppendChild(node) |> ignore)
                                
                if !containsReferences then chooseNode else this.CreateNode("Choose")

        let propertyNames,propertyChooseNode =
            match targetsFileConditions with
            |  ["$(TargetFrameworkIdentifier) == 'true'",(propertyNames,propertyGroup)] ->
                [propertyNames],this.CreateNode("Choose")
            |  _ ->
                let propertyChooseNode = this.CreateNode("Choose")

                let containsProperties = ref false
                targetsFileConditions
                |> List.map (fun (condition,(propertyNames,propertyGroup)) ->
                    let whenNode = 
                        this.CreateNode("When")
                        |> addAttribute "Condition" condition 
                    if not <| Set.isEmpty propertyNames then
                        whenNode.AppendChild(propertyGroup) |> ignore
                        containsProperties := true
                    whenNode)
                |> List.iter(fun node -> propertyChooseNode.AppendChild(node) |> ignore)
                
                (targetsFileConditions |> List.map (fun (_,(propertyNames,_)) -> propertyNames)),
                (if !containsProperties then propertyChooseNode else this.CreateNode("Choose"))
                

        let propsNodes = 
            propertyNames
            |> Seq.concat
            |> Seq.distinctBy (fun (x,_,_) -> x)
            |> Seq.filter (fun (propertyName,path,buildPath) -> propertyName.ToLower().EndsWith "props")
            |> Seq.map (fun (propertyName,path,buildPath) -> 
                let fileName = 
                    match propertyName.ToLower() with
                    | _ when propertyChooseNode.ChildNodes.Count = 0 -> path
                    | name when name.EndsWith "props" -> sprintf "%s$(%s).props" buildPath propertyName 
                    | _ -> failwithf "Unknown .props filename %s" propertyName

                this.CreateNode("Import")
                |> addAttribute "Project" fileName
                |> addAttribute "Condition" (sprintf "Exists('%s')" fileName)
                |> addAttribute "Label" "Paket")
            |> Seq.toList

        let targetsNodes = 
            propertyNames
            |> Seq.concat
            |> Seq.distinctBy (fun (x,_,_) -> x)
            |> Seq.filter (fun (propertyName,path,buildPath) -> propertyName.ToLower().EndsWith "props" |> not)
            |> Seq.map (fun (propertyName,path,buildPath) -> 
                let fileName = 
                    match propertyName.ToLower() with
                    | _ when propertyChooseNode.ChildNodes.Count = 0 -> path
                    | name when name.EndsWith "targets" ->
                        sprintf "%s$(%s).targets" buildPath propertyName
                    | _ -> failwithf "Unknown .targets filename %s" propertyName

                this.CreateNode("Import")
                |> addAttribute "Project" fileName
                |> addAttribute "Condition" (sprintf "Exists('%s')" fileName)
                |> addAttribute "Label" "Paket")
            |> Seq.toList
        
        let analyzersNode = this.GenerateAnalyzersXml model

        propsNodes,targetsNodes,chooseNode,propertyChooseNode,analyzersNode
        
    member this.RemovePaketNodes() =
        this.DeletePaketNodes("Analyzer")
        this.DeletePaketNodes("Reference")

        let rec getPaketNodes (node:XmlNode) =
            [for node in node.ChildNodes do
                if node.Name.Contains("__paket__") || 
                    (node.Name = "Import" && match node |> getAttribute "Project" with Some v -> v.Contains("__paket__") | None -> false) ||
                    (node |> withAttributeValue "Label" "Paket")
                then
                    yield node
                yield! getPaketNodes node]
        
        for node in getPaketNodes this.Document do
            let parent = node.ParentNode
            try
                node.ParentNode.RemoveChild(node) |> ignore
            with
            | _ -> ()

            try
                if parent.ChildNodes.Count = 0 then
                    parent.ParentNode.RemoveChild(parent) |> ignore
            with
            | _ -> ()

        while List.exists this.DeleteIfEmpty ["ItemGroup";"When";"Otherwise";"Choose"] do
            ()
        

    member this.UpdateReferences(completeModel: Map<GroupName*PackageName,_*InstallModel>, usedPackages : Map<GroupName*PackageName,_*InstallSettings>, hard) =
        this.RemovePaketNodes() 
        
        completeModel
        |> Seq.filter (fun kv -> usedPackages.ContainsKey kv.Key)
        |> Seq.map (fun kv -> 
            if hard then
                this.DeleteCustomModelNodes(snd kv.Value)
            let installSettings = snd usedPackages.[kv.Key]
            let projectModel =
                (snd kv.Value)
                    .ApplyFrameworkRestrictions(installSettings.FrameworkRestrictions)
                    .RemoveIfCompletelyEmpty()

            let copyLocal = defaultArg installSettings.CopyLocal true
            let importTargets = defaultArg installSettings.ImportTargets true

            this.GenerateXml(projectModel,copyLocal,importTargets,installSettings.ReferenceCondition))
        |> Seq.iter (fun (propsNodes,targetsNodes,chooseNode,propertyChooseNode, analyzersNode) ->

            let i = ref (this.ProjectNode.ChildNodes.Count-1)
            while 
              !i >= 0 && 
                (this.ProjectNode.ChildNodes.[!i].OuterXml.ToString().ToLower().StartsWith("<import") && 
                 this.ProjectNode.ChildNodes.[!i].OuterXml.ToString().ToLower().Contains("label") &&
                 this.ProjectNode.ChildNodes.[!i].OuterXml.ToString().ToLower().Contains("paket"))  do
                decr i
            
            if !i <= 0 then
                if chooseNode.ChildNodes.Count > 0 then
                    this.ProjectNode.AppendChild chooseNode |> ignore
            else
                let node = this.ProjectNode.ChildNodes.[!i]
                if chooseNode.ChildNodes.Count > 0 then
                    this.ProjectNode.InsertAfter(chooseNode,node) |> ignore

            let j = ref 0
            while !j < this.ProjectNode.ChildNodes.Count && this.ProjectNode.ChildNodes.[!j].OuterXml.ToString().ToLower().StartsWith("<import") do
                incr j
            
            if propertyChooseNode.ChildNodes.Count > 0 then
                if !i <= 0 then
                    if propertyChooseNode.ChildNodes.Count > 0 then
                        this.ProjectNode.AppendChild propertyChooseNode |> ignore

                    propsNodes
                    |> Seq.iter (this.ProjectNode.AppendChild >> ignore)
                else
                    let node = this.ProjectNode.ChildNodes.[!i]

                    propsNodes
                    |> Seq.iter (fun n -> this.ProjectNode.InsertAfter(n,node) |> ignore)

                    if propertyChooseNode.ChildNodes.Count > 0 then
                        this.ProjectNode.InsertAfter(propertyChooseNode,node) |> ignore
            else
                if !j = 0 then
                    propsNodes
                    |> Seq.iter (this.ProjectNode.PrependChild >> ignore)
                else
                    propsNodes
                    |> Seq.iter (fun n -> this.ProjectNode.InsertAfter(n,this.ProjectNode.ChildNodes.[!j-1]) |> ignore)

            targetsNodes
            |> Seq.iter (this.ProjectNode.AppendChild >> ignore)


            if analyzersNode.ChildNodes.Count > 0 then
                this.ProjectNode.AppendChild analyzersNode |> ignore
            )
                
    member this.Save() =
        if Utils.normalizeXml this.Document <> this.OriginalText then 
            verbosefn "Project %s changed" this.FileName
            this.Document.Save(this.FileName)

    member this.GetPaketFileItems() =
        this.FindPaketNodes("Content")
        |> List.append <| this.FindPaketNodes("Compile")
        |> List.map (fun n -> FileInfo(Path.Combine(Path.GetDirectoryName(this.FileName), n.Attributes.["Include"].Value)))

    member this.GetProjectGuid() = 
        try
            let forceGetInnerText node name =
                match node |> getNode name with 
                | Some n -> n.InnerText
                | None -> failwithf "unable to parse %s" node.Name

            let node = this.Document |> getDescendants "PropertyGroup" |> Seq.head
            forceGetInnerText node "ProjectGuid" |> Guid.Parse
        with
        | _ -> Guid.Empty

    member this.GetInterProjectDependencies() =
        let forceGetInnerText node name =
            match node |> getNode name with 
            | Some n -> n.InnerText
            | None -> failwithf "unable to parse %s" node.Name

        [for node in this.Document |> getDescendants "ProjectReference" -> 
            let path =
                    let normalizedPath = node.Attributes.["Include"].Value |> normalizePath 
                    if normalizedPath.Contains("$(SolutionDir)") then 
                        match this.GetProperty("SolutionDir") with
                        | Some slnDir -> normalizedPath.Replace("$(SolutionDir)",slnDir) 
                        | None -> normalizedPath.Replace("$(SolutionDir)", Environment.CurrentDirectory + Path.DirectorySeparatorChar.ToString())
                    else normalizedPath

            { Path =
                if Path.IsPathRooted path then Path.GetFullPath path else 
                let di = FileInfo(normalizePath this.FileName).Directory
                Path.Combine(di.FullName,path) |> Path.GetFullPath
              RelativePath = path
              Name = forceGetInnerText node "Name"
              GUID =  forceGetInnerText node "Project" |> Guid.Parse }]

    member this.ReplaceNuGetPackagesFile() =
        let noneAndContentNodes = 
            (this.Document |> getDescendants "None") @ 
            (this.Document |> getDescendants "Content")

        match noneAndContentNodes |> List.tryFind (withAttributeValue "Include" Constants.PackagesConfigFile) with
        | None -> ()
        | Some nugetNode ->
            match noneAndContentNodes |> List.filter (withAttributeValue "Include" Constants.ReferencesFile) with 
            | [_] -> nugetNode.ParentNode.RemoveChild(nugetNode) |> ignore
            | [] -> nugetNode.Attributes.["Include"].Value <- Constants.ReferencesFile
            | _::_ -> failwithf "multiple %s nodes in project file %s" Constants.ReferencesFile this.FileName

    member this.RemoveNuGetTargetsEntries() =
        let toDelete = 
            [ this.Document |> getDescendants "RestorePackages" |> List.tryHead
              this.Document 
              |> getDescendants "Import" 
              |> List.tryFind (fun n -> 
                    match n |> getAttribute "Project" with
                    | Some p -> p.Equals("$(SolutionDir)\\.nuget\\nuget.targets", 
                                         StringComparison.InvariantCultureIgnoreCase)
                    | None -> false)
              this.Document
              |> getDescendants "Target"
              |> List.tryFind (withAttributeValue "Name" "EnsureNuGetPackageBuildImports") ]
            |> List.choose id
        
        toDelete
        |> List.iter 
            (fun node -> 
                let parent = node.ParentNode
                node.ParentNode.RemoveChild node |> ignore
                if not parent.HasChildNodes then 
                    parent.ParentNode.RemoveChild parent |> ignore)

    member this.RemoveImportAndTargetEntries(packages : list<string * SemVerInfo> ) =
        let toDelete = 
            this.Document 
            |> getDescendants "Import"
            |> List.filter (fun node -> 
                match node |> getAttribute "Project" with
                | Some p -> packages |> List.exists (fun (id, version) ->
                    p.IndexOf(sprintf "%s.%O" id version, StringComparison.OrdinalIgnoreCase) >= 0)
                | None -> false)
        
        toDelete
        |> List.iter
            (fun node -> 
                let sibling = node.NextSibling
                tracefn "Removing 'Import' entry from %s for project %s" 
                    this.FileName 
                    (node |> getAttribute "Project" |> Option.get)
                node.ParentNode.RemoveChild node |> ignore
                match sibling with
                | null -> ()
                | sibling when sibling.Name.Equals("Target") ->
                    let deleteTarget = 
                        Utils.askYesNo
                            (sprintf "Do you want to delete Target named '%s' from %s ?" 
                                (sibling |> getAttribute "Name" |> Option.get)
                                this.FileName)
                    if deleteTarget then
                        sibling.ParentNode.RemoveChild sibling |> ignore
                | _ -> ())

    member this.OutputType =
        seq {for outputType in this.Document |> getDescendants "OutputType" ->
                match outputType.InnerText with
                | "Exe"    -> ProjectOutputType.Exe
                | "WinExe" -> ProjectOutputType.Exe
                | _        -> ProjectOutputType.Library }
        |> Seq.head

    member this.GetTargetFrameworkIdentifier() =
        this.GetProperty "TargetFrameworkIdentifier"

    member this.GetTargetFrameworkProfile() =
        this.GetProperty "TargetFrameworkProfile"

    member this.GetTargetProfile() =
        match this.GetTargetFrameworkProfile() with
        | Some profile when profile = "Client" ->
            SinglePlatform(DotNetFramework(FrameworkVersion.V4_Client))
        | Some profile when String.IsNullOrWhiteSpace profile |> not ->
            KnownTargetProfiles.FindPortableProfile profile
        | _ ->
            let prefix =
                match this.GetTargetFrameworkIdentifier() with
                | None -> "net"
                | Some x -> x
            let framework = this.GetProperty "TargetFrameworkVersion"
            let defaultResult = SinglePlatform(DotNetFramework(FrameworkVersion.V4))
            match framework with
            | None -> defaultResult
            | Some s ->
                let detectedFramework =
                    prefix + s.Replace("v","")
                    |> FrameworkDetection.Extract
                match detectedFramework with
                | None -> defaultResult
                | Some x -> SinglePlatform(x)
    
    member this.AddImportForPaketTargets(relativeTargetsPath) =
        match this.Document 
              |> getDescendants "Import" 
              |> List.tryFind (withAttributeValue "Project" relativeTargetsPath) with
        | Some _ -> ()
        | None -> 
            let node = this.CreateNode("Import") |> addAttribute "Project" relativeTargetsPath
            this.ProjectNode.AppendChild(node) |> ignore

    member this.RemoveImportForPaketTargets(relativeTargetsPath) =
        this.Document
        |> getDescendants "Import"
        |> List.tryFind (withAttributeValue "Project" relativeTargetsPath)
        |> Option.iter (fun n -> n.ParentNode.RemoveChild(n) |> ignore)

    member this.DetermineBuildAction fileName =
        if Path.GetExtension(this.FileName) = Path.GetExtension(fileName) + "proj" 
        then BuildAction.Compile
        else BuildAction.Content

    member this.DetermineBuildActionForRemoteItems fileName =
        if Path.GetExtension(fileName) = ".dll"
        then BuildAction.Reference
        else this.DetermineBuildAction fileName 

    member this.GetOutputDirectory buildConfiguration buildPlatform =
        let platforms =
            if not <| String.IsNullOrWhiteSpace(buildPlatform)
            then [buildPlatform]
            else
                [
                    "AnyCPU";
                    "AnyCPU32BitPreferred";
                    "x86";
                    "x64";
                    "ARM";
                    "Itanium";
                ]

        let rec tryNextPlat platforms attempted =
            match platforms with
            | [] ->
                if String.IsNullOrWhiteSpace(buildPlatform)
                then
                    failwithf "Unable to find %s output path node in file %s for any known platforms" buildConfiguration this.FileName
                else
                    failwithf "Unable to find %s output path node in file %s targeting the %s platform" buildConfiguration this.FileName buildPlatform
            | x::xs ->
                let startingData = Map.ofList [("Configuration", buildConfiguration); ("Platform", x)]
                this.GetPropertyWithDefaults "OutputPath" startingData
                |> function
                    | None -> tryNextPlat xs (x::attempted)
                    | Some s ->
                        if String.IsNullOrWhiteSpace(buildPlatform) then
                            let tested = String.Join(", ", Array.ofList attempted)
                            traceWarnfn "No platform specified; found output path node for the %s platform after failing to find one for the following: %s" x tested
                        s.TrimEnd [|'\\'|] |> normalizePath

        tryNextPlat platforms []

    member this.GetAssemblyName () =
        let assemblyName =
            this.Document
            |> getDescendants "AssemblyName"
            |> function
               | [] -> failwithf "Project %s has no AssemblyName set" this.FileName
               | [assemblyName] -> assemblyName.InnerText
               | assemblyName::_ ->
                    traceWarnfn "Found multiple AssemblyName nodes in file %s, using first" this.FileName
                    assemblyName.InnerText
            |> fun assemblyName ->
                if String.IsNullOrWhiteSpace assemblyName then 
                    let fi = FileInfo this.FileName
                    fi.Name.Replace(fi.Extension,"")
                else assemblyName

        sprintf "%s.%s" assemblyName (this.OutputType |> function ProjectOutputType.Library -> "dll" | ProjectOutputType.Exe -> "exe")

<<<<<<< HEAD
    member this.GetCompileItems (includeReferencedProjects:bool) =
        let getCompileItem (projfile: ProjectFile, compileNode: XmlNode) =
            let getIncludePath (projfile: ProjectFile) (includePath: string)= 
                    Path.Combine(Path.GetDirectoryName(Path.GetFullPath(projfile.FileName)), includePath)
            
            let includePath = compileNode |> getAttribute "Include" |> fun a -> a.Value |> getIncludePath projfile
=======
    member this.GetCompileItems () =
        let getCompileItem (compileNode : XmlNode) =
            let includePath = compileNode |> getAttribute "Include" |> fun a -> a.Value
>>>>>>> e7ff8aac
            compileNode
            |> getDescendants "Link"
            |> function
               | [] -> { Include = includePath; Link = None }
               | [link] | link::_ -> { Include = includePath; Link = Some link.InnerText }

        this.Document
        |> getDescendants "Compile"
        |> Seq.map getCompileItem

    static member LoadFromStream(fullName:string, stream:Stream) =
        let doc = new XmlDocument()
        doc.Load stream

        let manager = new XmlNamespaceManager(doc.NameTable)
        manager.AddNamespace("ns", Constants.ProjectDefaultNameSpace)
        let projectNode = 
            match doc |> getNode "Project" with
            | Some node -> node
            | _ -> failwithf "unable to find Project node in file %s" fullName
        { 
            FileName = fullName
            Document = doc
            ProjectNode = projectNode
            OriginalText = Utils.normalizeXml doc
            Language = LanguageEvaluation.getProjectLanguage doc (Path.GetFileName(fullName)) }

    static member LoadFromFile(fileName:string) =
        let fileInfo = FileInfo (normalizePath fileName)
        use stream = fileInfo.OpenRead()
        ProjectFile.LoadFromStream(fileInfo.FullName, stream)

    static member TryLoad(fileName:string) =
        try
            Some(ProjectFile.LoadFromFile(fileName))
        with
        | exn -> 
            traceWarnfn "Unable to parse %s:%s      %s" fileName Environment.NewLine exn.Message
            None


    static member TryFindProject(projects: ProjectFile seq,projectName) =
        match projects |> Seq.tryFind (fun p -> p.NameWithoutExtension = projectName || p.Name = projectName) with
        | Some p -> Some p
        | None ->
            try
                let fi = FileInfo (normalizePath (projectName.Trim().Trim([|'\"'|]))) // check if we can detect the path
                let rec checkDir (dir:DirectoryInfo) = 
                    match projects |> Seq.tryFind (fun p -> (FileInfo p.FileName).Directory.ToString().ToLower() = dir.ToString().ToLower()) with
                    | Some p -> Some p
                    | None ->
                        if isNull dir.Parent then None else
                        checkDir dir.Parent

                checkDir fi.Directory
            with
            | _ -> None<|MERGE_RESOLUTION|>--- conflicted
+++ resolved
@@ -1087,27 +1087,28 @@
 
         sprintf "%s.%s" assemblyName (this.OutputType |> function ProjectOutputType.Library -> "dll" | ProjectOutputType.Exe -> "exe")
 
-<<<<<<< HEAD
     member this.GetCompileItems (includeReferencedProjects:bool) =
         let getCompileItem (projfile: ProjectFile, compileNode: XmlNode) =
             let getIncludePath (projfile: ProjectFile) (includePath: string)= 
                     Path.Combine(Path.GetDirectoryName(Path.GetFullPath(projfile.FileName)), includePath)
             
             let includePath = compileNode |> getAttribute "Include" |> fun a -> a.Value |> getIncludePath projfile
-=======
-    member this.GetCompileItems () =
-        let getCompileItem (compileNode : XmlNode) =
-            let includePath = compileNode |> getAttribute "Include" |> fun a -> a.Value
->>>>>>> e7ff8aac
             compileNode
             |> getDescendants "Link"
             |> function
                | [] -> { Include = includePath; Link = None }
                | [link] | link::_ -> { Include = includePath; Link = Some link.InnerText }
 
-        this.Document
-        |> getDescendants "Compile"
-        |> Seq.map getCompileItem
+        let referencedProjects = if includeReferencedProjects then
+                                    let getProjects = this.GetInterProjectDependencies() |> Seq.map (fun proj -> ProjectFile.TryLoad(proj.Path).Value)
+                                    seq{yield this; yield! getProjects}
+                                 else seq {yield this}
+
+        referencedProjects |> Seq.collect(fun proj -> 
+            proj.Document
+            |> getDescendants "Compile"
+            |> Seq.map (fun i -> getCompileItem(proj, i))
+        )
 
     static member LoadFromStream(fullName:string, stream:Stream) =
         let doc = new XmlDocument()
