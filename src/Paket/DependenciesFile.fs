namespace Paket

open System
open System.IO
open Paket

/// [omit]
module DependenciesFileParser = 

    let parseVersionRange (text : string) : VersionRange = 
        let splitVersion (text:string) =
            let tokens = ["~>";">=";"=" ]
            match tokens |> List.tryFind(text.StartsWith) with
            | Some token -> token, text.Replace(token + " ", "")
            | None -> "=", text

        try
            match splitVersion text with
            | ">=", version -> VersionRange.AtLeast(version)
            | "~>", minimum ->
                let maximum =                    
                    let promote index (values:string array) =
                        let parsed, number = Int32.TryParse values.[index]
                        if parsed then values.[index] <- (number + 1).ToString()
                        if values.Length > 1 then values.[values.Length - 1] <- "0"
                        values

                    let parts = minimum.Split '.'
                    let penultimateItem = Math.Max(parts.Length - 2, 0)
                    let promoted = parts |> promote penultimateItem
                    String.Join(".", promoted)
                VersionRange.Between(minimum, maximum)
            | _, version -> VersionRange.Exactly(version)
        with
        | _ -> failwithf "could not parse version range \"%s\"" text

<<<<<<< HEAD
    let private (|Remote|Package|Blank|SourceFile|) (line:string) =
=======
    let private (|Remote|Package|Blank|ReferencesMode|) (line:string) =
>>>>>>> 4e77a3f0
        match line.Trim() with
        | _ when String.IsNullOrWhiteSpace line -> Blank
        | trimmed when trimmed.StartsWith "source" -> 
            let fst = trimmed.IndexOf("\"")
            let snd = trimmed.IndexOf("\"",fst+1)
            Remote (trimmed.Substring(fst,snd-fst).Replace("\"",""))                
        | trimmed when trimmed.StartsWith "nuget" -> Package(trimmed.Replace("nuget","").Trim())
<<<<<<< HEAD
        | trimmed when trimmed.StartsWith "github" ->
            let parts = trimmed.Replace("\"", "").Split ' '
            let getParts (projectSpec:string) =
                match projectSpec.Split ':' with
                | [| owner; project |] -> owner, project, None
                | [| owner; project; commit |] -> owner, project, Some commit
                | _ -> failwith "invalid github specification"
            match parts with
            | [| _; projectSpec; fileSpec |] -> SourceFile(getParts projectSpec, fileSpec)
            | _ -> failwith "invalid github specification"
        | _ -> Blank
    
    let parseDependenciesFile (lines:string seq) = 
        ((0,[], [], []), lines)
        ||> Seq.fold(fun (lineNo, sources: PackageSource list, packages, sourceFiles) line ->
            let lineNo = lineNo + 1
            try
                match line with
                | Remote newSource -> lineNo, (PackageSource.Parse(newSource.TrimEnd([|'/'|])) :: sources), packages, sourceFiles
                | Blank -> lineNo, sources, packages, sourceFiles
=======
        | trimmed when trimmed.StartsWith "references" -> ReferencesMode(trimmed.Replace("references","").Trim() = "strict")
        | _ -> Blank
    
    let parseDependenciesFile (lines:string seq) =
        ((0, false, [], []), lines)
        ||> Seq.fold(fun (lineNo, referencesMode, sources: PackageSource list, packages) line ->
            let lineNo = lineNo + 1
            try
                match line with
                | Remote newSource -> lineNo, referencesMode, (PackageSource.Parse(newSource.TrimEnd([|'/'|])) :: sources), packages
                | Blank -> lineNo, referencesMode, sources, packages
                | ReferencesMode mode -> lineNo, mode, sources, packages
>>>>>>> 4e77a3f0
                | Package details ->
                    let parts = details.Split('"')
                    if parts.Length < 4 || String.IsNullOrWhiteSpace parts.[1] || String.IsNullOrWhiteSpace parts.[3] then
                        failwith "missing \""
                    let version = parts.[3]
<<<<<<< HEAD
                    lineNo, sources, { Sources = sources
                                       Name = parts.[1]
                                       ResolverStrategy = if version.StartsWith "!" then ResolverStrategy.Min else ResolverStrategy.Max
                                       VersionRange = parseVersionRange(version.Trim '!') } :: packages, sourceFiles
                | SourceFile((owner,project, commit), path) ->
                    let newSourceFile = { Owner = owner
                                          Project = project
                                          Commit = commit
                                          Path = path }
                    tracefn "  %O" newSourceFile
                    lineNo, sources, packages, newSourceFile :: sourceFiles
                    
            with
            | exn -> failwithf "Error in paket.dependencies line %d%s  %s" lineNo Environment.NewLine exn.Message)
        |> fun (_,_,packages,remoteFiles) ->
            packages |> List.rev,
            remoteFiles |> List.rev

/// Allows to parse and analyze Dependencies files.
type DependenciesFile(packages : UnresolvedPackage list, remoteFiles : SourceFile list) = 
=======
                    lineNo, referencesMode, sources, 
                        { Sources = sources
                          Name = parts.[1]
                          ResolverStrategy = if version.StartsWith "!" then ResolverStrategy.Min else ResolverStrategy.Max
                          VersionRange = parseVersionRange(version.Trim '!') } :: packages
            with
            | exn -> failwithf "Error in paket.dependencies line %d%s  %s" lineNo Environment.NewLine exn.Message)
        |> fun (_,mode,_,xs) -> mode, List.rev xs

/// Allows to parse and analyze Dependencies files.
type DependenciesFile(strictMode,packages : UnresolvedPackage seq) = 
>>>>>>> 4e77a3f0
    let packages = packages |> Seq.toList
    let dependencyMap = Map.ofSeq (packages |> Seq.map (fun p -> p.Name, p.VersionRange))
    member __.DirectDependencies = dependencyMap
    member __.Packages = packages
<<<<<<< HEAD
    member __.RemoteFiles = remoteFiles
    member __.Resolve(force, discovery : IDiscovery) = PackageResolver.Resolve(force, discovery, packages)
=======
    member __.Strict = strictMode
    member __.Resolve(force, discovery : IDiscovery) = Resolver.Resolve(force, discovery, packages)
>>>>>>> 4e77a3f0
    static member FromCode(code:string) : DependenciesFile = 
        DependenciesFile(DependenciesFileParser.parseDependenciesFile <| code.Replace("\r\n","\n").Replace("\r","\n").Split('\n'))
    static member ReadFromFile fileName : DependenciesFile = 
        DependenciesFile(DependenciesFileParser.parseDependenciesFile <| File.ReadAllLines fileName)<|MERGE_RESOLUTION|>--- conflicted
+++ resolved
@@ -34,11 +34,7 @@
         with
         | _ -> failwithf "could not parse version range \"%s\"" text
 
-<<<<<<< HEAD
-    let private (|Remote|Package|Blank|SourceFile|) (line:string) =
-=======
-    let private (|Remote|Package|Blank|ReferencesMode|) (line:string) =
->>>>>>> 4e77a3f0
+    let private (|Remote|Package|Blank|ReferencesMode|SourceFile|) (line:string) =
         match line.Trim() with
         | _ when String.IsNullOrWhiteSpace line -> Blank
         | trimmed when trimmed.StartsWith "source" -> 
@@ -46,7 +42,7 @@
             let snd = trimmed.IndexOf("\"",fst+1)
             Remote (trimmed.Substring(fst,snd-fst).Replace("\"",""))                
         | trimmed when trimmed.StartsWith "nuget" -> Package(trimmed.Replace("nuget","").Trim())
-<<<<<<< HEAD
+        | trimmed when trimmed.StartsWith "references" -> ReferencesMode(trimmed.Replace("references","").Trim() = "strict")
         | trimmed when trimmed.StartsWith "github" ->
             let parts = trimmed.Replace("\"", "").Split ' '
             let getParts (projectSpec:string) =
@@ -60,77 +56,48 @@
         | _ -> Blank
     
     let parseDependenciesFile (lines:string seq) = 
-        ((0,[], [], []), lines)
-        ||> Seq.fold(fun (lineNo, sources: PackageSource list, packages, sourceFiles) line ->
+        ((0, false, [], [], []), lines)
+        ||> Seq.fold(fun (lineNo, referencesMode, sources: PackageSource list, packages, sourceFiles) line ->
             let lineNo = lineNo + 1
             try
                 match line with
-                | Remote newSource -> lineNo, (PackageSource.Parse(newSource.TrimEnd([|'/'|])) :: sources), packages, sourceFiles
-                | Blank -> lineNo, sources, packages, sourceFiles
-=======
-        | trimmed when trimmed.StartsWith "references" -> ReferencesMode(trimmed.Replace("references","").Trim() = "strict")
-        | _ -> Blank
-    
-    let parseDependenciesFile (lines:string seq) =
-        ((0, false, [], []), lines)
-        ||> Seq.fold(fun (lineNo, referencesMode, sources: PackageSource list, packages) line ->
-            let lineNo = lineNo + 1
-            try
-                match line with
-                | Remote newSource -> lineNo, referencesMode, (PackageSource.Parse(newSource.TrimEnd([|'/'|])) :: sources), packages
-                | Blank -> lineNo, referencesMode, sources, packages
-                | ReferencesMode mode -> lineNo, mode, sources, packages
->>>>>>> 4e77a3f0
+                | Remote newSource -> lineNo, referencesMode, (PackageSource.Parse(newSource.TrimEnd([|'/'|])) :: sources), packages, sourceFiles
+                | Blank -> lineNo, referencesMode, sources, packages, sourceFiles
+                | ReferencesMode mode -> lineNo, mode, sources, packages, sourceFiles
                 | Package details ->
                     let parts = details.Split('"')
                     if parts.Length < 4 || String.IsNullOrWhiteSpace parts.[1] || String.IsNullOrWhiteSpace parts.[3] then
                         failwith "missing \""
                     let version = parts.[3]
-<<<<<<< HEAD
-                    lineNo, sources, { Sources = sources
-                                       Name = parts.[1]
-                                       ResolverStrategy = if version.StartsWith "!" then ResolverStrategy.Min else ResolverStrategy.Max
-                                       VersionRange = parseVersionRange(version.Trim '!') } :: packages, sourceFiles
+                    lineNo, referencesMode, sources, 
+                        { Sources = sources
+                          Name = parts.[1]
+                          ResolverStrategy = if version.StartsWith "!" then ResolverStrategy.Min else ResolverStrategy.Max
+                          VersionRange = parseVersionRange(version.Trim '!') } :: packages, sourceFiles
                 | SourceFile((owner,project, commit), path) ->
                     let newSourceFile = { Owner = owner
                                           Project = project
                                           Commit = commit
                                           Path = path }
                     tracefn "  %O" newSourceFile
-                    lineNo, sources, packages, newSourceFile :: sourceFiles
+                    lineNo, referencesMode, sources, packages, newSourceFile :: sourceFiles
                     
             with
             | exn -> failwithf "Error in paket.dependencies line %d%s  %s" lineNo Environment.NewLine exn.Message)
-        |> fun (_,_,packages,remoteFiles) ->
+        |> fun (_,mode,_,packages,remoteFiles) ->
+            mode,
             packages |> List.rev,
             remoteFiles |> List.rev
 
 /// Allows to parse and analyze Dependencies files.
-type DependenciesFile(packages : UnresolvedPackage list, remoteFiles : SourceFile list) = 
-=======
-                    lineNo, referencesMode, sources, 
-                        { Sources = sources
-                          Name = parts.[1]
-                          ResolverStrategy = if version.StartsWith "!" then ResolverStrategy.Min else ResolverStrategy.Max
-                          VersionRange = parseVersionRange(version.Trim '!') } :: packages
-            with
-            | exn -> failwithf "Error in paket.dependencies line %d%s  %s" lineNo Environment.NewLine exn.Message)
-        |> fun (_,mode,_,xs) -> mode, List.rev xs
-
-/// Allows to parse and analyze Dependencies files.
-type DependenciesFile(strictMode,packages : UnresolvedPackage seq) = 
->>>>>>> 4e77a3f0
+type DependenciesFile(strictMode,packages : UnresolvedPackage list, remoteFiles : SourceFile list) = 
     let packages = packages |> Seq.toList
     let dependencyMap = Map.ofSeq (packages |> Seq.map (fun p -> p.Name, p.VersionRange))
     member __.DirectDependencies = dependencyMap
     member __.Packages = packages
-<<<<<<< HEAD
     member __.RemoteFiles = remoteFiles
+    member __.Strict = strictMode
     member __.Resolve(force, discovery : IDiscovery) = PackageResolver.Resolve(force, discovery, packages)
-=======
-    member __.Strict = strictMode
-    member __.Resolve(force, discovery : IDiscovery) = Resolver.Resolve(force, discovery, packages)
->>>>>>> 4e77a3f0
     static member FromCode(code:string) : DependenciesFile = 
         DependenciesFile(DependenciesFileParser.parseDependenciesFile <| code.Replace("\r\n","\n").Replace("\r","\n").Split('\n'))
     static member ReadFromFile fileName : DependenciesFile = 
