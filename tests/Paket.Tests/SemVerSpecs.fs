--- conflicted
+++ resolved
@@ -101,8 +101,11 @@
 let ``can normalize CI versions in prerelease``() =
     (SemVer.Parse "0.5.0-ci1411131947").Normalize() |> shouldEqual "0.5.0-ci1411131947"
 
-<<<<<<< HEAD
-// Core Element Validity
+
+[<Test>]
+let ``should parse very large prerelease numbers (aka timestamps)``() =
+    (SemVer.Parse "0.22.0-pre20150223185624").Normalize() |> shouldEqual "0.22.0-pre20150223185624"
+
 
 [<Test>]
 let ``version core elements must be non-negative (SemVer 2.0.0/2)`` () =
@@ -116,7 +119,6 @@
     shouldFail<exn>(fun () -> SemVer.Parse "01.1.1" |> ignore)
     shouldFail<exn>(fun () -> SemVer.Parse "1.01.1" |> ignore)
     shouldFail<exn>(fun () -> SemVer.Parse "1.1.01" |> ignore)
-
 
 [<Test>]
 let ``pre-release identifiers must not contain invalid characters (SemVer 2.0.0/9)`` () =
@@ -153,39 +155,12 @@
 
 [<Test>]
 let ``alpha pre-release identifiers have higher precedence than numeric (SemVer 2.0.0/11)`` () =
-    (SemVer.Parse "1.0.0-alpha.1") |> shouldBeSmallerThan ("1.0.0-alpha.beta")
+    (SemVer.Parse "1.0.0-alpha.1") |> shouldBeSmallerThan (SemVer.Parse "1.0.0-alpha.beta")
 
 [<Test>]
 let ``earlier pre-release identifiers have higher precedence (SemVer 2.0.0/11)`` () =
-    (SemVer.Parse "1.0.0-alpha.beta") |> shouldBeSmallerThan ("1.0.0-beta")
+    (SemVer.Parse "1.0.0-alpha.beta") |> shouldBeSmallerThan (SemVer.Parse "1.0.0-beta")
 
 [<Test>]
 let ``numeric pre-release identifiers exhibit correct (numeric) precedence (SemVer 2.0.0/11)`` () =
-    (SemVer.Parse "1.0.0-beta.2") |> shouldBeSmallerThan ("1.0.0-beta.11")
-    
-//[<Test>]
-//let ``build is ignored for precedence (equality) (SemVer 2.0.0/10)`` () =
-//    (SemVer.Parse "1.0.0+001" =? SV "1.0.0+20130313144700"
-//    (SemVer.Parse "1.0.0+20130313144700" =? SV "1.0.0+exp.sha.5114f85"
-//
-//// String Conversion
-//
-//[<Test>]
-//let ``ToString returns equivalent semantic version string as used for construction`` () =
-//    string ((SemVer.Parse "1.2.3-a.12.c+build.13123") =? "1.2.3-a.12.c+build.13123"
-//
-//// Convenience Methods
-//
-//[<Test>]
-//let ``TryParse returns true for valid semantic version string`` () =
-//    fst (SemanticVersion.TryParse "1.0.0") =? true
-//
-//[<Test>]
-//let ``TryParse returns false for valid semantic version string`` () =
-//    fst (SemanticVersion.TryParse "1.0") =? false
-=======
-
-[<Test>]
-let ``should parse very large prerelease numbers (aka timestamps)``() =
-    (SemVer.Parse "0.22.0-pre20150223185624").Normalize() |> shouldEqual "0.22.0-pre20150223185624"
->>>>>>> 4312fc9b
+    (SemVer.Parse "1.0.0-beta.2") |> shouldBeSmallerThan (SemVer.Parse "1.0.0-beta.11")